mod addressing;
mod cmd_call_function;
mod cmd_call_method;
mod cmd_export_abi;
mod cmd_generate_key_pair;
mod cmd_mint;
mod cmd_new_account;
mod cmd_new_badge_fixed;
mod cmd_new_badge_mutable;
mod cmd_new_simple_badge;
mod cmd_new_token_fixed;
mod cmd_new_token_mutable;
mod cmd_publish;
mod cmd_reset;
mod cmd_run;
mod cmd_set_current_epoch;
mod cmd_set_current_time;
mod cmd_set_default_account;
mod cmd_show;
mod cmd_show_configs;
mod cmd_show_ledger;
mod cmd_transfer;
mod config;
mod error;

pub use addressing::*;
pub use cmd_call_function::*;
pub use cmd_call_method::*;
pub use cmd_export_abi::*;
pub use cmd_generate_key_pair::*;
pub use cmd_mint::*;
pub use cmd_new_account::*;
pub use cmd_new_badge_fixed::*;
pub use cmd_new_badge_mutable::*;
pub use cmd_new_simple_badge::*;
pub use cmd_new_token_fixed::*;
pub use cmd_new_token_mutable::*;
pub use cmd_publish::*;
pub use cmd_reset::*;
pub use cmd_run::*;
pub use cmd_set_current_epoch::*;
pub use cmd_set_current_time::*;
pub use cmd_set_default_account::*;
pub use cmd_show::*;
pub use cmd_show_configs::*;
pub use cmd_show_ledger::*;
pub use cmd_transfer::*;
pub use config::*;
pub use error::*;

pub const DEFAULT_SCRYPTO_DIR_UNDER_HOME: &'static str = ".scrypto";
pub const ENV_DATA_DIR: &'static str = "DATA_DIR";
pub const ENV_DISABLE_MANIFEST_OUTPUT: &'static str = "DISABLE_MANIFEST_OUTPUT";

use clap::{Parser, Subcommand};
use radix_engine::kernel::ScryptoInterpreter;
use radix_engine::transaction::execute_and_commit_transaction;
use radix_engine::transaction::CommitResult;
use radix_engine::transaction::TransactionOutcome;
use radix_engine::transaction::TransactionReceipt;
use radix_engine::transaction::TransactionResult;
use radix_engine::transaction::{ExecutionConfig, FeeReserveConfig};
use radix_engine::types::*;
use radix_engine::wasm::*;
use radix_engine_constants::*;
use radix_engine_interface::abi;
<<<<<<< HEAD
use radix_engine_interface::abi::LegacyDescribe;
use radix_engine_interface::api::Invocation;
=======
use radix_engine_interface::blueprints::resource::FromPublicKey;
>>>>>>> d0ef6a29
use radix_engine_interface::crypto::hash;
use radix_engine_interface::network::NetworkDefinition;
use radix_engine_stores::rocks_db::RadixEngineDB;
use std::env;
use std::fs;
use std::path::PathBuf;
use transaction::builder::ManifestBuilder;
use transaction::manifest::decompile;
use transaction::model::Instruction;
use transaction::model::SystemTransaction;
use transaction::model::TestTransaction;
use transaction::model::TransactionManifest;
use transaction::signing::EcdsaSecp256k1PrivateKey;
use utils::ContextualDisplay;

/// Build fast, reward everyone, and scale without friction
#[derive(Parser, Debug)]
#[clap(author, version, about, long_about = None, name = "resim")]
pub struct ResimCli {
    #[clap(subcommand)]
    pub(crate) command: Command,
}

impl ResimCli {
    pub fn get_command(&self) -> &Command {
        &self.command
    }
}

#[derive(Subcommand, Debug)]
pub enum Command {
    CallFunction(CallFunction),
    CallMethod(CallMethod),
    ExportAbi(ExportAbi),
    GenerateKeyPair(GenerateKeyPair),
    Mint(crate::resim::cmd_mint::Mint),
    NewAccount(NewAccount),
    NewSimpleBadge(NewSimpleBadge),
    NewBadgeFixed(NewBadgeFixed),
    NewBadgeMutable(NewBadgeMutable),
    NewTokenFixed(NewTokenFixed),
    NewTokenMutable(NewTokenMutable),
    Publish(Publish),
    Reset(Reset),
    Run(Run),
    SetCurrentEpoch(SetCurrentEpoch),
    SetCurrentTime(SetCurrentTime),
    SetDefaultAccount(SetDefaultAccount),
    ShowConfigs(ShowConfigs),
    ShowLedger(ShowLedger),
    Show(Show),
    Transfer(Transfer),
}

pub fn run() -> Result<(), Error> {
    let cli = ResimCli::parse();

    let mut out = std::io::stdout();

    match cli.command {
        Command::CallFunction(cmd) => cmd.run(&mut out),
        Command::CallMethod(cmd) => cmd.run(&mut out),
        Command::ExportAbi(cmd) => cmd.run(&mut out),
        Command::GenerateKeyPair(cmd) => cmd.run(&mut out),
        Command::Mint(cmd) => cmd.run(&mut out),
        Command::NewAccount(cmd) => cmd.run(&mut out),
        Command::NewSimpleBadge(cmd) => cmd.run(&mut out),
        Command::NewBadgeFixed(cmd) => cmd.run(&mut out),
        Command::NewBadgeMutable(cmd) => cmd.run(&mut out),
        Command::NewTokenFixed(cmd) => cmd.run(&mut out),
        Command::NewTokenMutable(cmd) => cmd.run(&mut out),
        Command::Publish(cmd) => cmd.run(&mut out),
        Command::Reset(cmd) => cmd.run(&mut out),
        Command::Run(cmd) => cmd.run(&mut out),
        Command::SetCurrentEpoch(cmd) => cmd.run(&mut out),
        Command::SetCurrentTime(cmd) => cmd.run(&mut out),
        Command::SetDefaultAccount(cmd) => cmd.run(&mut out),
        Command::ShowConfigs(cmd) => cmd.run(&mut out),
        Command::ShowLedger(cmd) => cmd.run(&mut out),
        Command::Show(cmd) => cmd.run(&mut out),
        Command::Transfer(cmd) => cmd.run(&mut out),
    }
}

pub fn handle_system_transaction<O: std::io::Write>(
    instructions: Vec<Instruction>,
    blobs: Vec<Vec<u8>>,
    initial_proofs: Vec<NonFungibleGlobalId>,
    trace: bool,
    print_receipt: bool,
    out: &mut O,
) -> Result<TransactionReceipt, Error> {
    let scrypto_interpreter = ScryptoInterpreter::<DefaultWasmEngine>::default();
    let mut substate_store = RadixEngineDB::with_bootstrap(get_data_dir()?, &scrypto_interpreter);

    let nonce = get_nonce()?;
    let transaction = SystemTransaction {
        instructions,
        blobs,
        nonce,
        pre_allocated_ids: BTreeSet::new(),
    };

    let receipt = execute_and_commit_transaction(
        &mut substate_store,
        &scrypto_interpreter,
        &FeeReserveConfig::default(),
        &ExecutionConfig::with_tracing(trace),
        &transaction.get_executable(initial_proofs),
    );
    drop(substate_store);

    if print_receipt {
        writeln!(out, "{}", receipt.display(&Bech32Encoder::for_simulator()))
            .map_err(Error::IOError)?;
    }

    process_receipt(receipt)
}

pub fn handle_manifest<O: std::io::Write>(
    manifest: TransactionManifest,
    signing_keys: &Option<String>,
    network: &Option<String>,
    write_manifest: &Option<PathBuf>,
    trace: bool,
    print_receipt: bool,
    out: &mut O,
) -> Result<Option<TransactionReceipt>, Error> {
    let network = match network {
        Some(n) => NetworkDefinition::from_str(&n).map_err(Error::ParseNetworkError)?,
        None => NetworkDefinition::simulator(),
    };
    match write_manifest {
        Some(path) => {
            if !env::var(ENV_DISABLE_MANIFEST_OUTPUT).is_ok() {
                let manifest_str =
                    decompile(&manifest.instructions, &network).map_err(Error::DecompileError)?;
                fs::write(path, manifest_str).map_err(Error::IOError)?;
                for blob in manifest.blobs {
                    let blob_hash = hash(&blob);
                    let mut blob_path = path
                        .parent()
                        .expect("Manifest file parent not found")
                        .to_owned();
                    blob_path.push(format!("{}.blob", blob_hash));
                    fs::write(blob_path, blob).map_err(Error::IOError)?;
                }
            }
            Ok(None)
        }
        None => {
            let scrypto_interpreter = ScryptoInterpreter::<DefaultWasmEngine>::default();
            let mut substate_store =
                RadixEngineDB::with_bootstrap(get_data_dir()?, &scrypto_interpreter);

            let sks = get_signing_keys(signing_keys)?;
            let initial_proofs = sks
                .into_iter()
                .map(|e| NonFungibleGlobalId::from_public_key(&e.public_key()))
                .collect::<Vec<NonFungibleGlobalId>>();
            let nonce = get_nonce()?;
            let transaction = TestTransaction::new(manifest, nonce, DEFAULT_COST_UNIT_LIMIT);

            let receipt = execute_and_commit_transaction(
                &mut substate_store,
                &scrypto_interpreter,
                &FeeReserveConfig::default(),
                &ExecutionConfig::with_tracing(trace),
                &transaction.get_executable(initial_proofs),
            );
            drop(substate_store);

            if print_receipt {
                writeln!(out, "{}", receipt.display(&Bech32Encoder::new(&network)))
                    .map_err(Error::IOError)?;
            }

            process_receipt(receipt).map(Option::Some)
        }
    }
}

pub fn process_receipt(receipt: TransactionReceipt) -> Result<TransactionReceipt, Error> {
    match receipt.result {
        TransactionResult::Commit(commit) => {
            let mut configs = get_configs()?;
            configs.nonce = get_nonce()? + 1;
            set_configs(&configs)?;

            match commit.outcome {
                TransactionOutcome::Failure(error) => Err(Error::TransactionFailed(error)),
                TransactionOutcome::Success(output) => Ok(TransactionReceipt {
                    execution: receipt.execution,
                    result: TransactionResult::Commit(CommitResult {
                        outcome: TransactionOutcome::Success(output),
                        state_updates: commit.state_updates,
                        entity_changes: commit.entity_changes,
                        resource_changes: commit.resource_changes,
                        application_logs: commit.application_logs,
                        next_epoch: commit.next_epoch,
                    }),
                }),
            }
        }
        TransactionResult::Reject(rejection) => Err(Error::TransactionRejected(rejection.error)),
        TransactionResult::Abort(result) => Err(Error::TransactionAborted(result.reason)),
    }
}

pub fn get_signing_keys(
    signing_keys: &Option<String>,
) -> Result<Vec<EcdsaSecp256k1PrivateKey>, Error> {
    let private_keys = if let Some(keys) = signing_keys {
        keys.split(",")
            .map(str::trim)
            .filter(|s| !s.is_empty())
            .map(|key| {
                hex::decode(key)
                    .map_err(|_| Error::InvalidPrivateKey)
                    .and_then(|bytes| {
                        EcdsaSecp256k1PrivateKey::from_bytes(&bytes)
                            .map_err(|_| Error::InvalidPrivateKey)
                    })
            })
            .collect::<Result<Vec<EcdsaSecp256k1PrivateKey>, Error>>()?
    } else {
        vec![get_default_private_key()?]
    };

    Ok(private_keys)
}

pub fn export_abi(
    package_address: PackageAddress,
    blueprint_name: &str,
) -> Result<abi::BlueprintAbi, Error> {
    let scrypto_interpreter = ScryptoInterpreter::<DefaultWasmEngine>::default();
<<<<<<< HEAD
    let substate_store = RadixEngineDB::with_bootstrap(get_data_dir()?, &scrypto_interpreter);
    radix_engine::model::export_abi(&substate_store, package_address, blueprint_name)
=======
    let mut substate_store = RadixEngineDB::with_bootstrap(get_data_dir()?, &scrypto_interpreter);
    radix_engine::system::package::export_abi(&mut substate_store, package_address, blueprint_name)
>>>>>>> d0ef6a29
        .map_err(Error::AbiExportError)
}

pub fn export_abi_by_component(
    component_address: ComponentAddress,
) -> Result<abi::BlueprintAbi, Error> {
<<<<<<< HEAD
    match component_address {
        ComponentAddress::Account(..)
        | ComponentAddress::EcdsaSecp256k1VirtualAccount(..)
        | ComponentAddress::EddsaEd25519VirtualAccount(..) => Ok(export_account_abi()),
        ComponentAddress::Normal(..) => {
            let scrypto_interpreter = ScryptoInterpreter::<DefaultWasmEngine>::default();
            let substate_store =
                RadixEngineDB::with_bootstrap(get_data_dir()?, &scrypto_interpreter);
            radix_engine::model::export_abi_by_component(&substate_store, component_address)
                .map_err(Error::AbiExportError)
        }

        _ => todo!("Unsupported native ABI."),
    }
}

// Keeping this function here for the time being as it helps me make stronger assumptions about the
// context in which it will be used.
// TODO: Refactor out once we have a clear plan with native component package ABIs
pub fn export_account_abi() -> abi::BlueprintAbi {
    let fns = {
        let mut fns = Vec::new();
        {
            let fn_ident = AccountFn::Create;

            let fn_def = Fn {
                ident: fn_ident.to_string(),
                export_name: fn_ident.to_string(),
                mutability: None,
                input: AccountCreateInvocation::describe(),
                output: <AccountCreateInvocation as Invocation>::Output::describe(),
            };
            fns.push(fn_def);
        }
        {
            let fn_ident = AccountFn::New;

            let fn_def = Fn {
                ident: fn_ident.to_string(),
                export_name: fn_ident.to_string(),
                mutability: None,
                input: AccountNewInvocation::describe(),
                output: <AccountNewInvocation as Invocation>::Output::describe(),
            };
            fns.push(fn_def);
        }
        {
            let fn_ident = AccountFn::LockFee;

            let fn_def = Fn {
                ident: fn_ident.to_string(),
                export_name: fn_ident.to_string(),
                mutability: Some(abi::SelfMutability::Mutable),
                input: AccountLockFeeMethodArgs::describe(),
                output: <AccountLockFeeInvocation as Invocation>::Output::describe(),
            };
            fns.push(fn_def);
        }
        {
            let fn_ident = AccountFn::LockContingentFee;

            let fn_def = Fn {
                ident: fn_ident.to_string(),
                export_name: fn_ident.to_string(),
                mutability: Some(abi::SelfMutability::Mutable),
                input: AccountLockContingentFeeMethodArgs::describe(),
                output: <AccountLockContingentFeeInvocation as Invocation>::Output::describe(),
            };
            fns.push(fn_def);
        }
        {
            let fn_ident = AccountFn::Deposit;

            let fn_def = Fn {
                ident: fn_ident.to_string(),
                export_name: fn_ident.to_string(),
                mutability: Some(abi::SelfMutability::Mutable),
                input: AccountDepositMethodArgs::describe(),
                output: <AccountDepositInvocation as Invocation>::Output::describe(),
            };
            fns.push(fn_def);
        }
        {
            let fn_ident = AccountFn::DepositBatch;

            let fn_def = Fn {
                ident: fn_ident.to_string(),
                export_name: fn_ident.to_string(),
                mutability: Some(abi::SelfMutability::Mutable),
                input: AccountDepositBatchMethodArgs::describe(),
                output: <AccountDepositBatchInvocation as Invocation>::Output::describe(),
            };
            fns.push(fn_def);
        }
        {
            let fn_ident = AccountFn::Withdraw;

            let fn_def = Fn {
                ident: fn_ident.to_string(),
                export_name: fn_ident.to_string(),
                mutability: Some(abi::SelfMutability::Mutable),
                input: AccountWithdrawMethodArgs::describe(),
                output: <AccountWithdrawInvocation as Invocation>::Output::describe(),
            };
            fns.push(fn_def);
        }
        {
            let fn_ident = AccountFn::WithdrawByAmount;

            let fn_def = Fn {
                ident: fn_ident.to_string(),
                export_name: fn_ident.to_string(),
                mutability: Some(abi::SelfMutability::Mutable),
                input: AccountWithdrawByAmountMethodArgs::describe(),
                output: <AccountWithdrawByAmountInvocation as Invocation>::Output::describe(),
            };
            fns.push(fn_def);
        }
        {
            let fn_ident = AccountFn::WithdrawByIds;

            let fn_def = Fn {
                ident: fn_ident.to_string(),
                export_name: fn_ident.to_string(),
                mutability: Some(abi::SelfMutability::Mutable),
                input: AccountWithdrawByIdsMethodArgs::describe(),
                output: <AccountWithdrawByIdsInvocation as Invocation>::Output::describe(),
            };
            fns.push(fn_def);
        }
        {
            let fn_ident = AccountFn::LockFeeAndWithdraw;

            let fn_def = Fn {
                ident: fn_ident.to_string(),
                export_name: fn_ident.to_string(),
                mutability: Some(abi::SelfMutability::Mutable),
                input: AccountLockFeeAndWithdrawMethodArgs::describe(),
                output: <AccountLockFeeAndWithdrawInvocation as Invocation>::Output::describe(),
            };
            fns.push(fn_def);
        }
        {
            let fn_ident = AccountFn::LockFeeAndWithdrawByAmount;

            let fn_def = Fn {
                ident: fn_ident.to_string(),
                export_name: fn_ident.to_string(),
                mutability: Some(abi::SelfMutability::Mutable),
                input: AccountLockFeeAndWithdrawByAmountMethodArgs::describe(),
                output:
                    <AccountLockFeeAndWithdrawByAmountInvocation as Invocation>::Output::describe(),
            };
            fns.push(fn_def);
        }
        {
            let fn_ident = AccountFn::LockFeeAndWithdrawByIds;

            let fn_def = Fn {
                ident: fn_ident.to_string(),
                export_name: fn_ident.to_string(),
                mutability: Some(abi::SelfMutability::Mutable),
                input: AccountLockFeeAndWithdrawByIdsMethodArgs::describe(),
                output: <AccountLockFeeAndWithdrawByIdsInvocation as Invocation>::Output::describe(
                ),
            };
            fns.push(fn_def);
        }
        {
            let fn_ident = AccountFn::CreateProof;

            let fn_def = Fn {
                ident: fn_ident.to_string(),
                export_name: fn_ident.to_string(),
                mutability: Some(abi::SelfMutability::Mutable),
                input: AccountCreateProofMethodArgs::describe(),
                output: <AccountCreateProofInvocation as Invocation>::Output::describe(),
            };
            fns.push(fn_def);
        }
        {
            let fn_ident = AccountFn::CreateProofByAmount;

            let fn_def = Fn {
                ident: fn_ident.to_string(),
                export_name: fn_ident.to_string(),
                mutability: Some(abi::SelfMutability::Mutable),
                input: AccountCreateProofByAmountMethodArgs::describe(),
                output: <AccountCreateProofByAmountInvocation as Invocation>::Output::describe(),
            };
            fns.push(fn_def);
        }
        {
            let fn_ident = AccountFn::CreateProofByIds;

            let fn_def = Fn {
                ident: fn_ident.to_string(),
                export_name: fn_ident.to_string(),
                mutability: Some(abi::SelfMutability::Mutable),
                input: AccountCreateProofByIdsMethodArgs::describe(),
                output: <AccountCreateProofByIdsInvocation as Invocation>::Output::describe(),
            };
            fns.push(fn_def);
        }
        fns
    };
    abi::BlueprintAbi {
        structure: Type::Struct {
            name: "Account".into(),
            fields: Fields::Unit, // TODO: Add fields
        },
        fns,
    }
=======
    let scrypto_interpreter = ScryptoInterpreter::<DefaultWasmEngine>::default();
    let mut substate_store = RadixEngineDB::with_bootstrap(get_data_dir()?, &scrypto_interpreter);
    radix_engine::system::package::export_abi_by_component(&mut substate_store, component_address)
        .map_err(Error::AbiExportError)
>>>>>>> d0ef6a29
}<|MERGE_RESOLUTION|>--- conflicted
+++ resolved
@@ -64,12 +64,10 @@
 use radix_engine::wasm::*;
 use radix_engine_constants::*;
 use radix_engine_interface::abi;
-<<<<<<< HEAD
 use radix_engine_interface::abi::LegacyDescribe;
-use radix_engine_interface::api::Invocation;
-=======
+use radix_engine_interface::api::static_invoke_api::Invocation;
+use radix_engine_interface::blueprints::account::*;
 use radix_engine_interface::blueprints::resource::FromPublicKey;
->>>>>>> d0ef6a29
 use radix_engine_interface::crypto::hash;
 use radix_engine_interface::network::NetworkDefinition;
 use radix_engine_stores::rocks_db::RadixEngineDB;
@@ -308,20 +306,14 @@
     blueprint_name: &str,
 ) -> Result<abi::BlueprintAbi, Error> {
     let scrypto_interpreter = ScryptoInterpreter::<DefaultWasmEngine>::default();
-<<<<<<< HEAD
     let substate_store = RadixEngineDB::with_bootstrap(get_data_dir()?, &scrypto_interpreter);
-    radix_engine::model::export_abi(&substate_store, package_address, blueprint_name)
-=======
-    let mut substate_store = RadixEngineDB::with_bootstrap(get_data_dir()?, &scrypto_interpreter);
-    radix_engine::system::package::export_abi(&mut substate_store, package_address, blueprint_name)
->>>>>>> d0ef6a29
+    radix_engine::system::package::export_abi(&substate_store, package_address, blueprint_name)
         .map_err(Error::AbiExportError)
 }
 
 pub fn export_abi_by_component(
     component_address: ComponentAddress,
 ) -> Result<abi::BlueprintAbi, Error> {
-<<<<<<< HEAD
     match component_address {
         ComponentAddress::Account(..)
         | ComponentAddress::EcdsaSecp256k1VirtualAccount(..)
@@ -330,8 +322,11 @@
             let scrypto_interpreter = ScryptoInterpreter::<DefaultWasmEngine>::default();
             let substate_store =
                 RadixEngineDB::with_bootstrap(get_data_dir()?, &scrypto_interpreter);
-            radix_engine::model::export_abi_by_component(&substate_store, component_address)
-                .map_err(Error::AbiExportError)
+            radix_engine::system::package::export_abi_by_component(
+                &substate_store,
+                component_address,
+            )
+            .map_err(Error::AbiExportError)
         }
 
         _ => todo!("Unsupported native ABI."),
@@ -535,10 +530,4 @@
         },
         fns,
     }
-=======
-    let scrypto_interpreter = ScryptoInterpreter::<DefaultWasmEngine>::default();
-    let mut substate_store = RadixEngineDB::with_bootstrap(get_data_dir()?, &scrypto_interpreter);
-    radix_engine::system::package::export_abi_by_component(&mut substate_store, component_address)
-        .map_err(Error::AbiExportError)
->>>>>>> d0ef6a29
 }