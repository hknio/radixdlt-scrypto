--- conflicted
+++ resolved
@@ -150,7 +150,7 @@
                 })
                 .collect();
             let mut queue: VecDeque<KeyValueStoreId> = state_data
-                .ownerships
+                .owned_nodes
                 .iter()
                 .cloned()
                 .filter_map(|o| match o {
@@ -204,12 +204,7 @@
                 key.display(value_display_context),
                 value.display(value_display_context)
             );
-<<<<<<< HEAD
-            for ownership in value.ownerships {
-=======
-            owned_kv_stores.extend(value.kv_store_ids);
             for ownership in value.owned_nodes {
->>>>>>> 9f61c2b9
                 match ownership {
                     Own::Vault(vault_id) => {
                         owned_vaults.push(vault_id);
