--- conflicted
+++ resolved
@@ -17,7 +17,6 @@
 use radix_engine_interface::api::node_modules::metadata::{
     METADATA_GET_IDENT, METADATA_REMOVE_IDENT, METADATA_SET_IDENT,
 };
-use radix_engine_interface::api::node_modules::royalty::*;
 use radix_engine_interface::api::{ClientApi, LockFlags, OBJECT_HANDLE_SELF};
 pub use radix_engine_interface::blueprints::package::*;
 use radix_engine_interface::blueprints::resource::{require, Bucket};
@@ -259,17 +258,7 @@
         )
     };
 
-<<<<<<< HEAD
-    api.kernel_create_node(node_id, partitions)?;
-=======
-    let mut modules: NodeSubstates = node_modules
-        .into_iter()
-        .map(|(k, v)| (k, v.to_substates()))
-        .collect();
-    modules.insert(OBJECT_BASE_PARTITION, node_init);
-
-    api.kernel_create_node(package_address.into_node_id(), modules)?;
->>>>>>> 42e5d29a
+    api.kernel_create_node(package_address.into_node_id(), partitions)?;
 
     Ok(package_address)
 }
