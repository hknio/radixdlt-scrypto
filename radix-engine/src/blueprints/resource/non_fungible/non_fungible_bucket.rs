--- conflicted
+++ resolved
@@ -377,16 +377,6 @@
             RuntimeError::SystemUpstreamError(SystemUpstreamError::InputDecodeError(e))
         })?;
 
-<<<<<<< HEAD
-        let resource_address =
-            ResourceAddress::new_or_panic(api.get_info()?.blueprint_parent.unwrap().into());
-        let handle = api.lock_parent_field(
-            NonFungibleResourceManagerOffset::IdType.into(),
-            LockFlags::read_only(),
-        )?;
-        let id_type: NonFungibleIdType = api.field_lock_read_typed(handle)?;
-=======
->>>>>>> d6b97b6e
         let amount =
             NonFungibleBucket::locked_amount(api)? + NonFungibleBucket::liquid_amount(api)?;
 
