use radix_engine_interface::api::types::rust::mem::transmute;
use radix_engine_interface::api::types::rust::mem::MaybeUninit;
use radix_engine_interface::api::types::Buffer;
use radix_engine_interface::api::types::BufferId;
use radix_engine_interface::api::types::Slice;
use sbor::rust::sync::Arc;
use wasmi::core::Value;
use wasmi::core::{HostError, Trap};
use wasmi::*;

use super::InstrumentedCode;
use super::MeteredCodeKey;
use crate::errors::InvokeError;
use crate::types::*;
use crate::wasm::constants::*;
use crate::wasm::errors::*;
use crate::wasm::traits::*;

type FakeHostState = FakeWasmiInstanceEnv;
type HostState = WasmiInstanceEnv;

/// A `WasmiModule` defines a parsed WASM module "template" Instance (with imports already defined)
/// and Store, which keeps user data.
/// "Template" (Store, Instance) tuple are cached together, and never to be invoked.
/// Upon instantiation Instance and Store are cloned, so the state is not shared between instances.
/// It is safe to clone an `Instance` and a `Store`, since they don't use pointers, but `Arena`
/// allocator. `Instance` is owned by `Store`, it is basically some offset within `Store`'s vector
/// of `Instance`s. So after clone we receive the same `Store`, where we are able to set different
/// data, more specifically a `runtime_ptr`.
/// Also, it is correctly `Send + Sync` (under the assumption that the data in the Store is set to
/// a valid value upon invocation , because this is the thing which is cached in the
/// ScryptoInterpreter caches.
pub struct WasmiModule {
    template_store: Store<FakeHostState>,
    template_instance: Instance,
    #[allow(dead_code)]
    code_size_bytes: usize,
}

pub struct WasmiInstance {
    store: Store<HostState>,
    instance: Instance,
    memory: Memory,
}

/// This is to construct a stub `Store<FakeWasmiInstanceEnv>`, which is a part of
/// `WasmiModule` struct and serves as a placeholder for the real `Store<WasmiInstanceEnv>`.
/// The real store is set (prior being transumted) when the `WasmiModule` is being instantiated.
/// In fact the only difference between a stub and real Store is the `Send + Sync` manually
/// implemented for the former one, which is required by `WasmiModule` cache (for `std`
/// configuration) but shall not be implemented for the latter one to prevent sharing it between
/// the threads since pointer might point to volatile data.
#[derive(Clone)]
pub struct FakeWasmiInstanceEnv {
    #[allow(dead_code)]
    runtime_ptr: MaybeUninit<*mut Box<dyn WasmRuntime>>,
}

<<<<<<< HEAD
pub struct WasmiEnvModule {}

impl ModuleImportResolver for WasmiEnvModule {
    fn resolve_func(
        &self,
        field_name: &str,
        signature: &wasmi::Signature,
    ) -> Result<FuncRef, Error> {
        match field_name {
            CONSUME_BUFFER_FUNCTION_NAME => Ok(FuncInstance::alloc_host(
                signature.clone(),
                CONSUME_BUFFER_FUNCTION_ID,
            )),
            INVOKE_METHOD_FUNCTION_NAME => Ok(FuncInstance::alloc_host(
                signature.clone(),
                INVOKE_METHOD_FUNCTION_ID,
            )),
            INVOKE_FUNCTION_NAME => Ok(FuncInstance::alloc_host(
                signature.clone(),
                INVOKE_FUNCTION_ID,
            )),
            CREATE_NODE_FUNCTION_NAME => Ok(FuncInstance::alloc_host(
                signature.clone(),
                CREATE_NODE_FUNCTION_ID,
            )),
            DROP_NODE_FUNCTION_NAME => Ok(FuncInstance::alloc_host(
                signature.clone(),
                DROP_NODE_FUNCTION_ID,
            )),
            LOCK_SUBSTATE_FUNCTION_NAME => Ok(FuncInstance::alloc_host(
                signature.clone(),
                LOCK_SUBSTATE_FUNCTION_ID,
            )),
            READ_SUBSTATE_FUNCTION_NAME => Ok(FuncInstance::alloc_host(
                signature.clone(),
                READ_SUBSTATE_FUNCTION_ID,
            )),
            WRITE_SUBSTATE_FUNCTION_NAME => Ok(FuncInstance::alloc_host(
                signature.clone(),
                WRITE_SUBSTATE_FUNCTION_ID,
            )),
            UNLOCK_SUBSTATE_FUNCTION_NAME => Ok(FuncInstance::alloc_host(
                signature.clone(),
                UNLOCK_SUBSTATE_FUNCTION_ID,
            )),
            GET_ACTOR_FUNCTION_NAME => Ok(FuncInstance::alloc_host(
                signature.clone(),
                GET_ACTOR_FUNCTION_ID,
            )),
            CONSUME_COST_UNITS_FUNCTION_NAME => Ok(FuncInstance::alloc_host(
                signature.clone(),
                CONSUME_COST_UNITS_FUNCTION_ID,
            )),
            _ => Err(Error::Instantiation(format!(
                "Function {} not found",
                field_name
            ))),
=======
impl FakeWasmiInstanceEnv {
    pub fn new() -> Self {
        Self {
            runtime_ptr: MaybeUninit::uninit(),
>>>>>>> 07b5ac3b
        }
    }
}

unsafe impl Send for FakeWasmiInstanceEnv {}
unsafe impl Sync for FakeWasmiInstanceEnv {}

/// This is to construct a real `Store<WasmiInstanceEnv>
pub struct WasmiInstanceEnv {
    runtime_ptr: MaybeUninit<*mut Box<dyn WasmRuntime>>,
}

impl WasmiInstanceEnv {
    pub fn new() -> Self {
        Self {
            runtime_ptr: MaybeUninit::uninit(),
        }
    }
}

macro_rules! grab_runtime {
    ($caller: expr) => {{
        let runtime: &mut Box<dyn WasmRuntime> =
            unsafe { &mut *$caller.data().runtime_ptr.assume_init() };
        let memory = match $caller.get_export(EXPORT_MEMORY) {
            Some(Extern::Memory(memory)) => memory,
            _ => panic!("Failed to find memory export"),
        };
        (memory, runtime)
    }};
}

// native functions start
fn consume_buffer(
    caller: Caller<'_, HostState>,
    buffer_id: BufferId,
    destination_ptr: u32,
) -> Result<(), InvokeError<WasmRuntimeError>> {
    let (memory, runtime) = grab_runtime!(caller);

    let result = runtime.consume_buffer(buffer_id);
    match result {
        Ok(slice) => {
            write_memory(caller, memory, destination_ptr, &slice)?;
            Ok(())
        }
        Err(e) => Err(e),
    }
}

fn call_method(
    mut caller: Caller<'_, HostState>,
    receiver_ptr: u32,
    receiver_len: u32,
    ident_ptr: u32,
    ident_len: u32,
    args_ptr: u32,
    args_len: u32,
) -> Result<u64, InvokeError<WasmRuntimeError>> {
    let (memory, runtime) = grab_runtime!(caller);

    let receiver = read_memory(caller.as_context_mut(), memory, receiver_ptr, receiver_len)?;
    let ident = read_memory(caller.as_context_mut(), memory, ident_ptr, ident_len)?;
    let args = read_memory(caller.as_context_mut(), memory, args_ptr, args_len)?;

    runtime
        .call_method(receiver, ident, args)
        .map(|buffer| buffer.0)
}

fn call_function(
    mut caller: Caller<'_, HostState>,
    package_address_ptr: u32,
    package_address_len: u32,
    blueprint_ident_ptr: u32,
    blueprint_ident_len: u32,
    ident_ptr: u32,
    ident_len: u32,
    args_ptr: u32,
    args_len: u32,
) -> Result<u64, InvokeError<WasmRuntimeError>> {
    let (memory, runtime) = grab_runtime!(caller);

    let package_address = read_memory(
        caller.as_context_mut(),
        memory,
        package_address_ptr,
        package_address_len,
    )?;
    let blueprint_ident = read_memory(
        caller.as_context_mut(),
        memory,
        blueprint_ident_ptr,
        blueprint_ident_len,
    )?;
    let ident = read_memory(caller.as_context_mut(), memory, ident_ptr, ident_len)?;
    let args = read_memory(caller.as_context_mut(), memory, args_ptr, args_len)?;

    runtime
        .call_function(package_address, blueprint_ident, ident, args)
        .map(|buffer| buffer.0)
}

fn invoke(
    mut caller: Caller<'_, HostState>,
    invocation_ptr: u32,
    invocation_len: u32,
) -> Result<u64, InvokeError<WasmRuntimeError>> {
    let (memory, runtime) = grab_runtime!(caller);

    let invocation = read_memory(
        caller.as_context_mut(),
        memory,
        invocation_ptr,
        invocation_len,
    )?;

    runtime.invoke(invocation).map(|buffer| buffer.0)
}

fn create_node(
    mut caller: Caller<'_, HostState>,
    node_ptr: u32,
    node_len: u32,
) -> Result<u64, InvokeError<WasmRuntimeError>> {
    let (memory, runtime) = grab_runtime!(caller);

    let node = read_memory(caller.as_context_mut(), memory, node_ptr, node_len)?;

    runtime.create_node(node).map(|buffer| buffer.0)
}

fn get_visible_nodes(caller: Caller<'_, HostState>) -> Result<u64, InvokeError<WasmRuntimeError>> {
    let (_memory, runtime) = grab_runtime!(caller);

    runtime.get_visible_nodes().map(|buffer| buffer.0)
}

fn drop_node(
    mut caller: Caller<'_, HostState>,
    node_id_ptr: u32,
    node_id_len: u32,
) -> Result<(), InvokeError<WasmRuntimeError>> {
    let (memory, runtime) = grab_runtime!(caller);

    let node_id = read_memory(caller.as_context_mut(), memory, node_id_ptr, node_id_len)?;

    runtime.drop_node(node_id)
}

fn lock_substate(
    mut caller: Caller<'_, HostState>,
    node_id_ptr: u32,
    node_id_len: u32,
    offset_ptr: u32,
    offset_len: u32,
    mutable: u32,
) -> Result<u32, InvokeError<WasmRuntimeError>> {
    let (memory, runtime) = grab_runtime!(caller);

<<<<<<< HEAD
                Ok(Some(RuntimeValue::I64(buffer.as_i64())))
            }
            DROP_NODE_FUNCTION_ID => {
                let node_id_ptr = args.nth_checked::<u32>(0)?;
                let node_id_len = args.nth_checked::<u32>(1)?;
=======
    let node_id = read_memory(caller.as_context_mut(), memory, node_id_ptr, node_id_len)?;
    let offset = read_memory(caller.as_context_mut(), memory, offset_ptr, offset_len)?;

    runtime.lock_substate(node_id, offset, mutable != 0)
}
>>>>>>> 07b5ac3b

fn read_substate(
    caller: Caller<'_, HostState>,
    handle: u32,
) -> Result<u64, InvokeError<WasmRuntimeError>> {
    let (_memory, runtime) = grab_runtime!(caller);

    runtime.read_substate(handle).map(|buffer| buffer.0)
}

fn write_substate(
    mut caller: Caller<'_, HostState>,
    handle: u32,
    data_ptr: u32,
    data_len: u32,
) -> Result<(), InvokeError<WasmRuntimeError>> {
    let (memory, runtime) = grab_runtime!(caller);

    let data = read_memory(caller.as_context_mut(), memory, data_ptr, data_len)?;

    runtime.write_substate(handle, data)
}

fn unlock_substate(
    caller: Caller<'_, HostState>,
    handle: u32,
) -> Result<(), InvokeError<WasmRuntimeError>> {
    let (_memory, runtime) = grab_runtime!(caller);

    runtime.unlock_substate(handle)
}

fn get_actor(caller: Caller<'_, HostState>) -> Result<u64, InvokeError<WasmRuntimeError>> {
    let (_memory, runtime) = grab_runtime!(caller);

    runtime.get_actor().map(|buffer| buffer.0)
}

fn consume_cost_units(
    caller: Caller<'_, HostState>,
    cost_unit: u32,
) -> Result<(), InvokeError<WasmRuntimeError>> {
    let (_memory, runtime) = grab_runtime!(caller);
    runtime.consume_cost_units(cost_unit)
}
// native functions ends

macro_rules! linker_define {
    ($linker: expr, $name: expr, $var: expr) => {
        $linker
            .define(MODULE_ENV_NAME, $name, $var)
            .expect(stringify!("Failed to define new linker item {}", $name));
    };
}

impl WasmiModule {
    pub fn new(code: &[u8]) -> Result<Self, PrepareError> {
        let engine = Engine::default();
        let module = Module::new(&engine, code).expect("Failed to parse WASM module");
        let mut store = Store::new(&engine, WasmiInstanceEnv::new());

        let instance = Self::host_funcs_set(&module, &mut store)
            .map_err(|_| PrepareError::NotInstantiatable)?
            .ensure_no_start(store.as_context_mut())
            .map_err(|_| PrepareError::NotInstantiatable)?;

        Ok(Self {
            template_store: unsafe { transmute(store) },
            template_instance: instance,
            code_size_bytes: code.len(),
        })
    }

    pub fn host_funcs_set(
        module: &Module,
        store: &mut Store<HostState>,
    ) -> Result<InstancePre, Error> {
        let host_consume_buffer = Func::wrap(
            store.as_context_mut(),
            |caller: Caller<'_, HostState>,
             buffer_id: BufferId,
             destination_ptr: u32|
             -> Result<(), Trap> {
                consume_buffer(caller, buffer_id, destination_ptr).map_err(|e| e.into())
            },
        );

        let host_call_method = Func::wrap(
            store.as_context_mut(),
            |caller: Caller<'_, HostState>,
             receiver_ptr: u32,
             receiver_len: u32,
             ident_ptr: u32,
             ident_len: u32,
             args_ptr: u32,
             args_len: u32|
             -> Result<u64, Trap> {
                call_method(
                    caller,
                    receiver_ptr,
                    receiver_len,
                    ident_ptr,
                    ident_len,
                    args_ptr,
                    args_len,
                )
                .map_err(|e| e.into())
            },
        );

        let host_call_function = Func::wrap(
            store.as_context_mut(),
            |caller: Caller<'_, HostState>,
             package_address_ptr: u32,
             package_address_len: u32,
             blueprint_ident_ptr: u32,
             blueprint_ident_len: u32,
             ident_ptr: u32,
             ident_len: u32,
             args_ptr: u32,
             args_len: u32|
             -> Result<u64, Trap> {
                call_function(
                    caller,
                    package_address_ptr,
                    package_address_len,
                    blueprint_ident_ptr,
                    blueprint_ident_len,
                    ident_ptr,
                    ident_len,
                    args_ptr,
                    args_len,
                )
                .map_err(|e| e.into())
            },
        );

        let host_invoke = Func::wrap(
            store.as_context_mut(),
            |caller: Caller<'_, HostState>,
             invocation_ptr: u32,
             invocation_len: u32|
             -> Result<u64, Trap> {
                invoke(caller, invocation_ptr, invocation_len).map_err(|e| e.into())
            },
        );

        let host_create_node = Func::wrap(
            store.as_context_mut(),
            |caller: Caller<'_, HostState>, node_ptr: u32, node_len: u32| -> Result<u64, Trap> {
                create_node(caller, node_ptr, node_len).map_err(|e| e.into())
            },
        );

        let host_get_visible_nodes = Func::wrap(
            store.as_context_mut(),
            |caller: Caller<'_, HostState>| -> Result<u64, Trap> {
                get_visible_nodes(caller).map_err(|e| e.into())
            },
        );

        let host_drop_node = Func::wrap(
            store.as_context_mut(),
            |caller: Caller<'_, HostState>,
             node_id_ptr: u32,
             node_id_len: u32|
             -> Result<(), Trap> {
                drop_node(caller, node_id_ptr, node_id_len).map_err(|e| e.into())
            },
        );

        let host_lock_substate = Func::wrap(
            store.as_context_mut(),
            |caller: Caller<'_, HostState>,
             node_id_ptr: u32,
             node_id_len: u32,
             offset_ptr: u32,
             offset_len: u32,
             mutable: u32|
             -> Result<u32, Trap> {
                lock_substate(
                    caller,
                    node_id_ptr,
                    node_id_len,
                    offset_ptr,
                    offset_len,
                    mutable,
                )
                .map_err(|e| e.into())
            },
        );

        let host_read_substate = Func::wrap(
            store.as_context_mut(),
            |caller: Caller<'_, HostState>, handle: u32| -> Result<u64, Trap> {
                read_substate(caller, handle).map_err(|e| e.into())
            },
        );

        let host_write_substate = Func::wrap(
            store.as_context_mut(),
            |caller: Caller<'_, HostState>,
             handle: u32,
             data_ptr: u32,
             data_len: u32|
             -> Result<(), Trap> {
                write_substate(caller, handle, data_ptr, data_len).map_err(|e| e.into())
            },
        );

        let host_unlock_substate = Func::wrap(
            store.as_context_mut(),
            |caller: Caller<'_, HostState>, handle: u32| -> Result<(), Trap> {
                unlock_substate(caller, handle).map_err(|e| e.into())
            },
        );

        let host_get_actor = Func::wrap(
            store.as_context_mut(),
            |caller: Caller<'_, HostState>| -> Result<u64, Trap> {
                get_actor(caller).map_err(|e| e.into())
            },
        );

        let host_consume_cost_units = Func::wrap(
            store.as_context_mut(),
            |caller: Caller<'_, HostState>, cost_unit: u32| -> Result<(), Trap> {
                consume_cost_units(caller, cost_unit).map_err(|e| e.into())
            },
        );

        let mut linker = <Linker<HostState>>::new();
        linker_define!(linker, CONSUME_BUFFER_FUNCTION_NAME, host_consume_buffer);
        linker_define!(linker, CALL_METHOD_FUNCTION_NAME, host_call_method);
        linker_define!(linker, CALL_FUNCTION_FUNCTION_NAME, host_call_function);
        linker_define!(linker, INVOKE_FUNCTION_NAME, host_invoke);
        linker_define!(linker, CREATE_NODE_FUNCTION_NAME, host_create_node);
        linker_define!(
            linker,
            GET_VISIBLE_NODES_FUNCTION_NAME,
            host_get_visible_nodes
        );
        linker_define!(linker, DROP_NODE_FUNCTION_NAME, host_drop_node);
        linker_define!(linker, LOCK_SUBSTATE_FUNCTION_NAME, host_lock_substate);
        linker_define!(linker, READ_SUBSTATE_FUNCTION_NAME, host_read_substate);
        linker_define!(linker, WRITE_SUBSTATE_FUNCTION_NAME, host_write_substate);
        linker_define!(linker, UNLOCK_SUBSTATE_FUNCTION_NAME, host_unlock_substate);
        linker_define!(linker, GET_ACTOR_FUNCTION_NAME, host_get_actor);
        linker_define!(
            linker,
            CONSUME_COST_UNITS_FUNCTION_NAME,
            host_consume_cost_units
        );

        linker.instantiate(store.as_context_mut(), &module)
    }

    fn instantiate(&self) -> WasmiInstance {
        let instance = self.template_instance.clone();
        let mut store = self.template_store.clone();
        let memory = match instance.get_export(store.as_context_mut(), EXPORT_MEMORY) {
            Some(Extern::Memory(memory)) => memory,
            _ => panic!("Failed to find memory export"),
        };

        WasmiInstance {
            instance,
            store: unsafe { transmute(store) },
            memory,
        }
    }
}

fn read_memory(
    store: impl AsContextMut,
    memory: Memory,
    ptr: u32,
    len: u32,
) -> Result<Vec<u8>, InvokeError<WasmRuntimeError>> {
    let store_ctx = store.as_context();
    let data = memory.data(&store_ctx);
    let ptr = ptr as usize;
    let len = len as usize;

    if ptr > data.len() || ptr + len > data.len() {
        return Err(InvokeError::SelfError(WasmRuntimeError::MemoryAccessError));
    }
    Ok(data[ptr..ptr + len].to_vec())
}

fn write_memory(
    mut store: impl AsContextMut,
    memory: Memory,
    ptr: u32,
    data: &[u8],
) -> Result<(), InvokeError<WasmRuntimeError>> {
    let mut store_ctx = store.as_context_mut();
    let mem_data = memory.data(&mut store_ctx);

    if ptr as usize > mem_data.len() || ptr as usize + data.len() > mem_data.len() {
        return Err(InvokeError::SelfError(WasmRuntimeError::MemoryAccessError));
    }

    memory
        .write(&mut store.as_context_mut(), ptr as usize, data)
        .or_else(|_| Err(InvokeError::SelfError(WasmRuntimeError::MemoryAccessError)))
}

fn read_slice(
    store: impl AsContextMut,
    memory: Memory,
    v: Slice,
) -> Result<Vec<u8>, InvokeError<WasmRuntimeError>> {
    let ptr = v.ptr();
    let len = v.len();

    read_memory(store, memory, ptr, len)
}

impl WasmiInstance {
    fn get_export_func(&mut self, name: &str) -> Result<Func, InvokeError<WasmRuntimeError>> {
        self.instance
            .get_export(self.store.as_context_mut(), name)
            .and_then(Extern::into_func)
            .ok_or_else(|| {
                InvokeError::SelfError(WasmRuntimeError::UnknownWasmFunction(name.to_string()))
            })
    }
}

impl HostError for InvokeError<WasmRuntimeError> {}

impl From<Error> for InvokeError<WasmRuntimeError> {
    fn from(err: Error) -> Self {
        let e_str = format!("{:?}", err);
        match err {
            Error::Trap(trap) => {
                let invoke_err = trap
                    .downcast_ref::<InvokeError<WasmRuntimeError>>()
                    .unwrap_or(&InvokeError::SelfError(
                        WasmRuntimeError::InvalidExportReturn,
                    ));
                invoke_err.clone()
            }
            _ => InvokeError::SelfError(WasmRuntimeError::InterpreterError(e_str)),
        }
    }
}

impl WasmInstance for WasmiInstance {
    fn invoke_export<'r>(
        &mut self,
        func_name: &str,
        args: Vec<Buffer>,
        runtime: &mut Box<dyn WasmRuntime + 'r>,
    ) -> Result<Vec<u8>, InvokeError<WasmRuntimeError>> {
        {
            // set up runtime pointer
            // FIXME: Triple casting to workaround this error message:
            // error[E0521]: borrowed data escapes outside of associated function
            //  `runtime` escapes the associated function body here argument requires that `'r` must outlive `'static`
            self.store
                .data_mut()
                .runtime_ptr
                .write(runtime as *mut _ as usize as *mut _);
        }

        let func = self.get_export_func(func_name).unwrap();
        let input: Vec<Value> = args
            .into_iter()
            .map(|buffer| Value::I64(buffer.as_i64()))
            .collect();
        let mut ret = [Value::I64(0)];

        let _result = func
            .call(self.store.as_context_mut(), &input, &mut ret)
            .map_err(|e| {
                let err: InvokeError<WasmRuntimeError> = e.into();
                err
            })?;

        match i64::try_from(ret[0]) {
            Ok(ret) => read_slice(
                self.store.as_context_mut(),
                self.memory,
                Slice::transmute_i64(ret),
            ),
            _ => Err(InvokeError::SelfError(
                WasmRuntimeError::InvalidExportReturn,
            )),
        }
    }
}

#[derive(Debug, Clone)]
pub struct EngineOptions {
    max_cache_size_bytes: usize,
}

pub struct WasmiEngine {
    #[cfg(not(feature = "moka"))]
    modules_cache: RefCell<lru::LruCache<MeteredCodeKey, Arc<WasmiModule>>>,
    #[cfg(feature = "moka")]
    modules_cache: moka::sync::Cache<MeteredCodeKey, Arc<WasmiModule>>,
}

impl Default for WasmiEngine {
    fn default() -> Self {
        Self::new(EngineOptions {
            max_cache_size_bytes: 200 * 1024 * 1024,
        })
    }
}

impl WasmiEngine {
    pub fn new(options: EngineOptions) -> Self {
        #[cfg(not(feature = "moka"))]
        let modules_cache = RefCell::new(lru::LruCache::new(
            NonZeroUsize::new(options.max_cache_size_bytes / (1024 * 1024)).unwrap(),
        ));
        #[cfg(feature = "moka")]
        let modules_cache = moka::sync::Cache::builder()
            .weigher(|_key: &MeteredCodeKey, value: &Arc<WasmiModule>| -> u32 {
                // Approximate the module entry size by the code size
                value.code_size_bytes.try_into().unwrap_or(u32::MAX)
            })
            .max_capacity(options.max_cache_size_bytes as u64)
            .build();
        Self { modules_cache }
    }
}

impl WasmEngine for WasmiEngine {
    type WasmInstance = WasmiInstance;

    fn instantiate(&self, instrumented_code: &InstrumentedCode) -> WasmiInstance {
        let metered_code_key = &instrumented_code.metered_code_key;

        #[cfg(not(feature = "moka"))]
        {
            if let Some(cached_module) = self.modules_cache.borrow_mut().get(metered_code_key) {
                return cached_module.instantiate();
            }
        }
        #[cfg(feature = "moka")]
        if let Some(cached_module) = self.modules_cache.get(metered_code_key) {
            return cached_module.as_ref().instantiate();
        }

        let code = &instrumented_code.code.as_ref()[..];
        let module = WasmiModule::new(code).unwrap();
        let instance = module.instantiate();

        #[cfg(not(feature = "moka"))]
        self.modules_cache
            .borrow_mut()
            .put(*metered_code_key, Arc::new(module));
        #[cfg(feature = "moka")]
        self.modules_cache
            .insert(*metered_code_key, Arc::new(module));

        instance
    }
}<|MERGE_RESOLUTION|>--- conflicted
+++ resolved
@@ -56,70 +56,10 @@
     runtime_ptr: MaybeUninit<*mut Box<dyn WasmRuntime>>,
 }
 
-<<<<<<< HEAD
-pub struct WasmiEnvModule {}
-
-impl ModuleImportResolver for WasmiEnvModule {
-    fn resolve_func(
-        &self,
-        field_name: &str,
-        signature: &wasmi::Signature,
-    ) -> Result<FuncRef, Error> {
-        match field_name {
-            CONSUME_BUFFER_FUNCTION_NAME => Ok(FuncInstance::alloc_host(
-                signature.clone(),
-                CONSUME_BUFFER_FUNCTION_ID,
-            )),
-            INVOKE_METHOD_FUNCTION_NAME => Ok(FuncInstance::alloc_host(
-                signature.clone(),
-                INVOKE_METHOD_FUNCTION_ID,
-            )),
-            INVOKE_FUNCTION_NAME => Ok(FuncInstance::alloc_host(
-                signature.clone(),
-                INVOKE_FUNCTION_ID,
-            )),
-            CREATE_NODE_FUNCTION_NAME => Ok(FuncInstance::alloc_host(
-                signature.clone(),
-                CREATE_NODE_FUNCTION_ID,
-            )),
-            DROP_NODE_FUNCTION_NAME => Ok(FuncInstance::alloc_host(
-                signature.clone(),
-                DROP_NODE_FUNCTION_ID,
-            )),
-            LOCK_SUBSTATE_FUNCTION_NAME => Ok(FuncInstance::alloc_host(
-                signature.clone(),
-                LOCK_SUBSTATE_FUNCTION_ID,
-            )),
-            READ_SUBSTATE_FUNCTION_NAME => Ok(FuncInstance::alloc_host(
-                signature.clone(),
-                READ_SUBSTATE_FUNCTION_ID,
-            )),
-            WRITE_SUBSTATE_FUNCTION_NAME => Ok(FuncInstance::alloc_host(
-                signature.clone(),
-                WRITE_SUBSTATE_FUNCTION_ID,
-            )),
-            UNLOCK_SUBSTATE_FUNCTION_NAME => Ok(FuncInstance::alloc_host(
-                signature.clone(),
-                UNLOCK_SUBSTATE_FUNCTION_ID,
-            )),
-            GET_ACTOR_FUNCTION_NAME => Ok(FuncInstance::alloc_host(
-                signature.clone(),
-                GET_ACTOR_FUNCTION_ID,
-            )),
-            CONSUME_COST_UNITS_FUNCTION_NAME => Ok(FuncInstance::alloc_host(
-                signature.clone(),
-                CONSUME_COST_UNITS_FUNCTION_ID,
-            )),
-            _ => Err(Error::Instantiation(format!(
-                "Function {} not found",
-                field_name
-            ))),
-=======
 impl FakeWasmiInstanceEnv {
     pub fn new() -> Self {
         Self {
             runtime_ptr: MaybeUninit::uninit(),
->>>>>>> 07b5ac3b
         }
     }
 }
@@ -252,12 +192,6 @@
     runtime.create_node(node).map(|buffer| buffer.0)
 }
 
-fn get_visible_nodes(caller: Caller<'_, HostState>) -> Result<u64, InvokeError<WasmRuntimeError>> {
-    let (_memory, runtime) = grab_runtime!(caller);
-
-    runtime.get_visible_nodes().map(|buffer| buffer.0)
-}
-
 fn drop_node(
     mut caller: Caller<'_, HostState>,
     node_id_ptr: u32,
@@ -280,19 +214,11 @@
 ) -> Result<u32, InvokeError<WasmRuntimeError>> {
     let (memory, runtime) = grab_runtime!(caller);
 
-<<<<<<< HEAD
-                Ok(Some(RuntimeValue::I64(buffer.as_i64())))
-            }
-            DROP_NODE_FUNCTION_ID => {
-                let node_id_ptr = args.nth_checked::<u32>(0)?;
-                let node_id_len = args.nth_checked::<u32>(1)?;
-=======
     let node_id = read_memory(caller.as_context_mut(), memory, node_id_ptr, node_id_len)?;
     let offset = read_memory(caller.as_context_mut(), memory, offset_ptr, offset_len)?;
 
     runtime.lock_substate(node_id, offset, mutable != 0)
 }
->>>>>>> 07b5ac3b
 
 fn read_substate(
     caller: Caller<'_, HostState>,
@@ -447,13 +373,6 @@
             },
         );
 
-        let host_get_visible_nodes = Func::wrap(
-            store.as_context_mut(),
-            |caller: Caller<'_, HostState>| -> Result<u64, Trap> {
-                get_visible_nodes(caller).map_err(|e| e.into())
-            },
-        );
-
         let host_drop_node = Func::wrap(
             store.as_context_mut(),
             |caller: Caller<'_, HostState>,
@@ -530,11 +449,6 @@
         linker_define!(linker, CALL_FUNCTION_FUNCTION_NAME, host_call_function);
         linker_define!(linker, INVOKE_FUNCTION_NAME, host_invoke);
         linker_define!(linker, CREATE_NODE_FUNCTION_NAME, host_create_node);
-        linker_define!(
-            linker,
-            GET_VISIBLE_NODES_FUNCTION_NAME,
-            host_get_visible_nodes
-        );
         linker_define!(linker, DROP_NODE_FUNCTION_NAME, host_drop_node);
         linker_define!(linker, LOCK_SUBSTATE_FUNCTION_NAME, host_lock_substate);
         linker_define!(linker, READ_SUBSTATE_FUNCTION_NAME, host_read_substate);
