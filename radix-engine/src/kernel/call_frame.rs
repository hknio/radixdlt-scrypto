use crate::kernel::kernel_callback_api::CallFrameReferences;
use crate::track::interface::{
    CallbackError, NodeSubstates, RemoveSubstateError, SetSubstateError, StoreAccess,
    SubstateStore, TrackOpenSubstateError,
};
use crate::types::*;
use radix_engine_interface::api::field_api::LockFlags;
use radix_engine_interface::types::{LockHandle, NodeId, SubstateKey};
use radix_engine_store_interface::db_key_mapper::SubstateKeyContent;

use super::heap::{Heap, HeapOpenSubstateError, HeapRemoveModuleError, HeapRemoveNodeError};
use super::kernel_api::LockInfo;

/// A message used for communication between call frames.
///
/// Note that it's just an intent, not checked/allowed by kernel yet.
#[derive(Default, Debug, Clone, PartialEq, Eq)]
pub struct CallFrameMessage {
    /// Nodes to be moved from src to dest
    pub move_nodes: Vec<NodeId>,

    /// Copy of a global ref from src to dest
    pub copy_global_references: Vec<NodeId>,

    /// Copy of a direct access ref from src to dest
    pub copy_direct_access_references: Vec<NodeId>,

    /// Create a "stable" transient in dest from src. The src node may
    /// have global or borrowed visibility
    /// TODO: Cleanup abstraction (perhaps by adding another type of visibility)
    pub copy_to_stable_transient_references: Vec<NodeId>,
}

impl CallFrameMessage {
    pub fn from_input<C: CallFrameReferences>(value: &IndexedScryptoValue, references: &C) -> Self {
        let mut copy_global_references = Vec::new();
        let mut copy_direct_access_references = Vec::new();

        for arg_ref in value.references().clone() {
            if arg_ref.is_global() {
                copy_global_references.push(arg_ref);
            } else {
                copy_direct_access_references.push(arg_ref);
            }
        }

        copy_global_references.extend(references.global_references());
        copy_direct_access_references.extend(references.direct_access_references());

        Self {
            move_nodes: value.owned_nodes().clone(),
            copy_global_references,
            copy_direct_access_references,
            copy_to_stable_transient_references: references.stable_transient_references(),
        }
    }

    pub fn from_output(value: &IndexedScryptoValue) -> Self {
        let mut copy_global_references = Vec::new();
        let mut copy_direct_access_references = Vec::new();

        for arg_ref in value.references().clone() {
            if arg_ref.is_global() {
                copy_global_references.push(arg_ref);
            } else {
                copy_direct_access_references.push(arg_ref);
            }
        }

        Self {
            move_nodes: value.owned_nodes().clone(),
            copy_global_references,
            copy_direct_access_references,
            copy_to_stable_transient_references: vec![],
        }
    }

    pub fn add_move_node(&mut self, node_id: NodeId) {
        self.move_nodes.push(node_id)
    }
}

/// A lock on a substate controlled by a call frame
#[derive(Debug, Clone, PartialEq, Eq)]
pub struct SubstateLock<L> {
    pub node_id: NodeId,
    pub partition_num: PartitionNumber,
    pub substate_key: SubstateKey,
    pub non_global_references: IndexSet<NodeId>,
    pub owned_nodes: IndexSet<NodeId>,
    pub flags: LockFlags,
    pub store_handle: Option<u32>,
    pub data: L,
}

#[derive(Debug, Clone, Copy, PartialEq, Eq, PartialOrd, Ord)]
pub enum StableReferenceType {
    Global,
    DirectAccess,
}

#[derive(Debug, Clone, Copy, PartialEq, Eq, PartialOrd, Ord)]
pub struct TransientReference {
    ref_count: usize,
    ref_origin: ReferenceOrigin,
}

#[derive(Debug, Clone, Copy, PartialEq, Eq, PartialOrd, Ord)]
pub enum ReferenceOrigin {
    Heap,
    Global(GlobalAddress),
    DirectlyAccessed,
}

#[derive(Debug, Clone, Copy, PartialEq, Eq, PartialOrd, Ord)]
pub enum Visibility {
    StableReference(StableReferenceType),
    FrameOwned,
    Borrowed(ReferenceOrigin),
}

impl Visibility {
    pub fn is_direct_access(&self) -> bool {
        matches!(
            self,
            Self::StableReference(StableReferenceType::DirectAccess)
        )
    }

    pub fn is_normal(&self) -> bool {
        !self.is_direct_access()
    }
}

pub struct NodeVisibility(pub BTreeSet<Visibility>);

impl NodeVisibility {
    /// Note that system may enforce further constraints on this.
    /// For instance, system currently only allows substates of actor,
    /// actor's outer object, and any visible key value store.
    pub fn is_visible(&self) -> bool {
        !self.0.is_empty()
    }

    pub fn can_be_invoked(&self, direct_access: bool) -> bool {
        if direct_access {
            self.0.iter().any(|x| x.is_direct_access())
        } else {
            self.0.iter().any(|x| x.is_normal())
        }
    }

    pub fn can_be_referenced_in_substate(&self) -> bool {
        self.0.iter().any(|x| x.is_normal())
    }

    pub fn is_global(&self) -> bool {
        for v in &self.0 {
            if let Visibility::StableReference(StableReferenceType::Global) = v {
                return true;
            }
        }
        return false;
    }

    // TODO: Should we return Vec<ReferenceOrigin> and not supercede global with direct access reference
    pub fn reference_origin(&self, node_id: NodeId) -> Option<ReferenceOrigin> {
        let mut found_direct_access = false;
        for v in &self.0 {
            match v {
                Visibility::StableReference(StableReferenceType::Global) => {
                    return Some(ReferenceOrigin::Global(GlobalAddress::new_or_panic(
                        node_id.0,
                    )));
                }
                Visibility::StableReference(StableReferenceType::DirectAccess) => {
                    found_direct_access = true
                }
                Visibility::Borrowed(ref_origin) => return Some(ref_origin.clone()),
                Visibility::FrameOwned => {
                    return Some(ReferenceOrigin::Heap);
                }
            }
        }

        if found_direct_access {
            return Some(ReferenceOrigin::DirectlyAccessed);
        }

        return None;
    }
}

pub trait CallFrameEventHandler<L, E> {
    fn on_persist_node(&mut self, heap: &Heap, node_id: &NodeId) -> Result<(), E>;

    fn on_store_access(
        &mut self,
        current_frame: &CallFrame<L>,
        heap: &Heap,
        store_access: StoreAccess,
    ) -> Result<(), E>;
}

/// A call frame is the basic unit that forms a transaction call stack, which keeps track of the
/// owned objects and references by this function.
pub struct CallFrame<C, L> {
    /// The frame id
    depth: usize,

    /// Call frame system layer data
    call_frame_data: C,

    /// Owned nodes which by definition must live on heap
    /// Also keeps track of number of locks on this node, to prevent locked node from moving.
    owned_root_nodes: IndexMap<NodeId, usize>,

    /// References to non-GLOBAL nodes, obtained from substate loading, ref counted.
    /// These references may NOT be passed between call frames as arguments
    transient_references: NonIterMap<NodeId, TransientReference>,

    /// Stable references points to nodes in track, which can't moved/deleted.
    /// Current two types: `GLOBAL` (root, stored) and `DirectAccess`.
    /// These references MAY be passed between call frames
    stable_references: NonIterMap<NodeId, StableReferenceType>,

    next_lock_handle: LockHandle,
    locks: IndexMap<LockHandle, SubstateLock<L>>,
}

/// Represents an error when creating a new frame.
#[derive(Debug, Clone, PartialEq, Eq, ScryptoSbor)]
pub enum CreateFrameError {
    PassMessageError(PassMessageError),
}

/// Represents an error when passing message between frames.
#[derive(Debug, Clone, PartialEq, Eq, ScryptoSbor)]
pub enum PassMessageError {
    TakeNodeError(TakeNodeError),
    GlobalRefNotFound(NodeId),
    DirectRefNotFound(NodeId),
    TransientRefNotFound(NodeId),
}

/// Represents an error when attempting to lock a substate.
#[derive(Debug, Clone, PartialEq, Eq, ScryptoSbor)]
pub enum OpenSubstateError {
    NodeNotVisible(NodeId),
    HeapError(HeapOpenSubstateError),
    TrackError(Box<TrackOpenSubstateError>),
}

/// Represents an error when dropping a substate lock.
#[derive(Debug, Clone, PartialEq, Eq, ScryptoSbor)]
pub enum CloseSubstateError {
    LockNotFound(LockHandle),
    ContainsDuplicatedOwns,
    TakeNodeError(TakeNodeError),
    RefNotFound(NodeId),
    NonGlobalRefNotAllowed(NodeId),
    CantDropNodeInStore(NodeId),
    PersistNodeError(PersistNodeError),
}

/// Represents an error when creating a node.
#[derive(Debug, Clone, PartialEq, Eq, ScryptoSbor)]
pub enum CreateNodeError {
    TakeNodeError(TakeNodeError),
    RefNotFound(NodeId),
    NonGlobalRefNotAllowed(NodeId),
    PersistNodeError(PersistNodeError),
}

/// Represents an error when dropping a node.
#[derive(Debug, Clone, PartialEq, Eq, ScryptoSbor)]
pub enum DropNodeError {
    TakeNodeError(TakeNodeError),
    NodeBorrowed(NodeId, usize),
}

/// Represents an error when persisting a node into store.
#[derive(Debug, Clone, PartialEq, Eq, ScryptoSbor)]
pub enum PersistNodeError {
    ContainsNonGlobalRef(NodeId),
    NodeBorrowed(NodeId, usize),
}

/// Represents an error when taking a node from current frame.
#[derive(Debug, Clone, PartialEq, Eq, ScryptoSbor)]
pub enum TakeNodeError {
    OwnNotFound(NodeId),
    OwnLocked(NodeId),
}

/// Represents an error when listing the node modules of a node.
#[derive(Debug, Clone, PartialEq, Eq, ScryptoSbor)]
pub enum ListNodeModuleError {
    NodeNotVisible(NodeId),
    NodeNotInHeap(NodeId),
}

/// Represents an error when moving modules from one node to another.
#[derive(Debug, Clone, PartialEq, Eq, ScryptoSbor)]
pub enum MoveModuleError {
    NodeNotAvailable(NodeId),
    HeapRemoveModuleErr(HeapRemoveModuleError),
    NonGlobalRefNotAllowed(NodeId),
    TrackSetSubstateError(SetSubstateError),
    PersistNodeError(PersistNodeError),
}

/// Represents an error when reading substates.
#[derive(Debug, Clone, PartialEq, Eq, ScryptoSbor)]
pub enum ReadSubstateError {
    LockNotFound(LockHandle),
}

/// Represents an error when writing substates.
#[derive(Debug, Clone, PartialEq, Eq, ScryptoSbor)]
pub enum WriteSubstateError {
    LockNotFound(LockHandle),
    NoWritePermission,
}

#[derive(Debug, Clone, PartialEq, Eq, ScryptoSbor)]
pub enum CallFrameSetSubstateError {
    NodeNotVisible(NodeId),
    StoreError(SetSubstateError),
}

#[derive(Debug, Clone, PartialEq, Eq, ScryptoSbor)]
pub enum CallFrameRemoveSubstateError {
    NodeNotVisible(NodeId),
    StoreError(RemoveSubstateError),
}

#[derive(Debug, Clone, PartialEq, Eq, ScryptoSbor)]
pub enum CallFrameScanKeysError {
    NodeNotVisible(NodeId),
}

#[derive(Debug, Clone, PartialEq, Eq, ScryptoSbor)]
pub enum CallFrameDrainSubstatesError {
    NodeNotVisible(NodeId),
    OwnedNodeNotSupported(NodeId),
}

#[derive(Debug, Clone, PartialEq, Eq, ScryptoSbor)]
pub enum CallFrameScanSortedSubstatesError {
    NodeNotVisible(NodeId),
    OwnedNodeNotSupported(NodeId),
}

impl<C, L: Clone> CallFrame<C, L> {
    pub fn new_root(call_frame_data: C) -> Self {
        Self {
            depth: 0,
            call_frame_data,
            stable_references: NonIterMap::new(),
            transient_references: NonIterMap::new(),
            owned_root_nodes: index_map_new(),
            next_lock_handle: 0u32,
            locks: index_map_new(),
        }
    }

    pub fn new_child_from_parent(
        parent: &mut CallFrame<C, L>,
        call_frame_data: C,
        message: CallFrameMessage,
    ) -> Result<Self, CreateFrameError> {
        let mut frame = Self {
            depth: parent.depth + 1,
            call_frame_data,
            stable_references: NonIterMap::new(),
            transient_references: NonIterMap::new(),
            owned_root_nodes: index_map_new(),
            next_lock_handle: 0u32,
            locks: index_map_new(),
        };

        // Copy references and move nodes
        Self::pass_message(parent, &mut frame, message)
            .map_err(CreateFrameError::PassMessageError)?;

        Ok(frame)
    }

    pub fn pass_message(
        from: &mut CallFrame<C, L>,
        to: &mut CallFrame<C, L>,
        message: CallFrameMessage,
    ) -> Result<(), PassMessageError> {
        for node_id in message.move_nodes {
            // Note that this has no impact on the `transient_references` because
            // we don't allow move of "locked nodes".
            from.take_node_internal(&node_id)
                .map_err(PassMessageError::TakeNodeError)?;
            to.owned_root_nodes.insert(node_id, 0);
        }

        // Only allow move of `Global` and `DirectAccess` references
        for node_id in message.copy_global_references {
            if from.get_node_visibility(&node_id).is_global() {
                // Note that GLOBAL and DirectAccess references are mutually exclusive,
                // so okay to overwrite
                to.stable_references
                    .insert(node_id, StableReferenceType::Global);
            } else {
                return Err(PassMessageError::GlobalRefNotFound(node_id));
            }
        }

        for node_id in message.copy_direct_access_references {
            if from.get_node_visibility(&node_id).can_be_invoked(true) {
                to.stable_references
                    .insert(node_id, StableReferenceType::DirectAccess);
            } else {
                return Err(PassMessageError::DirectRefNotFound(node_id));
            }
        }

        for node_id in message.copy_to_stable_transient_references {
            if from.depth >= to.depth {
                panic!("Transient references only supported for downstream calls.");
            }

            if let Some(ref_origin) = from.get_node_visibility(&node_id).reference_origin(node_id) {
                to.transient_references
                    .entry(node_id.clone())
                    .or_insert(TransientReference {
                        ref_count: 0usize,
                        ref_origin,
                    })
                    .ref_count
                    .add_assign(1);

                if let ReferenceOrigin::Global(global_address) = ref_origin {
                    to.stable_references
                        .insert(global_address.into_node_id(), StableReferenceType::Global);
                }
            } else {
                return Err(PassMessageError::TransientRefNotFound(node_id));
            }
        }

        Ok(())
    }

    pub fn depth(&self) -> usize {
        self.depth
    }

    pub fn data(&self) -> &C {
        &self.call_frame_data
    }

    pub fn open_substate<
        S: SubstateStore,
        E,
        F: FnMut(&Self, &Heap, StoreAccess) -> Result<(), E>,
    >(
        &mut self,
        heap: &mut Heap,
        store: &mut S,
        node_id: &NodeId,
        partition_num: PartitionNumber,
        substate_key: &SubstateKey,
        flags: LockFlags,
        on_store_access: &mut F,
        default: Option<fn() -> IndexedScryptoValue>,
        data: L,
<<<<<<< HEAD
    ) -> Result<(LockHandle, usize, StoreAccessInfo), OpenSubstateError> {
        let node_visibility = self.get_node_visibility(node_id);
        let ref_origin = if let Some(ref_origin) = node_visibility.reference_origin(node_id.clone())
        {
            ref_origin
        } else {
            return Err(OpenSubstateError::NodeNotVisible(node_id.clone()));
        };
=======
    ) -> Result<(LockHandle, usize), CallbackError<OpenSubstateError, E>> {
        // Check node visibility
        if !self.get_node_visibility(node_id).is_visible() {
            return Err(CallbackError::Error(OpenSubstateError::NodeNotVisible(
                node_id.clone(),
            )));
        }
>>>>>>> 71a33533

        // Lock and read the substate
        let mut store_handle = None;
        let substate_value = if heap.contains_node(node_id) {
            // FIXME: we will have to move locking logic to heap because references moves between frames.
            if flags.contains(LockFlags::UNMODIFIED_BASE) {
                return Err(CallbackError::Error(OpenSubstateError::HeapError(
                    HeapOpenSubstateError::LockUnmodifiedBaseOnHeapNode,
                )));
            }
            if let Some(compute_default) = default {
                heap.get_substate_virtualize(node_id, partition_num, substate_key, compute_default)
            } else {
                heap.get_substate(node_id, partition_num, substate_key)
                    .ok_or_else(|| {
                        CallbackError::Error(OpenSubstateError::HeapError(
                            HeapOpenSubstateError::SubstateNotFound(
                                node_id.clone(),
                                partition_num,
                                substate_key.clone(),
                            ),
                        ))
                    })?
            }
        } else {
            let handle = store
                .open_substate_virtualize(
                    node_id,
                    partition_num,
                    substate_key,
                    flags,
                    &mut |store_access| on_store_access(self, heap, store_access),
                    || default.map(|f| f()),
                )
                .map_err(|x| x.map(|e| OpenSubstateError::TrackError(Box::new(e))))?;
            store_handle = Some(handle);
            let value = store.read_substate(handle);
            value
        };

        // Analyze owns and references in the substate
        let mut non_global_references = index_set_new(); // du-duplicated
        let mut owned_nodes = index_set_new();
        for node_id in substate_value.references() {
            if node_id.is_global() {
                // Again, safe to overwrite because Global and DirectAccess are exclusive.
                self.stable_references
                    .insert(node_id.clone(), StableReferenceType::Global);
            } else {
                non_global_references.insert(node_id.clone());
            }
        }
        for node_id in substate_value.owned_nodes() {
            if !owned_nodes.insert(node_id.clone()) {
                panic!("Duplicated own found in substate");
            }
        }

        // Expand transient reference set
        for reference in &non_global_references {
            self.transient_references
                .entry(reference.clone())
                .or_insert(TransientReference {
                    ref_count: 0usize,
                    ref_origin,
                })
                .ref_count
                .add_assign(1);
        }
        for own in &owned_nodes {
            self.transient_references
                .entry(own.clone())
                .or_insert(TransientReference {
                    ref_count: 0usize,
                    ref_origin,
                })
                .ref_count
                .add_assign(1);
        }

        // Issue lock handle
        let lock_handle = self.next_lock_handle;
        self.locks.insert(
            lock_handle,
            SubstateLock {
                node_id: node_id.clone(),
                partition_num,
                substate_key: substate_key.clone(),
                non_global_references,
                owned_nodes,
                flags,
                store_handle,
                data,
            },
        );
        self.next_lock_handle = self.next_lock_handle + 1;

        // Update lock count on the node
        if let Some(counter) = self.owned_root_nodes.get_mut(node_id) {
            *counter += 1;
        }

        Ok((lock_handle, substate_value.len()))
    }

    pub fn close_substate<S: SubstateStore, E>(
        &mut self,
        heap: &mut Heap,
        store: &mut S,
        handler: &mut impl CallFrameEventHandler<L, E>,
        lock_handle: LockHandle,
    ) -> Result<(), CallbackError<CloseSubstateError, E>> {
        let substate_lock = self
            .locks
            .remove(&lock_handle)
            .ok_or_else(|| CallbackError::Error(CloseSubstateError::LockNotFound(lock_handle)))?;

        let node_id = &substate_lock.node_id;
        let partition_num = substate_lock.partition_num;
        let substate_key = &substate_lock.substate_key;

        if substate_lock.flags.contains(LockFlags::MUTABLE) {
            let substate = if let Some(handle) = substate_lock.store_handle {
                store.read_substate(handle)
            } else {
                heap.get_substate(node_id, partition_num, substate_key)
                    .expect("Substate locked but missing")
            }
            .clone();

            //==============
            // Process owns
            //==============
            let mut new_owned_nodes: IndexSet<NodeId> = index_set_new();
            for own in substate.owned_nodes() {
                if !new_owned_nodes.insert(own.clone()) {
                    return Err(CallbackError::Error(
                        CloseSubstateError::ContainsDuplicatedOwns,
                    ));
                }
            }
            for own in &new_owned_nodes {
                if !substate_lock.owned_nodes.contains(own) {
                    // Node no longer owned by frame
                    self.take_node_internal(own)
                        .map_err(|e| CallbackError::Error(CloseSubstateError::TakeNodeError(e)))?;

                    // Move the node to store, if its owner is already in store
                    if !heap.contains_node(&node_id) {
                        self.move_node_to_store(heap, store, handler, own)
                            .map_err(|e| e.map(CloseSubstateError::PersistNodeError))?;
                    }
                }
            }
            for own in &substate_lock.owned_nodes {
                if !new_owned_nodes.contains(own) {
                    // Node detached
                    if !heap.contains_node(node_id) {
                        return Err(CallbackError::Error(
                            CloseSubstateError::CantDropNodeInStore(own.clone()),
                        ));
                    }
                    // Owned nodes discarded by the substate go back to the call frame,
                    // and must be explicitly dropped.
                    // FIXME(Yulong): I suspect this is buggy as one can detach a locked non-root
                    // node, move and drop; which will cause invalid lock handle in previous frames.
                    // FIXME(Josh): Would prefer removing this case entirely as this edge case
                    // means that a component's logic may or may not work depending on whether
                    // it's in the store or the heap, which I think feels very unintuitive.
                    // Rather, let's fix the specific worktop drop bucket issue
                    self.owned_root_nodes.insert(own.clone(), 0);
                }
            }

            //====================
            // Process references
            //====================
            let mut new_references: IndexSet<NodeId> = index_set_new();
            for own in substate.references() {
                // Deduplicate
                new_references.insert(own.clone());
            }
            for reference in &new_references {
                if !substate_lock.non_global_references.contains(reference) {
                    // handle added references

                    if !self
                        .get_node_visibility(reference)
                        .can_be_referenced_in_substate()
                    {
                        return Err(CallbackError::Error(CloseSubstateError::RefNotFound(
                            reference.clone(),
                        )));
                    }

                    if !heap.contains_node(node_id) && !reference.is_global() {
                        return Err(CallbackError::Error(
                            CloseSubstateError::NonGlobalRefNotAllowed(*reference),
                        ));
                    }

                    if heap.contains_node(reference) {
                        heap.increase_borrow_count(reference);
                    } else {
                        // No op
                    }
                }
            }
            for reference in &substate_lock.non_global_references {
                if !new_references.contains(reference) {
                    // handle removed references

                    if heap.contains_node(reference) {
                        heap.decrease_borrow_count(reference);
                    }
                }
            }
        }

        // Shrink transient reference set
        for reference in substate_lock.non_global_references {
            let mut transient_ref = self.transient_references.remove(&reference).unwrap();
            if transient_ref.ref_count > 1 {
                transient_ref.ref_count -= 1;
                self.transient_references.insert(reference, transient_ref);
            }
        }
        for own in substate_lock.owned_nodes {
            let mut transient_ref = self.transient_references.remove(&own).unwrap();
            if transient_ref.ref_count > 1 {
                transient_ref.ref_count -= 1;
                self.transient_references.insert(own, transient_ref);
            }
        }

        // Update node lock count
        if let Some(counter) = self.owned_root_nodes.get_mut(&substate_lock.node_id) {
            *counter -= 1;
        }

        // Release track lock
        if let Some(handle) = substate_lock.store_handle {
            store.close_substate(handle);
        }

        Ok(())
    }

    pub fn get_lock_info(&self, lock_handle: LockHandle) -> Option<LockInfo<L>> {
        self.locks.get(&lock_handle).map(|substate_lock| LockInfo {
            node_id: substate_lock.node_id,
            partition_num: substate_lock.partition_num,
            substate_key: substate_lock.substate_key.clone(),
            flags: substate_lock.flags,
            data: substate_lock.data.clone(),
        })
    }

    pub fn read_substate<'f, S: SubstateStore>(
        &mut self,
        heap: &'f Heap,
        store: &'f mut S,
        lock_handle: LockHandle,
    ) -> Result<&'f IndexedScryptoValue, ReadSubstateError> {
        let SubstateLock {
            node_id,
            partition_num,
            substate_key,
            store_handle,
            ..
        } = self
            .locks
            .get(&lock_handle)
            .ok_or(ReadSubstateError::LockNotFound(lock_handle))?;

        let substate = if let Some(store_handle) = store_handle {
            store.read_substate(*store_handle)
        } else {
            heap.get_substate(node_id, *partition_num, substate_key)
                .expect("Substate missing in heap")
        };

        Ok(substate)
    }

    pub fn write_substate<'f, S: SubstateStore>(
        &mut self,
        heap: &'f mut Heap,
        store: &'f mut S,
        lock_handle: LockHandle,
        substate: IndexedScryptoValue,
    ) -> Result<(), WriteSubstateError> {
        let SubstateLock {
            node_id,
            partition_num,
            substate_key,
            store_handle,
            flags,
            ..
        } = self
            .locks
            .get(&lock_handle)
            .ok_or(WriteSubstateError::LockNotFound(lock_handle))?;

        if !flags.contains(LockFlags::MUTABLE) {
            return Err(WriteSubstateError::NoWritePermission);
        }

        if let Some(store_handle) = store_handle {
            store.update_substate(*store_handle, substate);
        } else {
            heap.set_substate(*node_id, *partition_num, substate_key.clone(), substate);
        }

        Ok(())
    }

    pub fn create_node<'f, S: SubstateStore, E>(
        &mut self,
        node_id: NodeId,
        node_substates: NodeSubstates,
        heap: &mut Heap,
        store: &'f mut S,
        handler: &mut impl CallFrameEventHandler<L, E>,
    ) -> Result<(), CallbackError<CreateNodeError, E>> {
        // TODO: We need to protect transient blueprints from being globalized directly
        // into store. This isn't a problem for now since only native objects are allowed
        // to be transient.

        let push_to_store = node_id.is_global();
        for (_partition_number, module) in &node_substates {
            for (_substate_key, substate_value) in module {
                //==============
                // Process owns
                //==============
                for own in substate_value.owned_nodes() {
                    self.take_node_internal(own)
                        .map_err(|e| CallbackError::Error(CreateNodeError::TakeNodeError(e)))?;
                    if push_to_store {
                        self.move_node_to_store(heap, store, handler, own)
                            .map_err(|e| e.map(CreateNodeError::PersistNodeError))?;
                    }
                }

                //===================
                // Process reference
                //===================
                for reference in substate_value.references() {
                    if !self
                        .get_node_visibility(reference)
                        .can_be_referenced_in_substate()
                    {
                        return Err(CallbackError::Error(CreateNodeError::RefNotFound(
                            reference.clone(),
                        )));
                    }

                    if push_to_store && !reference.is_global() {
                        return Err(CallbackError::Error(
                            CreateNodeError::NonGlobalRefNotAllowed(*reference),
                        ));
                    }

                    if heap.contains_node(reference) {
                        heap.increase_borrow_count(reference);
                    } else {
                        // No op
                    }
                }
            }
        }

        if push_to_store {
            self.stable_references
                .insert(node_id, StableReferenceType::Global);

            store
                .create_node(node_id, node_substates, &mut |store_access| {
                    handler.on_store_access(self, heap, store_access)
                })
                .map_err(CallbackError::CallbackError)?;
        } else {
            heap.create_node(node_id, node_substates);
            self.owned_root_nodes.insert(node_id, 0);
        };

        Ok(())
    }

    /// Removes node from call frame and owned nodes will be possessed by this call frame.
    pub fn drop_node(
        &mut self,
        heap: &mut Heap,
        node_id: &NodeId,
    ) -> Result<NodeSubstates, DropNodeError> {
        self.take_node_internal(node_id)
            .map_err(DropNodeError::TakeNodeError)?;
        let node_substates = match heap.remove_node(node_id) {
            Ok(substates) => substates,
            Err(HeapRemoveNodeError::NodeNotFound(node_id)) => {
                panic!("Frame owned node {:?} not found in heap", node_id)
            }
            Err(HeapRemoveNodeError::NodeBorrowed(node_id, count)) => {
                return Err(DropNodeError::NodeBorrowed(node_id, count));
            }
        };
        for (_, module) in &node_substates {
            for (_, substate_value) in module {
                //=============
                // Process own
                //=============
                for own in substate_value.owned_nodes() {
                    // FIXME: This is problematic, as owned node must have been locked
                    // In general, we'd like to move node locking/borrowing to heap.
                    self.owned_root_nodes.insert(own.clone(), 0);
                }

                //====================
                // Process references
                //====================
                for reference in substate_value.references() {
                    if reference.is_global() {
                        // Expand stable references
                        // We keep all global references even if the owning substates are dropped.
                        // Revisit this if the reference model is changed.
                        self.stable_references
                            .insert(reference.clone(), StableReferenceType::Global);
                    } else {
                        if heap.contains_node(reference) {
                            // This substate is dropped and no longer borrows the heap node.
                            heap.decrease_borrow_count(reference);
                        }
                    }
                }
            }
        }
        Ok(node_substates)
    }

    pub fn move_module<'f, S: SubstateStore, E>(
        &mut self,
        src_node_id: &NodeId,
        src_partition_number: PartitionNumber,
        dest_node_id: &NodeId,
        dest_partition_number: PartitionNumber,
        heap: &'f mut Heap,
        store: &'f mut S,
        handler: &mut impl CallFrameEventHandler<L, E>,
    ) -> Result<(), CallbackError<MoveModuleError, E>> {
        // Check ownership (and visibility)
        if self.owned_root_nodes.get(src_node_id) != Some(&0) {
            return Err(CallbackError::Error(MoveModuleError::NodeNotAvailable(
                src_node_id.clone(),
            )));
        }

        // Check visibility
        if !self.get_node_visibility(dest_node_id).is_visible() {
            return Err(CallbackError::Error(MoveModuleError::NodeNotAvailable(
                dest_node_id.clone(),
            )));
        }

        // Move
        let module = heap
            .remove_module(src_node_id, src_partition_number)
            .map_err(|e| CallbackError::Error(MoveModuleError::HeapRemoveModuleErr(e)))?;
        let to_heap = heap.contains_node(dest_node_id);
        for (substate_key, substate_value) in module {
            if to_heap {
                heap.set_substate(
                    *dest_node_id,
                    dest_partition_number,
                    substate_key,
                    substate_value,
                );
            } else {
                // Recursively move nodes to store
                for own in substate_value.owned_nodes() {
                    self.move_node_to_store(heap, store, handler, own)
                        .map_err(|e| e.map(|e| MoveModuleError::PersistNodeError(e)))?;
                }

                for reference in substate_value.references() {
                    if !reference.is_global() {
                        return Err(CallbackError::Error(
                            MoveModuleError::NonGlobalRefNotAllowed(reference.clone()),
                        ));
                    }
                }

                store
                    .set_substate(
                        *dest_node_id,
                        dest_partition_number,
                        substate_key,
                        substate_value,
                        &mut |store_access| handler.on_store_access(self, heap, store_access),
                    )
                    .map_err(|e| e.map(MoveModuleError::TrackSetSubstateError))?
            }
        }

        Ok(())
    }

    pub fn add_global_reference(&mut self, address: GlobalAddress) {
        self.stable_references
            .insert(address.into_node_id(), StableReferenceType::Global);
    }

    pub fn add_direct_access_reference(&mut self, address: InternalAddress) {
        self.stable_references
            .insert(address.into_node_id(), StableReferenceType::DirectAccess);
    }

    //====================================================================================
    // Note that reference model isn't fully implemented for set/remove/scan/take APIs.
    // They're intended for internal use only and extra caution must be taken.
    //====================================================================================

    // Substate Virtualization does not apply to this call
    // Should this be prevented at this layer?
    pub fn set_substate<'f, S: SubstateStore, E, F: FnMut(StoreAccess) -> Result<(), E>>(
        &mut self,
        node_id: &NodeId,
        partition_num: PartitionNumber,
        key: SubstateKey,
        value: IndexedScryptoValue,
        on_store_access: &mut F,
        heap: &'f mut Heap,
        store: &'f mut S,
    ) -> Result<(), CallbackError<CallFrameSetSubstateError, E>> {
        // Check node visibility
        if !self.get_node_visibility(node_id).is_visible() {
            return Err(CallbackError::Error(
                CallFrameSetSubstateError::NodeNotVisible(node_id.clone()),
            ));
        }

        if heap.contains_node(node_id) {
            heap.set_substate(*node_id, partition_num, key, value);
        } else {
            store
                .set_substate(*node_id, partition_num, key, value, on_store_access)
                .map_err(|e| e.map(CallFrameSetSubstateError::StoreError))?
        };

        Ok(())
    }

    pub fn remove_substate<'f, S: SubstateStore, E, F: FnMut(StoreAccess) -> Result<(), E>>(
        &mut self,
        node_id: &NodeId,
        partition_num: PartitionNumber,
        key: &SubstateKey,
        on_store_access: &mut F,
        heap: &'f mut Heap,
        store: &'f mut S,
    ) -> Result<Option<IndexedScryptoValue>, CallbackError<CallFrameRemoveSubstateError, E>> {
        // Check node visibility
        if !self.get_node_visibility(node_id).is_visible() {
            return Err(CallbackError::Error(
                CallFrameRemoveSubstateError::NodeNotVisible(node_id.clone()),
            ));
        }

        let removed = if heap.contains_node(node_id) {
            heap.remove_substate(node_id, partition_num, key)
        } else {
            store
                .remove_substate(node_id, partition_num, key, on_store_access)
                .map_err(|e| e.map(CallFrameRemoveSubstateError::StoreError))?
        };

        Ok(removed)
    }

    pub fn scan_keys<
        'f,
        K: SubstateKeyContent,
        S: SubstateStore,
        E,
        F: FnMut(StoreAccess) -> Result<(), E>,
    >(
        &mut self,
        node_id: &NodeId,
        partition_num: PartitionNumber,
        limit: u32,
        on_store_access: &mut F,
        heap: &'f mut Heap,
        store: &'f mut S,
    ) -> Result<Vec<SubstateKey>, CallbackError<CallFrameScanKeysError, E>> {
        // Check node visibility
        if !self.get_node_visibility(node_id).is_visible() {
            return Err(CallbackError::Error(
                CallFrameScanKeysError::NodeNotVisible(node_id.clone()),
            ));
        }

        let keys = if heap.contains_node(node_id) {
            heap.scan_keys(node_id, partition_num, limit)
        } else {
            store
                .scan_keys::<K, E, F>(node_id, partition_num, limit, on_store_access)
                .map_err(|e| CallbackError::CallbackError(e))?
        };

        Ok(keys)
    }

    pub fn drain_substates<
        'f,
        K: SubstateKeyContent,
        S: SubstateStore,
        E,
        F: FnMut(StoreAccess) -> Result<(), E>,
    >(
        &mut self,
        node_id: &NodeId,
        partition_num: PartitionNumber,
        limit: u32,
        on_store_access: &mut F,
        heap: &'f mut Heap,
        store: &'f mut S,
    ) -> Result<
        Vec<(SubstateKey, IndexedScryptoValue)>,
        CallbackError<CallFrameDrainSubstatesError, E>,
    > {
        // Check node visibility
        if !self.get_node_visibility(node_id).is_visible() {
            return Err(CallbackError::Error(
                CallFrameDrainSubstatesError::NodeNotVisible(node_id.clone()),
            ));
        }

        let substates = if heap.contains_node(node_id) {
            heap.drain_substates(node_id, partition_num, limit)
        } else {
            store
                .drain_substates::<K, E, F>(node_id, partition_num, limit, on_store_access)
                .map_err(|e| CallbackError::CallbackError(e))?
        };

        for (_key, substate) in &substates {
            for reference in substate.references() {
                if reference.is_global() {
                    self.stable_references
                        .insert(reference.clone(), StableReferenceType::Global);
                } else {
                    return Err(CallbackError::Error(
                        CallFrameDrainSubstatesError::OwnedNodeNotSupported(reference.clone()),
                    ));
                }
            }
        }

        Ok(substates)
    }

    // Substate Virtualization does not apply to this call
    // Should this be prevented at this layer?
    pub fn scan_sorted<'f, S: SubstateStore, E, F: FnMut(StoreAccess) -> Result<(), E>>(
        &mut self,
        node_id: &NodeId,
        partition_num: PartitionNumber,
        count: u32,
        on_store_access: &mut F,
        heap: &'f mut Heap,
        store: &'f mut S,
    ) -> Result<Vec<IndexedScryptoValue>, CallbackError<CallFrameScanSortedSubstatesError, E>> {
        // Check node visibility
        if !self.get_node_visibility(node_id).is_visible() {
            return Err(CallbackError::Error(
                CallFrameScanSortedSubstatesError::NodeNotVisible(node_id.clone()),
            ));
        }

        let substates = if heap.contains_node(node_id) {
            // This should never be triggered because sorted index store is
            // used by consensus manager only.
            panic!("Unexpected code path")
        } else {
            store
                .scan_sorted_substates(node_id, partition_num, count, on_store_access)
                .map_err(|e| CallbackError::CallbackError(e))?
        };

        for substate in &substates {
            for reference in substate.references() {
                if reference.is_global() {
                    self.stable_references
                        .insert(reference.clone(), StableReferenceType::Global);
                } else {
                    return Err(CallbackError::Error(
                        CallFrameScanSortedSubstatesError::OwnedNodeNotSupported(reference.clone()),
                    ));
                }
            }
        }

        Ok(substates)
    }

    pub fn close_all_substates<S: SubstateStore, E>(
        &mut self,
        heap: &mut Heap,
        store: &mut S,
        handler: &mut impl CallFrameEventHandler<L, E>,
    ) -> Result<(), CallbackError<CloseSubstateError, E>> {
        let lock_handles: Vec<LockHandle> = self.locks.keys().cloned().collect();

        for lock_handle in lock_handles {
            self.close_substate(heap, store, handler, lock_handle)?;
        }

        Ok(())
    }

    fn take_node_internal(&mut self, node_id: &NodeId) -> Result<(), TakeNodeError> {
        match self.owned_root_nodes.remove(node_id) {
            None => {
                return Err(TakeNodeError::OwnNotFound(node_id.clone()));
            }
            Some(lock_count) => {
                if lock_count == 0 {
                    Ok(())
                } else {
                    Err(TakeNodeError::OwnLocked(node_id.clone()))
                }
            }
        }
    }

    pub fn owned_nodes(&self) -> Vec<NodeId> {
        self.owned_root_nodes.keys().cloned().collect()
    }

    pub fn move_node_to_store<S: SubstateStore, E>(
        &self,
        heap: &mut Heap,
        store: &mut S,
        handler: &mut impl CallFrameEventHandler<L, E>,
        node_id: &NodeId,
    ) -> Result<(), CallbackError<PersistNodeError, E>> {
        handler
            .on_persist_node(heap, node_id)
            .map_err(CallbackError::CallbackError)?;

        let node_substates = match heap.remove_node(node_id) {
            Ok(substates) => substates,
            Err(HeapRemoveNodeError::NodeNotFound(node_id)) => {
                panic!("Frame owned node {:?} not found in heap", node_id)
            }
            Err(HeapRemoveNodeError::NodeBorrowed(node_id, count)) => {
                return Err(CallbackError::Error(PersistNodeError::NodeBorrowed(
                    node_id, count,
                )));
            }
        };
        for (_partition_number, module_substates) in &node_substates {
            for (_substate_key, substate_value) in module_substates {
                for reference in substate_value.references() {
                    if !reference.is_global() {
                        return Err(CallbackError::Error(
                            PersistNodeError::ContainsNonGlobalRef(*reference),
                        ));
                    }
                }

                for node_id in substate_value.owned_nodes() {
                    self.move_node_to_store(heap, store, handler, node_id)?;
                }
            }
        }

        store
            .create_node(node_id.clone(), node_substates, &mut |store_access| {
                handler.on_store_access(self, heap, store_access)
            })
            .map_err(CallbackError::CallbackError)?;

        Ok(())
    }

    pub fn get_node_visibility(&self, node_id: &NodeId) -> NodeVisibility {
        let mut visibilities = BTreeSet::<Visibility>::new();

        // Stable references
        if let Some(reference_type) = self.stable_references.get(node_id) {
            visibilities.insert(Visibility::StableReference(reference_type.clone()));
        }
        if ALWAYS_VISIBLE_GLOBAL_NODES.contains(node_id) {
            visibilities.insert(Visibility::StableReference(StableReferenceType::Global));
        }

        // Frame owned nodes
        if self.owned_root_nodes.contains_key(node_id) {
            visibilities.insert(Visibility::FrameOwned);
        }

        // Borrowed from substate loading
        if let Some(transient_ref) = self.transient_references.get(node_id) {
            visibilities.insert(Visibility::Borrowed(transient_ref.ref_origin));
        }

        NodeVisibility(visibilities)
    }
}<|MERGE_RESOLUTION|>--- conflicted
+++ resolved
@@ -191,12 +191,12 @@
     }
 }
 
-pub trait CallFrameEventHandler<L, E> {
+pub trait CallFrameEventHandler<C, L, E> {
     fn on_persist_node(&mut self, heap: &Heap, node_id: &NodeId) -> Result<(), E>;
 
     fn on_store_access(
         &mut self,
-        current_frame: &CallFrame<L>,
+        current_frame: &CallFrame<C, L>,
         heap: &Heap,
         store_access: StoreAccess,
     ) -> Result<(), E>;
@@ -471,24 +471,16 @@
         on_store_access: &mut F,
         default: Option<fn() -> IndexedScryptoValue>,
         data: L,
-<<<<<<< HEAD
-    ) -> Result<(LockHandle, usize, StoreAccessInfo), OpenSubstateError> {
+    ) -> Result<(LockHandle, usize), CallbackError<OpenSubstateError, E>> {
         let node_visibility = self.get_node_visibility(node_id);
         let ref_origin = if let Some(ref_origin) = node_visibility.reference_origin(node_id.clone())
         {
             ref_origin
         } else {
-            return Err(OpenSubstateError::NodeNotVisible(node_id.clone()));
-        };
-=======
-    ) -> Result<(LockHandle, usize), CallbackError<OpenSubstateError, E>> {
-        // Check node visibility
-        if !self.get_node_visibility(node_id).is_visible() {
             return Err(CallbackError::Error(OpenSubstateError::NodeNotVisible(
                 node_id.clone(),
             )));
-        }
->>>>>>> 71a33533
+        };
 
         // Lock and read the substate
         let mut store_handle = None;
@@ -598,7 +590,7 @@
         &mut self,
         heap: &mut Heap,
         store: &mut S,
-        handler: &mut impl CallFrameEventHandler<L, E>,
+        handler: &mut impl CallFrameEventHandler<C, L, E>,
         lock_handle: LockHandle,
     ) -> Result<(), CallbackError<CloseSubstateError, E>> {
         let substate_lock = self
@@ -812,7 +804,7 @@
         node_substates: NodeSubstates,
         heap: &mut Heap,
         store: &'f mut S,
-        handler: &mut impl CallFrameEventHandler<L, E>,
+        handler: &mut impl CallFrameEventHandler<C, L, E>,
     ) -> Result<(), CallbackError<CreateNodeError, E>> {
         // TODO: We need to protect transient blueprints from being globalized directly
         // into store. This isn't a problem for now since only native objects are allowed
@@ -936,7 +928,7 @@
         dest_partition_number: PartitionNumber,
         heap: &'f mut Heap,
         store: &'f mut S,
-        handler: &mut impl CallFrameEventHandler<L, E>,
+        handler: &mut impl CallFrameEventHandler<C, L, E>,
     ) -> Result<(), CallbackError<MoveModuleError, E>> {
         // Check ownership (and visibility)
         if self.owned_root_nodes.get(src_node_id) != Some(&0) {
@@ -1197,7 +1189,7 @@
         &mut self,
         heap: &mut Heap,
         store: &mut S,
-        handler: &mut impl CallFrameEventHandler<L, E>,
+        handler: &mut impl CallFrameEventHandler<C, L, E>,
     ) -> Result<(), CallbackError<CloseSubstateError, E>> {
         let lock_handles: Vec<LockHandle> = self.locks.keys().cloned().collect();
 
@@ -1231,7 +1223,7 @@
         &self,
         heap: &mut Heap,
         store: &mut S,
-        handler: &mut impl CallFrameEventHandler<L, E>,
+        handler: &mut impl CallFrameEventHandler<C, L, E>,
         node_id: &NodeId,
     ) -> Result<(), CallbackError<PersistNodeError, E>> {
         handler
