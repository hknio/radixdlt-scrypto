use crate::kernel::actor::Actor;
use crate::system::node_modules::type_info::TypeInfoSubstate;
use crate::types::*;
use radix_engine_interface::api::substate_lock_api::LockFlags;
use radix_engine_interface::blueprints::resource::{
    FUNGIBLE_BUCKET_BLUEPRINT, FUNGIBLE_PROOF_BLUEPRINT, NON_FUNGIBLE_BUCKET_BLUEPRINT,
    NON_FUNGIBLE_PROOF_BLUEPRINT,
};
use radix_engine_interface::types::{LockHandle, NodeId, SubstateKey};
use radix_engine_stores::interface::{
    AcquireLockError, NodeSubstates, SetSubstateError, SubstateStore, TakeSubstateError,
};

use super::heap::Heap;
use super::kernel_api::LockInfo;

#[derive(Debug, Clone, PartialEq, Eq)]
pub struct CallFrameUpdate {
    pub nodes_to_move: Vec<NodeId>,
    pub node_refs_to_copy: IndexSet<NodeId>,
}

impl CallFrameUpdate {
    pub fn empty() -> Self {
        CallFrameUpdate {
            nodes_to_move: Vec::new(),
            node_refs_to_copy: index_set_new(),
        }
    }

    pub fn move_node(node_id: NodeId) -> Self {
        CallFrameUpdate {
            nodes_to_move: vec![node_id],
            node_refs_to_copy: index_set_new(),
        }
    }

    pub fn copy_ref(node_id: NodeId) -> Self {
        let mut node_refs_to_copy = index_set_new();
        node_refs_to_copy.insert(node_id);
        CallFrameUpdate {
            nodes_to_move: vec![],
            node_refs_to_copy,
        }
    }

    pub fn add_ref(&mut self, node_id: NodeId) {
        self.node_refs_to_copy.insert(node_id);
    }
}

#[derive(Debug, Clone, Copy, PartialEq, Eq)]
pub enum RENodeLocation {
    Heap,
    Store,
}

#[derive(Debug, Clone, Copy, PartialEq, Eq)]
pub enum RefType {
    Normal,
    DirectAccess,
}

/// A lock on a substate controlled by a call frame
#[derive(Debug, Clone, PartialEq, Eq)]
pub struct SubstateLock<L> {
    pub node_id: NodeId,
    pub module_id: ModuleId,
    pub substate_key: SubstateKey,
    pub initial_references: IndexSet<NodeId>,
    pub initial_owned_nodes: Vec<NodeId>,
    pub flags: LockFlags,
    pub store_handle: Option<u32>,
    pub data: L,
}

#[derive(Debug, Clone, Copy, PartialEq, Eq)]
struct RENodeRefData {
    ref_type: RefType,
}

impl RENodeRefData {
    fn new(ref_type: RefType) -> Self {
        RENodeRefData { ref_type }
    }
}

// TODO: reduce fields visibility

/// A call frame is the basic unit that forms a transaction call stack, which keeps track of the
/// owned objects by this function.
pub struct CallFrame<L> {
    /// The frame id
    pub depth: usize,

    /// The running application actor of this frame
    /// TODO: Move to an RENode
    pub actor: Option<Actor>,

    /// Node refs which are immortal during the life time of this frame:
    /// - Any node refs received from other frames;
    /// - Global node refs obtained through substate locking.
    immortal_node_refs: NonIterMap<NodeId, RENodeRefData>,

    /// Node refs obtained through substate locking, which will be dropped upon unlocking.
    temp_node_refs: NonIterMap<NodeId, u32>,

    /// Owned nodes which by definition must live on heap
    /// Also keeps track of number of locks on this node, to prevent locked node from moving.
    owned_root_nodes: IndexMap<NodeId, u32>,

    next_lock_handle: LockHandle,
    locks: IndexMap<LockHandle, SubstateLock<L>>,
}

#[derive(Debug, Clone, PartialEq, Eq, ScryptoSbor)]
pub enum LockSubstateError {
    NodeNotInCallFrame(NodeId),
    LockUnmodifiedBaseOnHeapNode,
    SubstateNotFound(NodeId, ModuleId, SubstateKey),
    TrackError(Box<AcquireLockError>),
}

#[derive(Debug, Clone, PartialEq, Eq, ScryptoSbor)]
pub enum UnlockSubstateError {
    LockNotFound(LockHandle),
    ContainsDuplicatedOwns,
    RefNotFound(NodeId),
    MoveError(MoveError),
    CantDropNodeInStore(NodeId),
    CantOwn(NodeId),
    CantStoreLocalReference(NodeId),
    CantBeStored(NodeId),
}

#[derive(Debug, Clone, PartialEq, Eq, ScryptoSbor)]
pub enum MoveError {
    OwnNotFound(NodeId),
    RefNotFound(NodeId),
    CantMoveLockedNode(NodeId),
}

#[derive(Debug, Clone, PartialEq, Eq, ScryptoSbor)]
pub enum ReadSubstateError {
    LockNotFound(LockHandle),
}

#[derive(Debug, Clone, PartialEq, Eq, ScryptoSbor)]
pub enum WriteSubstateError {
    LockNotFound(LockHandle),
    NoWritePermission,
}

#[derive(Debug, Clone, PartialEq, Eq, ScryptoSbor)]
pub enum CallFrameSetSubstateError {
    NodeNotInCallFrame(NodeId),
    StoreError(SetSubstateError),
}

#[derive(Debug, Clone, PartialEq, Eq, ScryptoSbor)]
pub enum CallFrameRemoveSubstateError {
    NodeNotInCallFrame(NodeId),
    StoreError(TakeSubstateError),
}

#[derive(Debug, Clone, PartialEq, Eq, ScryptoSbor)]
pub enum CallFrameScanSubstateError {
    NodeNotInCallFrame(NodeId),
}

#[derive(Debug, Clone, PartialEq, Eq, ScryptoSbor)]
pub enum CallFrameScanSortedSubstatesError {
    NodeNotInCallFrame(NodeId),
}

#[derive(Debug, Clone, PartialEq, Eq, ScryptoSbor)]
pub enum CallFrameTakeSortedSubstatesError {
    NodeNotInCallFrame(NodeId),
}

impl<L: Clone> CallFrame<L> {
    // TODO: Remove
    fn get_type_info<S: SubstateStore>(
        node_id: &NodeId,
        heap: &mut Heap,
        store: &mut S,
    ) -> Option<TypeInfoSubstate> {
        if let Some(substate) = heap.get_substate(
            node_id,
            SysModuleId::TypeInfo.into(),
            &TypeInfoOffset::TypeInfo.into(),
        ) {
            let type_info: TypeInfoSubstate = substate.as_typed().unwrap();
            Some(type_info)
        } else if let Ok((handle, _)) = store.acquire_lock(
            node_id,
            SysModuleId::TypeInfo.into(),
            &TypeInfoOffset::TypeInfo.into(),
            LockFlags::read_only(),
        ) {
            let type_info: TypeInfoSubstate = store.read_substate(handle).as_typed().unwrap();
            store.release_lock(handle);
            Some(type_info)
        } else {
            None
        }
    }

    pub fn acquire_lock<S: SubstateStore>(
        &mut self,
        heap: &mut Heap,
        store: &mut S,
        node_id: &NodeId,
        module_id: ModuleId,
        substate_key: &SubstateKey,
        flags: LockFlags,
        default: Option<fn() -> IndexedScryptoValue>,
<<<<<<< HEAD
        data: L,
    ) -> Result<LockHandle, LockSubstateError> {
=======
    ) -> Result<(LockHandle, bool), LockSubstateError> {
>>>>>>> c4f4227e
        // Check node visibility
        self.get_node_visibility(node_id)
            .ok_or_else(|| LockSubstateError::NodeNotInCallFrame(node_id.clone()))?;

        // Lock and read the substate
        let mut store_handle = None;
        let mut first_time_lock = false;
        let substate_value = if heap.contains_node(node_id) {
            // TODO: make Heap more like Store?
            if flags.contains(LockFlags::UNMODIFIED_BASE) {
                return Err(LockSubstateError::LockUnmodifiedBaseOnHeapNode);
            }
            if let Some(compute_default) = default {
                heap.get_substate_virtualize(
                    node_id,
                    module_id.into(),
                    substate_key,
                    compute_default,
                )
            } else {
                heap.get_substate(node_id, module_id.into(), substate_key)
                    .ok_or_else(|| {
                        LockSubstateError::SubstateNotFound(
                            node_id.clone(),
                            module_id,
                            substate_key.clone(),
                        )
                    })?
            }
        } else {
            let (handle, first_time) = store
                .acquire_lock_virtualize(node_id, module_id.into(), substate_key, flags, || {
                    default.map(|f| f())
                })
                .map_err(|x| LockSubstateError::TrackError(Box::new(x)))?;
            store_handle = Some(handle);
            first_time_lock = first_time;
            store.read_substate(handle)
        };

        // Infer references and owns within the substate
        let references = substate_value.references();
        let owned_nodes = substate_value.owned_node_ids();
        let mut initial_references = index_set_new();
        for node_id in references {
            // TODO: fix this ugly condition
            if node_id.is_global() {
                // May overwrite existing node refs (for better visibility origin)
                self.immortal_node_refs.insert(
                    node_id.clone(),
                    RENodeRefData {
                        ref_type: RefType::Normal,
                    },
                );
            } else {
                initial_references.insert(node_id.clone());
            }
        }
        for node_id in owned_nodes {
            initial_references.insert(node_id.clone());
        }

        // Add initial references to ref count.
        for node_id in &initial_references {
            self.temp_node_refs
                .entry(node_id.clone())
                .or_default()
                .add_assign(1);
        }

        let lock_handle = self.next_lock_handle;
        self.locks.insert(
            lock_handle,
            SubstateLock {
                node_id: node_id.clone(),
                module_id,
                substate_key: substate_key.clone(),
                initial_references,
                initial_owned_nodes: owned_nodes.clone(),
                flags,
                store_handle,
                data,
            },
        );
        self.next_lock_handle = self.next_lock_handle + 1;

        // Update lock count on the node
        if let Some(counter) = self.owned_root_nodes.get_mut(node_id) {
            *counter += 1;
        }

        Ok((lock_handle, first_time_lock))
    }

    pub fn drop_lock<S: SubstateStore>(
        &mut self,
        heap: &mut Heap,
        store: &mut S,
        lock_handle: LockHandle,
    ) -> Result<(), UnlockSubstateError> {
        let substate_lock = self
            .locks
            .remove(&lock_handle)
            .ok_or(UnlockSubstateError::LockNotFound(lock_handle))?;

        let node_id = &substate_lock.node_id;
        let module_id = substate_lock.module_id;
        let substate_key = &substate_lock.substate_key;

        if substate_lock.flags.contains(LockFlags::MUTABLE) {
            let substate = if let Some(handle) = substate_lock.store_handle {
                store.read_substate(handle)
            } else {
                heap.get_substate(node_id, module_id.into(), substate_key)
                    .expect("Substate locked but missing")
            };
            let references = substate.references();
            let owned_nodes = substate.owned_node_ids();

            // Reserving original Vec element order with `IndexSet`
            let mut new_children: IndexSet<NodeId> = index_set_new();
            for own in owned_nodes {
                if !new_children.insert(own.clone()) {
                    return Err(UnlockSubstateError::ContainsDuplicatedOwns);
                }
            }

            // Check references exist
            for reference in references {
                self.get_node_visibility(reference)
                    .ok_or_else(|| UnlockSubstateError::RefNotFound(reference.clone()))?;
            }

            for old_child in &substate_lock.initial_owned_nodes {
                if !new_children.remove(old_child) {
                    // TODO: revisit logic here!
                    if !heap.contains_node(node_id) {
                        return Err(UnlockSubstateError::CantDropNodeInStore(old_child.clone()));
                    }

                    // Owned nodes discarded by the substate go back to the call frame,
                    // and must be explicitly dropped.
                    self.owned_root_nodes.insert(old_child.clone(), 0);
                }
            }

            for child_id in &new_children {
                self.take_node_internal(child_id)
                    .map_err(UnlockSubstateError::MoveError)?;
            }

            if !heap.contains_node(&node_id) {
                for child in &new_children {
                    Self::move_node_to_store(heap, store, child)?;
                }
            }
        }

        // TODO: revisit this reference shrinking
        for refed_node in substate_lock.initial_references {
            let cnt = self.temp_node_refs.remove(&refed_node).unwrap_or(0);
            if cnt > 1 {
                self.temp_node_refs.insert(refed_node, cnt - 1);
            }
        }

        // Update node lock count
        if let Some(counter) = self.owned_root_nodes.get_mut(&substate_lock.node_id) {
            *counter -= 1;
        }

        // Release track lock
        if let Some(handle) = substate_lock.store_handle {
            store.release_lock(handle);
        }

        Ok(())
    }

    pub fn get_lock_info(&self, lock_handle: LockHandle) -> Option<LockInfo<L>> {
        self.locks.get(&lock_handle).map(|substate_lock| LockInfo {
            node_id: substate_lock.node_id,
            module_id: substate_lock.module_id,
            substate_key: substate_lock.substate_key.clone(),
            flags: substate_lock.flags,
            data: substate_lock.data.clone(),
        })
    }

    pub fn read_substate<'f, S: SubstateStore>(
        &mut self,
        heap: &'f mut Heap,
        store: &'f mut S,
        lock_handle: LockHandle,
    ) -> Result<&'f IndexedScryptoValue, ReadSubstateError> {
        let SubstateLock {
            node_id,
            module_id,
            substate_key,
            store_handle,
            ..
        } = self
            .locks
            .get(&lock_handle)
            .ok_or(ReadSubstateError::LockNotFound(lock_handle))?;

        if let Some(store_handle) = store_handle {
            Ok(store.read_substate(*store_handle))
        } else {
            Ok(heap
                .get_substate(node_id, *module_id, substate_key)
                .expect("Substate missing in heap"))
        }
    }

    pub fn write_substate<'f, S: SubstateStore>(
        &mut self,
        heap: &'f mut Heap,
        store: &'f mut S,
        lock_handle: LockHandle,
        substate: IndexedScryptoValue,
    ) -> Result<(), WriteSubstateError> {
        let SubstateLock {
            node_id,
            module_id,
            substate_key,
            store_handle,
            flags,
            ..
        } = self
            .locks
            .get(&lock_handle)
            .ok_or(WriteSubstateError::LockNotFound(lock_handle))?;

        if !flags.contains(LockFlags::MUTABLE) {
            return Err(WriteSubstateError::NoWritePermission);
        }

        if let Some(store_handle) = store_handle {
            store.update_substate(*store_handle, substate);
        } else {
            heap.set_substate(*node_id, *module_id, substate_key.clone(), substate);
        }
        Ok(())
    }

    // Substate Virtualization does not apply to this call
    // Should this be prevented at this layer?
    pub fn set_substate<'f, S: SubstateStore>(
        &mut self,
        node_id: &NodeId,
        module_id: ModuleId,
        key: SubstateKey,
        value: IndexedScryptoValue,
        heap: &'f mut Heap,
        store: &'f mut S,
    ) -> Result<(), CallFrameSetSubstateError> {
        self.get_node_visibility(node_id)
            .ok_or_else(|| CallFrameSetSubstateError::NodeNotInCallFrame(node_id.clone()))?;

        if heap.contains_node(node_id) {
            heap.set_substate(*node_id, module_id.into(), key, value);
        } else {
            store
                .set_substate(*node_id, module_id, key, value)
                .map_err(|e| CallFrameSetSubstateError::StoreError(e))?;
        };

        Ok(())
    }

    pub fn remove_substate<'f, S: SubstateStore>(
        &mut self,
        node_id: &NodeId,
        module_id: ModuleId,
        key: &SubstateKey,
        heap: &'f mut Heap,
        store: &'f mut S,
    ) -> Result<Option<IndexedScryptoValue>, CallFrameRemoveSubstateError> {
        self.get_node_visibility(node_id)
            .ok_or_else(|| CallFrameRemoveSubstateError::NodeNotInCallFrame(node_id.clone()))?;

        let removed = if heap.contains_node(node_id) {
            heap.delete_substate(node_id, module_id.into(), key)
        } else {
            store
                .take_substate(node_id, module_id.into(), key)
                .map_err(|e| CallFrameRemoveSubstateError::StoreError(e))?
        };

        Ok(removed)
    }

    pub fn scan_substates<'f, S: SubstateStore>(
        &mut self,
        node_id: &NodeId,
        module_id: SysModuleId,
        count: u32,
        heap: &'f mut Heap,
        store: &'f mut S,
    ) -> Result<Vec<IndexedScryptoValue>, CallFrameScanSubstateError> {
        self.get_node_visibility(node_id)
            .ok_or_else(|| CallFrameScanSubstateError::NodeNotInCallFrame(node_id.clone()))?;

        let substates = if heap.contains_node(node_id) {
            heap.scan_substates(node_id, module_id.into(), count)
        } else {
            store.scan_substates(node_id, module_id.into(), count)
        };

        for substate in &substates {
            let refs = substate.references();
            // TODO: verify that refs does not have local refs
            for node_ref in refs {
                self.immortal_node_refs.insert(
                    node_ref.clone(),
                    RENodeRefData {
                        ref_type: RefType::Normal,
                    },
                );
            }
        }

        Ok(substates)
    }

    pub fn take_substates<'f, S: SubstateStore>(
        &mut self,
        node_id: &NodeId,
        module_id: SysModuleId,
        count: u32,
        heap: &'f mut Heap,
        store: &'f mut S,
    ) -> Result<Vec<IndexedScryptoValue>, CallFrameTakeSortedSubstatesError> {
        self.get_node_visibility(node_id).ok_or_else(|| {
            CallFrameTakeSortedSubstatesError::NodeNotInCallFrame(node_id.clone())
        })?;

        let substates = if heap.contains_node(node_id) {
            heap.take_substates(node_id, module_id.into(), count)
        } else {
            store.take_substates(node_id, module_id.into(), count)
        };

        for substate in &substates {
            let refs = substate.references();
            // TODO: verify that refs does not have local refs
            for node_ref in refs {
                self.immortal_node_refs.insert(
                    node_ref.clone(),
                    RENodeRefData {
                        ref_type: RefType::Normal,
                    },
                );
            }
        }

        Ok(substates)
    }

    // Substate Virtualization does not apply to this call
    // Should this be prevented at this layer?
    pub fn scan_sorted<'f, S: SubstateStore>(
        &mut self,
        node_id: &NodeId,
        module_id: ModuleId,
        count: u32,
        heap: &'f mut Heap,
        store: &'f mut S,
    ) -> Result<Vec<IndexedScryptoValue>, CallFrameScanSortedSubstatesError> {
        self.get_node_visibility(node_id).ok_or_else(|| {
            CallFrameScanSortedSubstatesError::NodeNotInCallFrame(node_id.clone())
        })?;

        let substates = if heap.contains_node(node_id) {
            todo!()
        } else {
            store.scan_sorted_substates(node_id, module_id, count)
        };

        for substate in &substates {
            let refs = substate.references();
            // TODO: verify that refs does not have local refs
            for node_ref in refs {
                self.immortal_node_refs.insert(
                    node_ref.clone(),
                    RENodeRefData {
                        ref_type: RefType::Normal,
                    },
                );
            }
        }

        Ok(substates)
    }

    pub fn new_root() -> Self {
        let mut frame = Self {
            depth: 0,
            actor: None,
            immortal_node_refs: NonIterMap::new(),
            temp_node_refs: NonIterMap::new(),
            owned_root_nodes: index_map_new(),
            next_lock_handle: 0u32,
            locks: index_map_new(),
        };

        // Add well-known global refs to current frame
        frame.add_ref(RADIX_TOKEN.into(), RefType::Normal);
        frame.add_ref(SYSTEM_TOKEN.into(), RefType::Normal);
        frame.add_ref(ECDSA_SECP256K1_TOKEN.into(), RefType::Normal);
        frame.add_ref(EDDSA_ED25519_TOKEN.into(), RefType::Normal);
        frame.add_ref(PACKAGE_TOKEN.into(), RefType::Normal);
        frame.add_ref(PACKAGE_OWNER_TOKEN.into(), RefType::Normal);
        frame.add_ref(VALIDATOR_OWNER_TOKEN.into(), RefType::Normal);
        frame.add_ref(IDENTITY_OWNER_TOKEN.into(), RefType::Normal);
        frame.add_ref(ACCOUNT_OWNER_TOKEN.into(), RefType::Normal);
        frame.add_ref(EPOCH_MANAGER.into(), RefType::Normal);
        frame.add_ref(CLOCK.into(), RefType::Normal);
        frame.add_ref(ACCESS_CONTROLLER_PACKAGE.into(), RefType::Normal);
        frame.add_ref(ACCOUNT_PACKAGE.into(), RefType::Normal);
        frame.add_ref(CLOCK_PACKAGE.into(), RefType::Normal);
        frame.add_ref(EPOCH_MANAGER_PACKAGE.into(), RefType::Normal);
        frame.add_ref(PACKAGE_PACKAGE.into(), RefType::Normal);
        frame.add_ref(RESOURCE_MANAGER_PACKAGE.into(), RefType::Normal);
        frame.add_ref(TRANSACTION_PROCESSOR_PACKAGE.into(), RefType::Normal);
        frame.add_ref(FAUCET_PACKAGE.into(), RefType::Normal);

        frame
    }

    pub fn new_child_from_parent(
        parent: &mut CallFrame<L>,
        actor: Actor,
        call_frame_update: CallFrameUpdate,
    ) -> Result<Self, MoveError> {
        let mut owned_heap_nodes = index_map_new();
        let mut next_node_refs = NonIterMap::new();

        for node_id in call_frame_update.nodes_to_move {
            parent.take_node_internal(&node_id)?;
            owned_heap_nodes.insert(node_id, 0u32);
        }

        for node_id in call_frame_update.node_refs_to_copy {
            let visibility = parent
                .get_node_visibility(&node_id)
                .ok_or_else(|| MoveError::RefNotFound(node_id))?;
            next_node_refs.insert(node_id, RENodeRefData::new(visibility.0));
        }

        let frame = Self {
            depth: parent.depth + 1,
            actor: Some(actor),
            immortal_node_refs: next_node_refs,
            temp_node_refs: NonIterMap::new(),
            owned_root_nodes: owned_heap_nodes,
            next_lock_handle: 0u32,
            locks: index_map_new(),
        };

        Ok(frame)
    }

    pub fn update_upstream(
        from: &mut CallFrame<L>,
        to: &mut CallFrame<L>,
        update: CallFrameUpdate,
    ) -> Result<(), MoveError> {
        for node_id in update.nodes_to_move {
            // move re nodes to upstream call frame.
            from.take_node_internal(&node_id)?;
            to.owned_root_nodes.insert(node_id, 0u32);
        }

        for node_id in update.node_refs_to_copy {
            // Make sure not to allow owned nodes to be passed as references upstream
            let ref_data = from
                .immortal_node_refs
                .get(&node_id)
                .ok_or_else(|| MoveError::RefNotFound(node_id))?;

            to.immortal_node_refs
                .entry(node_id)
                .and_modify(|e| {
                    if e.ref_type == RefType::DirectAccess {
                        e.ref_type = ref_data.ref_type
                    }
                })
                .or_insert(ref_data.clone());
        }

        Ok(())
    }

    pub fn drop_all_locks<S: SubstateStore>(
        &mut self,
        heap: &mut Heap,
        store: &mut S,
    ) -> Result<(), UnlockSubstateError> {
        let lock_handles: Vec<LockHandle> = self.locks.keys().cloned().collect();

        for lock_handle in lock_handles {
            self.drop_lock(heap, store, lock_handle)?;
        }

        Ok(())
    }

    fn take_node_internal(&mut self, node_id: &NodeId) -> Result<(), MoveError> {
        match self.owned_root_nodes.remove(node_id) {
            None => {
                return Err(MoveError::OwnNotFound(node_id.clone()));
            }
            Some(lock_count) => {
                if lock_count == 0 {
                    Ok(())
                } else {
                    Err(MoveError::CantMoveLockedNode(node_id.clone()))
                }
            }
        }
    }

    pub fn create_node<'f, S: SubstateStore>(
        &mut self,
        node_id: NodeId,
        node_substates: NodeSubstates,
        heap: &mut Heap,
        store: &'f mut S,
        push_to_store: bool,
    ) -> Result<(), UnlockSubstateError> {
        for (_module_id, module) in &node_substates {
            for (_substate_key, substate_value) in module {
                // FIXME there is a huge mismatch between drop_lock and create_node
                // We need to apply the same checks!
                for child_id in substate_value.owned_node_ids() {
                    self.take_node_internal(child_id)
                        .map_err(UnlockSubstateError::MoveError)?;
                    if push_to_store {
                        Self::move_node_to_store(heap, store, child_id)?;
                    }
                }

                if push_to_store {
                    for reference in substate_value.references() {
                        if !reference.is_global() {
                            return Err(UnlockSubstateError::CantStoreLocalReference(*reference));
                        }
                    }
                }
            }
        }

        if push_to_store {
            store.create_node(node_id, node_substates);
            self.add_ref(node_id, RefType::Normal);
        } else {
            heap.create_node(node_id, node_substates);
            self.owned_root_nodes.insert(node_id, 0u32);
        }

        Ok(())
    }

    pub fn add_ref(&mut self, node_id: NodeId, visibility: RefType) {
        self.immortal_node_refs
            .insert(node_id, RENodeRefData::new(visibility));
    }

    pub fn owned_nodes(&self) -> Vec<NodeId> {
        self.owned_root_nodes.keys().cloned().collect()
    }

    /// Removes node from call frame and re-owns any children
    pub fn remove_node(
        &mut self,
        heap: &mut Heap,
        node_id: &NodeId,
    ) -> Result<NodeSubstates, MoveError> {
        self.take_node_internal(node_id)?;
        let node_substates = heap.remove_node(node_id);
        for (_, module) in &node_substates {
            for (_, substate_value) in module {
                let refs = substate_value.references();
                let child_nodes = substate_value.owned_node_ids();
                for node_ref in refs {
                    self.immortal_node_refs.insert(
                        node_ref.clone(),
                        RENodeRefData {
                            ref_type: RefType::Normal,
                        },
                    );
                }

                for child_node in child_nodes {
                    self.owned_root_nodes.insert(child_node.clone(), 0u32);
                }
            }
        }
        Ok(node_substates)
    }

    pub fn move_node_to_store<S: SubstateStore>(
        heap: &mut Heap,
        store: &mut S,
        node_id: &NodeId,
    ) -> Result<(), UnlockSubstateError> {
        // FIXME: Clean this up
        let can_be_stored = if node_id.is_global() {
            true
        } else {
            if let Some(type_info) = Self::get_type_info(node_id, heap, store) {
                match type_info {
                    TypeInfoSubstate::Object(ObjectInfo { blueprint, .. })
                        if blueprint.package_address == RESOURCE_MANAGER_PACKAGE
                            && (blueprint.blueprint_name == FUNGIBLE_BUCKET_BLUEPRINT
                                || blueprint.blueprint_name == NON_FUNGIBLE_BUCKET_BLUEPRINT
                                || blueprint.blueprint_name == FUNGIBLE_PROOF_BLUEPRINT
                                || blueprint.blueprint_name == NON_FUNGIBLE_PROOF_BLUEPRINT) =>
                    {
                        false
                    }
                    _ => true,
                }
            } else {
                false
            }
        };
        if !can_be_stored {
            return Err(UnlockSubstateError::CantBeStored(node_id.clone()));
        }

        let node_substates = heap.remove_node(node_id);
        for (_module_id, module_substates) in &node_substates {
            for (_substate_key, substate_value) in module_substates {
                for reference in substate_value.references() {
                    if !reference.is_global() {
                        return Err(UnlockSubstateError::CantStoreLocalReference(*reference));
                    }
                }

                for node in substate_value.owned_node_ids() {
                    Self::move_node_to_store(heap, store, node)?;
                }
            }
        }

        store.create_node(node_id.clone(), node_substates);

        Ok(())
    }

    pub fn get_node_visibility(&self, node_id: &NodeId) -> Option<(RefType, bool)> {
        if self.owned_root_nodes.contains_key(node_id) {
            Some((RefType::Normal, true))
        } else if let Some(_) = self.temp_node_refs.get(node_id) {
            Some((RefType::Normal, false))
        } else if let Some(ref_data) = self.immortal_node_refs.get(node_id) {
            Some((ref_data.ref_type, false))
        } else {
            None
        }
    }
}<|MERGE_RESOLUTION|>--- conflicted
+++ resolved
@@ -215,12 +215,8 @@
         substate_key: &SubstateKey,
         flags: LockFlags,
         default: Option<fn() -> IndexedScryptoValue>,
-<<<<<<< HEAD
         data: L,
-    ) -> Result<LockHandle, LockSubstateError> {
-=======
     ) -> Result<(LockHandle, bool), LockSubstateError> {
->>>>>>> c4f4227e
         // Check node visibility
         self.get_node_visibility(node_id)
             .ok_or_else(|| LockSubstateError::NodeNotInCallFrame(node_id.clone()))?;
