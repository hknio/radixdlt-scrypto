use crate::kernel::kernel_callback_api::CallFrameReferences;
use crate::kernel::substate_io::{
    SubstateDevice, SubstateIO, SubstateIOHandler, SubstateReadHandler,
};
use crate::track::interface::{
    CallbackError, NodeSubstates, StoreAccess, SubstateStore, TrackGetSubstateError,
};
use crate::types::*;
use radix_engine_interface::api::field_api::LockFlags;
use radix_engine_interface::types::{NodeId, OpenSubstateHandle, SubstateKey};
use radix_engine_store_interface::db_key_mapper::SubstateKeyContent;

use super::heap::{Heap, HeapOpenSubstateError, HeapRemoveModuleError};

/// A message used for communication between call frames.
///
/// Note that it's just an intent, not checked/allowed by kernel yet.
#[derive(Default, Debug, Clone, PartialEq, Eq)]
pub struct CallFrameMessage {
    /// Nodes to be moved from src to dest
    pub move_nodes: Vec<NodeId>,

    /// Copy of a global ref from src to dest
    pub copy_global_references: Vec<NodeId>,

    /// Copy of a direct access ref from src to dest
    pub copy_direct_access_references: Vec<NodeId>,

    /// Create a "stable" transient in dest from src. The src node may
    /// have global or borrowed visibility
    /// TODO: Cleanup abstraction (perhaps by adding another type of visibility)
    pub copy_to_stable_transient_references: Vec<NodeId>,
}

impl CallFrameMessage {
    pub fn from_input<C: CallFrameReferences>(value: &IndexedScryptoValue, references: &C) -> Self {
        let mut copy_global_references = Vec::new();
        let mut copy_direct_access_references = Vec::new();

        for arg_ref in value.references().clone() {
            if arg_ref.is_global() {
                copy_global_references.push(arg_ref);
            } else {
                copy_direct_access_references.push(arg_ref);
            }
        }

        copy_global_references.extend(references.global_references());
        copy_direct_access_references.extend(references.direct_access_references());

        Self {
            move_nodes: value.owned_nodes().clone(),
            copy_global_references,
            copy_direct_access_references,
            copy_to_stable_transient_references: references.stable_transient_references(),
        }
    }

    pub fn from_output(value: &IndexedScryptoValue) -> Self {
        let mut copy_global_references = Vec::new();
        let mut copy_direct_access_references = Vec::new();

        for arg_ref in value.references().clone() {
            if arg_ref.is_global() {
                copy_global_references.push(arg_ref);
            } else {
                copy_direct_access_references.push(arg_ref);
            }
        }

        Self {
            move_nodes: value.owned_nodes().clone(),
            copy_global_references,
            copy_direct_access_references,
            copy_to_stable_transient_references: vec![],
        }
    }

    pub fn add_move_node(&mut self, node_id: NodeId) {
        self.move_nodes.push(node_id)
    }
}
/// A lock on a substate controlled by a call frame
#[derive(Debug, Clone, PartialEq, Eq)]
pub struct OpenedSubstate<L> {
    pub non_global_references: IndexSet<NodeId>,
    pub owned_nodes: IndexSet<NodeId>,
    pub ref_origin: ReferenceOrigin,
    pub global_lock_handle: u32,
    pub location: SubstateDevice,
    pub data: L,
}

#[derive(Debug, Clone, Copy, PartialEq, Eq, PartialOrd, Ord)]
pub enum StableReferenceType {
    Global,
    DirectAccess,
}

#[derive(Debug, Clone, Copy, PartialEq, Eq, PartialOrd, Ord)]
pub struct TransientReference {
    ref_count: usize,
    ref_origin: ReferenceOrigin,
}

#[derive(Debug, Clone, Copy, PartialEq, Eq, PartialOrd, Ord)]
pub enum ReferenceOrigin {
    Heap,
    Global(GlobalAddress),
    DirectlyAccessed,
}

#[derive(Debug, Clone, Copy, PartialEq, Eq, PartialOrd, Ord)]
pub enum Visibility {
    StableReference(StableReferenceType),
    FrameOwned,
    Borrowed(ReferenceOrigin),
}

impl Visibility {
    pub fn is_direct_access(&self) -> bool {
        matches!(
            self,
            Self::StableReference(StableReferenceType::DirectAccess)
        )
    }

    pub fn is_normal(&self) -> bool {
        !self.is_direct_access()
    }
}

pub struct NodeVisibility(pub BTreeSet<Visibility>);

impl NodeVisibility {
    /// Note that system may enforce further constraints on this.
    /// For instance, system currently only allows substates of actor,
    /// actor's outer object, and any visible key value store.
    pub fn is_visible(&self) -> bool {
        !self.0.is_empty()
    }

    pub fn can_be_invoked(&self, direct_access: bool) -> bool {
        if direct_access {
            self.0.iter().any(|x| x.is_direct_access())
        } else {
            self.0.iter().any(|x| x.is_normal())
        }
    }

    pub fn can_be_referenced_in_substate(&self) -> bool {
        self.0.iter().any(|x| x.is_normal())
    }

    pub fn is_global(&self) -> bool {
        for v in &self.0 {
            if let Visibility::StableReference(StableReferenceType::Global) = v {
                return true;
            }
        }
        return false;
    }

    // TODO: Should we return Vec<ReferenceOrigin> and not supercede global with direct access reference
    pub fn reference_origin(&self, node_id: NodeId) -> Option<ReferenceOrigin> {
        let mut found_direct_access = false;
        for v in &self.0 {
            match v {
                Visibility::StableReference(StableReferenceType::Global) => {
                    return Some(ReferenceOrigin::Global(GlobalAddress::new_or_panic(
                        node_id.0,
                    )));
                }
                Visibility::StableReference(StableReferenceType::DirectAccess) => {
                    found_direct_access = true
                }
                Visibility::Borrowed(ref_origin) => return Some(ref_origin.clone()),
                Visibility::FrameOwned => {
                    return Some(ReferenceOrigin::Heap);
                }
            }
        }

        if found_direct_access {
            return Some(ReferenceOrigin::DirectlyAccessed);
        }

        return None;
    }
}

pub trait CallFrameEventHandler<C, L, E> {
    fn on_persist_node(&mut self, heap: &Heap, node_id: &NodeId) -> Result<(), E>;

    fn on_store_access(
        &mut self,
        current_frame: &CallFrame<C, L>,
        heap: &Heap,
        store_access: StoreAccess,
    ) -> Result<(), E>;
}

pub trait CallFrameSubstateReadHandler<C, L> {
    type Error;

    fn on_read_substate(
        &mut self,
        current_frame: &CallFrame<C, L>,
        heap: &Heap,
        handle: OpenSubstateHandle,
        value: &IndexedScryptoValue,
        device: SubstateDevice,
    ) -> Result<(), Self::Error>;
}

struct WrapperHandler<'g, C, L, E, H: CallFrameEventHandler<C, L, E>> {
    handler: &'g mut H,
    call_frame: &'g CallFrame<C, L>,
    phantom: PhantomData<E>,
}

impl<'g, C, L, E, H: CallFrameEventHandler<C, L, E>> SubstateIOHandler<E>
    for WrapperHandler<'g, C, L, E, H>
{
    fn on_persist_node(&mut self, heap: &Heap, node_id: &NodeId) -> Result<(), E> {
        self.handler.on_persist_node(heap, node_id)
    }

    fn on_store_access(&mut self, heap: &Heap, store_access: StoreAccess) -> Result<(), E> {
        self.handler
            .on_store_access(self.call_frame, heap, store_access)
    }
}

struct WrapperHandler2<'g, C, L, H: CallFrameSubstateReadHandler<C, L>> {
    handler: &'g mut H,
    call_frame: &'g CallFrame<C, L>,
    handle: OpenSubstateHandle,
}

impl<'g, C, L, H: CallFrameSubstateReadHandler<C, L>> SubstateReadHandler
    for WrapperHandler2<'g, C, L, H>
{
    type Error = H::Error;

    fn on_read_substate(
        &mut self,
        heap: &Heap,
        value: &IndexedScryptoValue,
        location: SubstateDevice,
    ) -> Result<(), Self::Error> {
        self.handler
            .on_read_substate(self.call_frame, heap, self.handle, value, location)
    }
}

/// A call frame is the basic unit that forms a transaction call stack, which keeps track of the
/// owned objects and references by this function.
pub struct CallFrame<C, L> {
    /// The frame id
    depth: usize,

    /// Call frame system layer data
    call_frame_data: C,

    /// Owned nodes which by definition must live on heap
    owned_root_nodes: IndexSet<NodeId>,

    /// References to non-GLOBAL nodes, obtained from substate loading, ref counted.
    /// These references may NOT be passed between call frames as arguments
    transient_references: NonIterMap<NodeId, TransientReference>,

    /// Stable references points to nodes in track, which can't moved/deleted.
    /// Current two types: `GLOBAL` (root, stored) and `DirectAccess`.
    /// These references MAY be passed between call frames
    stable_references: NonIterMap<NodeId, StableReferenceType>,

    next_handle: OpenSubstateHandle,
    open_substates: IndexMap<OpenSubstateHandle, OpenedSubstate<L>>,
}

/// Represents an error when creating a new frame.
#[derive(Debug, Clone, PartialEq, Eq, ScryptoSbor)]
pub enum CreateFrameError {
    PassMessageError(PassMessageError),
}

/// Represents an error when passing message between frames.
#[derive(Debug, Clone, PartialEq, Eq, ScryptoSbor)]
pub enum PassMessageError {
    TakeNodeError(TakeNodeError),
    GlobalRefNotFound(NodeId),
    DirectRefNotFound(NodeId),
    TransientRefNotFound(NodeId),
}

<<<<<<< HEAD
=======
/// Represents an error when attempting to lock a substate.
#[derive(Debug, Clone, PartialEq, Eq, ScryptoSbor)]
pub enum OpenSubstateError {
    NodeNotVisible(NodeId),
    HeapError(HeapOpenSubstateError),
    TrackError(Box<TrackOpenSubstateError>),
    ProcessSubstateKeyError(ProcessSubstateKeyError),
}

/// Represents an error when dropping a substate lock.
#[derive(Debug, Clone, PartialEq, Eq, ScryptoSbor)]
pub enum CloseSubstateError {
    LockNotFound(LockHandle),
    ContainsDuplicatedOwns,
    TakeNodeError(TakeNodeError),
    RefNotFound(NodeId),
    NonGlobalRefNotAllowed(NodeId),
    CantDropNodeInStore(NodeId),
    PersistNodeError(PersistNodeError),
}

>>>>>>> 65c26ef5
/// Represents an error when creating a node.
#[derive(Debug, Clone, PartialEq, Eq, ScryptoSbor)]
pub enum CreateNodeError {
    ProcessSubstateError(ProcessSubstateError),
    NonGlobalRefNotAllowed(NodeId),
    PersistNodeError(PersistNodeError),
    ProcessSubstateKeyError(ProcessSubstateKeyError),
}

/// Represents an error when dropping a node.
#[derive(Debug, Clone, PartialEq, Eq, ScryptoSbor)]
pub enum DropNodeError {
    TakeNodeError(TakeNodeError),
    NodeBorrowed(NodeId, usize),
    SubstateBorrowed(NodeId),
}

/// Represents an error when persisting a node into store.
#[derive(Debug, Clone, PartialEq, Eq, ScryptoSbor)]
pub enum PersistNodeError {
    ContainsNonGlobalRef(NodeId),
    NodeBorrowed(NodeId, usize),
}

/// Represents an error when taking a node from current frame.
#[derive(Debug, Clone, PartialEq, Eq, ScryptoSbor)]
pub enum TakeNodeError {
    OwnNotFound(NodeId),
    OwnLocked(NodeId),
}

/// Represents an error when listing the node modules of a node.
#[derive(Debug, Clone, PartialEq, Eq, ScryptoSbor)]
pub enum ListNodeModuleError {
    NodeNotVisible(NodeId),
    NodeNotInHeap(NodeId),
}

/// Represents an error when moving modules from one node to another.
#[derive(Debug, Clone, PartialEq, Eq, ScryptoSbor)]
pub enum MoveModuleError {
    NodeNotAvailable(NodeId),
    HeapRemoveModuleErr(HeapRemoveModuleError),
    NonGlobalRefNotAllowed(NodeId),
    PersistNodeError(PersistNodeError),
    SubstateBorrowed(NodeId),
}

/// Represents an error when attempting to lock a substate.
#[derive(Debug, Clone, PartialEq, Eq, ScryptoSbor)]
pub enum OpenSubstateError {
    NodeNotVisible(NodeId),
    HeapError(HeapOpenSubstateError),
    TrackError(Box<TrackGetSubstateError>),
    SubstateLocked(NodeId, PartitionNumber, SubstateKey),
    LockUnmodifiedBaseOnHeapNode,
    LockUnmodifiedBaseOnNewSubstate(NodeId, PartitionNumber, SubstateKey),
    LockUnmodifiedBaseOnOnUpdatedSubstate(NodeId, PartitionNumber, SubstateKey),
}

/// Represents an error when reading substates.
#[derive(Debug, Clone, PartialEq, Eq, ScryptoSbor)]
pub enum ReadSubstateError {
    LockNotFound(OpenSubstateHandle),
}

/// Represents an error when writing substates.
#[derive(Debug, Clone, PartialEq, Eq, ScryptoSbor)]
pub enum WriteSubstateError {
    LockNotFound(OpenSubstateHandle),
    ProcessSubstateError(ProcessSubstateError),
    NoWritePermission,
    PersistNodeError(PersistNodeError),
    NonGlobalRefNotAllowed(NodeId),
    ContainsDuplicatedOwns,
}

/// Represents an error when dropping a substate lock.
#[derive(Debug, Clone, PartialEq, Eq, ScryptoSbor)]
pub enum CloseSubstateError {
    LockNotFound(OpenSubstateHandle),
}

#[derive(Debug, Clone, PartialEq, Eq, ScryptoSbor)]
pub enum CallFrameSetSubstateError {
    NodeNotVisible(NodeId),
<<<<<<< HEAD
    SubstateLocked(NodeId, PartitionNumber, SubstateKey),
=======
    StoreError(SetSubstateError),
    ProcessSubstateKeyError(ProcessSubstateKeyError),
>>>>>>> 65c26ef5
}

#[derive(Debug, Clone, PartialEq, Eq, ScryptoSbor)]
pub enum CallFrameRemoveSubstateError {
    NodeNotVisible(NodeId),
<<<<<<< HEAD
    SubstateLocked(NodeId, PartitionNumber, SubstateKey),
=======
    StoreError(RemoveSubstateError),
    ProcessSubstateKeyError(ProcessSubstateKeyError),
>>>>>>> 65c26ef5
}

#[derive(Debug, Clone, PartialEq, Eq, ScryptoSbor)]
pub enum CallFrameScanKeysError {
    NodeNotVisible(NodeId),
    OwnedNodeNotSupported(NodeId),
    ProcessSubstateKeyError(ProcessSubstateKeyError),
}

#[derive(Debug, Clone, PartialEq, Eq, ScryptoSbor)]
pub enum CallFrameDrainSubstatesError {
    NodeNotVisible(NodeId),
    OwnedNodeNotSupported(NodeId),
    ProcessSubstateKeyError(ProcessSubstateKeyError),
}

#[derive(Debug, Clone, PartialEq, Eq, ScryptoSbor)]
pub enum CallFrameScanSortedSubstatesError {
    NodeNotVisible(NodeId),
    OwnedNodeNotSupported(NodeId),
    ProcessSubstateKeyError(ProcessSubstateKeyError),
}

#[derive(Debug, Clone, PartialEq, Eq, ScryptoSbor)]
pub enum ProcessSubstateKeyError {
    DecodeError(DecodeError),
    NodeNotVisible(NodeId),
    OwnedNodeNotSupported,
}

#[derive(Debug, Clone, PartialEq, Eq, ScryptoSbor)]
pub enum ProcessSubstateError {
    TakeNodeError(TakeNodeError),
    CantDropNodeInStore(NodeId),
    RefNotFound(NodeId),
}

impl<C, L: Clone> CallFrame<C, L> {
    pub fn new_root(call_frame_data: C) -> Self {
        Self {
            depth: 0,
            call_frame_data,
            stable_references: NonIterMap::new(),
            transient_references: NonIterMap::new(),
            owned_root_nodes: index_set_new(),
            next_handle: 0u32,
            open_substates: index_map_new(),
        }
    }

    pub fn new_child_from_parent(
        parent: &mut CallFrame<C, L>,
        call_frame_data: C,
        message: CallFrameMessage,
    ) -> Result<Self, CreateFrameError> {
        let mut frame = Self {
            depth: parent.depth + 1,
            call_frame_data,
            stable_references: NonIterMap::new(),
            transient_references: NonIterMap::new(),
            owned_root_nodes: index_set_new(),
            next_handle: 0u32,
            open_substates: index_map_new(),
        };

        // Copy references and move nodes
        Self::pass_message(parent, &mut frame, message)
            .map_err(CreateFrameError::PassMessageError)?;

        Ok(frame)
    }

    pub fn pass_message(
        from: &mut CallFrame<C, L>,
        to: &mut CallFrame<C, L>,
        message: CallFrameMessage,
    ) -> Result<(), PassMessageError> {
        for node_id in message.move_nodes {
            // Note that this has no impact on the `transient_references` because
            // we don't allow move of "locked nodes".
            from.take_node_internal(&node_id)
                .map_err(PassMessageError::TakeNodeError)?;
            to.owned_root_nodes.insert(node_id);
        }

        // Only allow move of `Global` and `DirectAccess` references
        for node_id in message.copy_global_references {
            if from.get_node_visibility(&node_id).is_global() {
                // Note that GLOBAL and DirectAccess references are mutually exclusive,
                // so okay to overwrite
                to.stable_references
                    .insert(node_id, StableReferenceType::Global);
            } else {
                return Err(PassMessageError::GlobalRefNotFound(node_id));
            }
        }

        for node_id in message.copy_direct_access_references {
            if from.get_node_visibility(&node_id).can_be_invoked(true) {
                to.stable_references
                    .insert(node_id, StableReferenceType::DirectAccess);
            } else {
                return Err(PassMessageError::DirectRefNotFound(node_id));
            }
        }

        for node_id in message.copy_to_stable_transient_references {
            if from.depth >= to.depth {
                panic!("Transient references only supported for downstream calls.");
            }

            if let Some(ref_origin) = from.get_node_visibility(&node_id).reference_origin(node_id) {
                to.transient_references
                    .entry(node_id.clone())
                    .or_insert(TransientReference {
                        ref_count: 0usize,
                        ref_origin,
                    })
                    .ref_count
                    .add_assign(1);

                if let ReferenceOrigin::Global(global_address) = ref_origin {
                    to.stable_references
                        .insert(global_address.into_node_id(), StableReferenceType::Global);
                }
            } else {
                return Err(PassMessageError::TransientRefNotFound(node_id));
            }
        }

        Ok(())
    }

    pub fn depth(&self) -> usize {
        self.depth
    }

    pub fn data(&self) -> &C {
        &self.call_frame_data
    }

<<<<<<< HEAD
    pub fn create_node<'f, S: SubstateStore, E>(
        &mut self,
        substate_io: &mut SubstateIO<S>,
        handler: &mut impl CallFrameEventHandler<C, L, E>,
        node_id: NodeId,
        node_substates: NodeSubstates,
    ) -> Result<(), CallbackError<CreateNodeError, E>> {
        // TODO: We need to protect transient blueprints from being globalized directly
        // into store. This isn't a problem for now since only native objects are allowed
        // to be transient.

        let destination_device = if node_id.is_global() {
            SubstateDevice::Store
        } else {
            SubstateDevice::Heap
        };

        for (_partition_number, module) in &node_substates {
            for (_substate_key, substate_value) in module {
                self.process_substate(substate_value, destination_device, None)
                    .map_err(|e| CallbackError::Error(CreateNodeError::ProcessSubstateError(e)))?;
            }
        }

        match destination_device {
            SubstateDevice::Store => {
                self.stable_references
                    .insert(node_id, StableReferenceType::Global);
            }
            SubstateDevice::Heap => {
                self.owned_root_nodes.insert(node_id);
            }
        }

        let mut handler = WrapperHandler {
            call_frame: self,
            handler,
            phantom: PhantomData::default(),
        };

        substate_io.create_node(&mut handler, node_id, node_substates, destination_device)?;

        Ok(())
    }

    /// Removes node from call frame and owned nodes will be possessed by this call frame.
    pub fn drop_node<S: SubstateStore>(
        &mut self,
        substate_io: &mut SubstateIO<S>,
        node_id: &NodeId,
    ) -> Result<NodeSubstates, DropNodeError> {
        self.take_node_internal(node_id)
            .map_err(DropNodeError::TakeNodeError)?;

        let node_substates = substate_io.drop_node(node_id)?;

        for (_, module) in &node_substates {
            for (_, substate_value) in module {
                //=============
                // Process own
                //=============
                for own in substate_value.owned_nodes() {
                    self.owned_root_nodes.insert(own.clone());
                }

                //====================
                // Process references
                //====================
                for reference in substate_value.references() {
                    if reference.is_global() {
                        // Expand stable references
                        // We keep all global references even if the owning substates are dropped.
                        // Revisit this if the reference model is changed.
                        self.stable_references
                            .insert(reference.clone(), StableReferenceType::Global);
                    }
                }
            }
        }

        Ok(node_substates)
    }

    pub fn move_partition<'f, S: SubstateStore, E>(
        &mut self,
        substate_io: &'f mut SubstateIO<S>,
        handler: &mut impl CallFrameEventHandler<C, L, E>,
        src_node_id: &NodeId,
        src_partition_number: PartitionNumber,
        dest_node_id: &NodeId,
        dest_partition_number: PartitionNumber,
    ) -> Result<(), CallbackError<MoveModuleError, E>> {
        // Check ownership (and visibility)
        if !self.owned_root_nodes.contains(src_node_id) {
            return Err(CallbackError::Error(MoveModuleError::NodeNotAvailable(
                src_node_id.clone(),
            )));
        }

        // Check visibility
        if !self.get_node_visibility(dest_node_id).is_visible() {
            return Err(CallbackError::Error(MoveModuleError::NodeNotAvailable(
                dest_node_id.clone(),
            )));
        }

        let mut handler = WrapperHandler {
            call_frame: self,
            handler,
            phantom: PhantomData::default(),
        };

        // Move
        substate_io.move_partition(
            &mut handler,
            src_node_id,
            src_partition_number,
            dest_node_id,
            dest_partition_number,
        )?;

=======
    fn process_input_substate_key(
        &self,
        substate_key: &SubstateKey,
    ) -> Result<(), ProcessSubstateKeyError> {
        match substate_key {
            SubstateKey::Sorted((_, map_key)) | SubstateKey::Map(map_key) => {
                let key_value = IndexedScryptoValue::from_slice(map_key)
                    .map_err(|e| ProcessSubstateKeyError::DecodeError(e))?;
                if !key_value.owned_nodes().is_empty() {
                    return Err(ProcessSubstateKeyError::OwnedNodeNotSupported);
                }

                for reference in key_value.references() {
                    if !self.get_node_visibility(reference).is_global() {
                        return Err(ProcessSubstateKeyError::NodeNotVisible(reference.clone()));
                    }
                }
            }
            _ => {}
        }

        Ok(())
    }

    fn process_output_substate_key(
        &mut self,
        substate_key: &SubstateKey,
    ) -> Result<(), ProcessSubstateKeyError> {
        match substate_key {
            SubstateKey::Sorted((_, map_key)) | SubstateKey::Map(map_key) => {
                let key = IndexedScryptoValue::from_slice(map_key).unwrap();
                for reference in key.references() {
                    if reference.is_global() {
                        self.stable_references
                            .insert(reference.clone(), StableReferenceType::Global);
                    } else {
                        return Err(ProcessSubstateKeyError::OwnedNodeNotSupported);
                    }
                }
            }
            _ => {}
        }

>>>>>>> 65c26ef5
        Ok(())
    }

    pub fn open_substate<
        S: SubstateStore,
        E,
        F: FnMut(&Self, &Heap, StoreAccess) -> Result<(), E>,
    >(
        &mut self,
        substate_io: &mut SubstateIO<S>,
        node_id: &NodeId,
        partition_num: PartitionNumber,
        substate_key: &SubstateKey,
        flags: LockFlags,
        on_store_access: &mut F,
        default: Option<fn() -> IndexedScryptoValue>,
        data: L,
    ) -> Result<(OpenSubstateHandle, usize), CallbackError<OpenSubstateError, E>> {
        let node_visibility = self.get_node_visibility(node_id);
        let ref_origin = if let Some(ref_origin) = node_visibility.reference_origin(node_id.clone())
        {
            ref_origin
        } else {
            return Err(CallbackError::Error(OpenSubstateError::NodeNotVisible(
                node_id.clone(),
            )));
        };

<<<<<<< HEAD
        let (global_lock_handle, substate_value, substate_location) = substate_io.open_substate(
            node_id,
            partition_num,
            substate_key,
            flags,
            &mut |heap, store_access| on_store_access(self, heap, store_access),
            default,
        )?;
=======
        self.process_input_substate_key(substate_key)
            .map_err(|e| CallbackError::Error(OpenSubstateError::ProcessSubstateKeyError(e)))?;

        // Lock and read the substate
        let mut store_handle = None;
        let substate_value = if heap.contains_node(node_id) {
            // FIXME: we will have to move locking logic to heap because references moves between frames.
            if flags.contains(LockFlags::UNMODIFIED_BASE) {
                return Err(CallbackError::Error(OpenSubstateError::HeapError(
                    HeapOpenSubstateError::LockUnmodifiedBaseOnHeapNode,
                )));
            }
            if let Some(compute_default) = default {
                heap.get_substate_virtualize(node_id, partition_num, substate_key, compute_default)
            } else {
                heap.get_substate(node_id, partition_num, substate_key)
                    .ok_or_else(|| {
                        CallbackError::Error(OpenSubstateError::HeapError(
                            HeapOpenSubstateError::SubstateNotFound(
                                node_id.clone(),
                                partition_num,
                                substate_key.clone(),
                            ),
                        ))
                    })?
            }
        } else {
            let handle = store
                .open_substate_virtualize(
                    node_id,
                    partition_num,
                    substate_key,
                    flags,
                    &mut |store_access| on_store_access(self, heap, store_access),
                    || default.map(|f| f()),
                )
                .map_err(|x| x.map(|e| OpenSubstateError::TrackError(Box::new(e))))?;
            store_handle = Some(handle);
            let value = store.read_substate(handle);
            value
        };
>>>>>>> 65c26ef5

        // Analyze owns and references in the substate
        let mut non_global_references = index_set_new(); // du-duplicated
        let mut owned_nodes = index_set_new();
        for node_id in substate_value.references() {
            if node_id.is_global() {
                // Again, safe to overwrite because Global and DirectAccess are exclusive.
                self.stable_references
                    .insert(node_id.clone(), StableReferenceType::Global);
            } else {
                non_global_references.insert(node_id.clone());
            }
        }
        for node_id in substate_value.owned_nodes() {
            if !owned_nodes.insert(node_id.clone()) {
                panic!("Duplicated own found in substate");
            }
        }

        // Expand transient reference set
        for reference in &non_global_references {
            self.transient_references
                .entry(reference.clone())
                .or_insert(TransientReference {
                    ref_count: 0usize,
                    ref_origin,
                })
                .ref_count
                .add_assign(1);
        }

        for own in &owned_nodes {
            self.transient_references
                .entry(own.clone())
                .or_insert(TransientReference {
                    ref_count: 0usize,
                    ref_origin,
                })
                .ref_count
                .add_assign(1);
        }

        // Issue lock handle
        let lock_handle = self.next_handle;
        self.open_substates.insert(
            lock_handle,
            OpenedSubstate {
                non_global_references,
                owned_nodes,
                ref_origin,
                global_lock_handle,
                location: substate_location,
                data,
            },
        );
        self.next_handle = self.next_handle + 1;

        Ok((lock_handle, substate_value.len()))
    }

    pub fn read_substate<'f, S: SubstateStore, H: CallFrameSubstateReadHandler<C, L>>(
        &mut self,
        substate_io: &'f mut SubstateIO<S>,
        lock_handle: OpenSubstateHandle,
        handler: &mut H,
    ) -> Result<&'f IndexedScryptoValue, CallbackError<ReadSubstateError, H::Error>> {
        let OpenedSubstate {
            global_lock_handle, ..
        } = self
            .open_substates
            .get(&lock_handle)
            .ok_or(CallbackError::Error(ReadSubstateError::LockNotFound(
                lock_handle,
            )))?;

        let mut handler = WrapperHandler2 {
            call_frame: self,
            handler,
            handle: *global_lock_handle,
        };

        let substate = substate_io
            .read_substate(*global_lock_handle, &mut handler)
            .map_err(|e| CallbackError::CallbackError(e))?;

        Ok(substate)
    }

    pub fn write_substate<'f, S: SubstateStore, E>(
        &mut self,
        substate_io: &'f mut SubstateIO<S>,
        handler: &mut impl CallFrameEventHandler<C, L, E>,
        lock_handle: OpenSubstateHandle,
        substate: IndexedScryptoValue,
    ) -> Result<(), CallbackError<WriteSubstateError, E>> {
        let mut opened_substate =
            self.open_substates
                .remove(&lock_handle)
                .ok_or(CallbackError::Error(WriteSubstateError::LockNotFound(
                    lock_handle,
                )))?;

        {
            let (new_owned_nodes, new_non_global_references) = self
                .process_substate(
                    &substate,
                    opened_substate.location,
                    Some((
                        &opened_substate.owned_nodes,
                        &opened_substate.non_global_references,
                    )),
                )
                .map_err(|e| CallbackError::Error(WriteSubstateError::ProcessSubstateError(e)))?;

            for new_owned_node in &new_owned_nodes {
                self.transient_references
                    .entry(new_owned_node.clone())
                    .or_insert(TransientReference {
                        ref_count: 0usize,
                        ref_origin: opened_substate.ref_origin,
                    })
                    .ref_count
                    .add_assign(1);
            }

            for new_non_global_reference in &new_non_global_references {
                self.transient_references
                    .entry(new_non_global_reference.clone())
                    .or_insert(TransientReference {
                        ref_count: 0usize,
                        ref_origin: opened_substate.ref_origin,
                    })
                    .ref_count
                    .add_assign(1);
            }

            opened_substate.owned_nodes.extend(new_owned_nodes);
            opened_substate
                .non_global_references
                .extend(new_non_global_references);
        }

        let mut handler = WrapperHandler {
            call_frame: self,
            handler,
            phantom: PhantomData::default(),
        };

        substate_io.write_substate(&mut handler, opened_substate.global_lock_handle, substate)?;

        self.open_substates.insert(lock_handle, opened_substate);

        Ok(())
    }

    pub fn close_substate<S: SubstateStore>(
        &mut self,
        substate_io: &mut SubstateIO<S>,
        lock_handle: OpenSubstateHandle,
    ) -> Result<(), CloseSubstateError> {
        let OpenedSubstate {
            global_lock_handle,
            owned_nodes,
            non_global_references,
            ..
        } = self
            .open_substates
            .remove(&lock_handle)
            .ok_or_else(|| CloseSubstateError::LockNotFound(lock_handle))?;

        substate_io.close_substate(global_lock_handle)?;

        // Shrink transient reference set
        for reference in non_global_references {
            let mut transient_ref = self.transient_references.remove(&reference).unwrap();
            if transient_ref.ref_count > 1 {
                transient_ref.ref_count -= 1;
                self.transient_references.insert(reference, transient_ref);
            }
        }
        for own in owned_nodes {
            let mut transient_ref = self.transient_references.remove(&own).unwrap();
            if transient_ref.ref_count > 1 {
                transient_ref.ref_count -= 1;
                self.transient_references.insert(own, transient_ref);
            }
        }

        Ok(())
    }

    pub fn get_handle_info(&self, lock_handle: OpenSubstateHandle) -> Option<L> {
        self.open_substates
            .get(&lock_handle)
<<<<<<< HEAD
            .map(|substate_lock| substate_lock.data.clone())
=======
            .ok_or(WriteSubstateError::LockNotFound(lock_handle))?;

        if !flags.contains(LockFlags::MUTABLE) {
            return Err(WriteSubstateError::NoWritePermission);
        }

        if let Some(store_handle) = store_handle {
            store.update_substate(*store_handle, substate);
        } else {
            heap.set_substate(*node_id, *partition_num, substate_key.clone(), substate);
        }

        Ok(())
    }

    pub fn create_node<'f, S: SubstateStore, E>(
        &mut self,
        node_id: NodeId,
        node_substates: NodeSubstates,
        heap: &mut Heap,
        store: &'f mut S,
        handler: &mut impl CallFrameEventHandler<C, L, E>,
    ) -> Result<(), CallbackError<CreateNodeError, E>> {
        // TODO: We need to protect transient blueprints from being globalized directly
        // into store. This isn't a problem for now since only native objects are allowed
        // to be transient.

        let push_to_store = node_id.is_global();
        for (_partition_number, module) in &node_substates {
            for (substate_key, substate_value) in module {
                //==============
                // Process owns
                //==============
                for own in substate_value.owned_nodes() {
                    self.take_node_internal(own)
                        .map_err(|e| CallbackError::Error(CreateNodeError::TakeNodeError(e)))?;
                    if push_to_store {
                        self.move_node_to_store(heap, store, handler, own)
                            .map_err(|e| e.map(CreateNodeError::PersistNodeError))?;
                    }
                }

                //===================
                // Process reference
                //===================
                for reference in substate_value.references() {
                    if !self
                        .get_node_visibility(reference)
                        .can_be_referenced_in_substate()
                    {
                        return Err(CallbackError::Error(CreateNodeError::RefNotFound(
                            reference.clone(),
                        )));
                    }

                    if push_to_store && !reference.is_global() {
                        return Err(CallbackError::Error(
                            CreateNodeError::NonGlobalRefNotAllowed(*reference),
                        ));
                    }

                    if heap.contains_node(reference) {
                        heap.increase_borrow_count(reference);
                    } else {
                        // No op
                    }
                }

                self.process_input_substate_key(substate_key).map_err(|e| {
                    CallbackError::Error(CreateNodeError::ProcessSubstateKeyError(e))
                })?;
            }
        }

        if push_to_store {
            self.stable_references
                .insert(node_id, StableReferenceType::Global);

            store
                .create_node(node_id, node_substates, &mut |store_access| {
                    handler.on_store_access(self, heap, store_access)
                })
                .map_err(CallbackError::CallbackError)?;
        } else {
            heap.create_node(node_id, node_substates);
            self.owned_root_nodes.insert(node_id, 0);
        };

        Ok(())
    }

    /// Removes node from call frame and owned nodes will be possessed by this call frame.
    pub fn drop_node(
        &mut self,
        heap: &mut Heap,
        node_id: &NodeId,
    ) -> Result<NodeSubstates, DropNodeError> {
        self.take_node_internal(node_id)
            .map_err(DropNodeError::TakeNodeError)?;
        let node_substates = match heap.remove_node(node_id) {
            Ok(substates) => substates,
            Err(HeapRemoveNodeError::NodeNotFound(node_id)) => {
                panic!("Frame owned node {:?} not found in heap", node_id)
            }
            Err(HeapRemoveNodeError::NodeBorrowed(node_id, count)) => {
                return Err(DropNodeError::NodeBorrowed(node_id, count));
            }
        };
        for (_, module) in &node_substates {
            for (_, substate_value) in module {
                //=============
                // Process own
                //=============
                for own in substate_value.owned_nodes() {
                    // FIXME: This is problematic, as owned node must have been locked
                    // In general, we'd like to move node locking/borrowing to heap.
                    self.owned_root_nodes.insert(own.clone(), 0);
                }

                //====================
                // Process references
                //====================
                for reference in substate_value.references() {
                    if reference.is_global() {
                        // Expand stable references
                        // We keep all global references even if the owning substates are dropped.
                        // Revisit this if the reference model is changed.
                        self.stable_references
                            .insert(reference.clone(), StableReferenceType::Global);
                    } else {
                        if heap.contains_node(reference) {
                            // This substate is dropped and no longer borrows the heap node.
                            heap.decrease_borrow_count(reference);
                        }
                    }
                }
            }
        }
        Ok(node_substates)
    }

    pub fn move_module<'f, S: SubstateStore, E>(
        &mut self,
        src_node_id: &NodeId,
        src_partition_number: PartitionNumber,
        dest_node_id: &NodeId,
        dest_partition_number: PartitionNumber,
        heap: &'f mut Heap,
        store: &'f mut S,
        handler: &mut impl CallFrameEventHandler<C, L, E>,
    ) -> Result<(), CallbackError<MoveModuleError, E>> {
        // Check ownership (and visibility)
        if self.owned_root_nodes.get(src_node_id) != Some(&0) {
            return Err(CallbackError::Error(MoveModuleError::NodeNotAvailable(
                src_node_id.clone(),
            )));
        }

        // Check visibility
        if !self.get_node_visibility(dest_node_id).is_visible() {
            return Err(CallbackError::Error(MoveModuleError::NodeNotAvailable(
                dest_node_id.clone(),
            )));
        }

        // Move
        let module = heap
            .remove_module(src_node_id, src_partition_number)
            .map_err(|e| CallbackError::Error(MoveModuleError::HeapRemoveModuleErr(e)))?;
        let to_heap = heap.contains_node(dest_node_id);
        for (substate_key, substate_value) in module {
            if to_heap {
                heap.set_substate(
                    *dest_node_id,
                    dest_partition_number,
                    substate_key,
                    substate_value,
                );
            } else {
                // Recursively move nodes to store
                for own in substate_value.owned_nodes() {
                    self.move_node_to_store(heap, store, handler, own)
                        .map_err(|e| e.map(|e| MoveModuleError::PersistNodeError(e)))?;
                }

                for reference in substate_value.references() {
                    if !reference.is_global() {
                        return Err(CallbackError::Error(
                            MoveModuleError::NonGlobalRefNotAllowed(reference.clone()),
                        ));
                    }
                }

                store
                    .set_substate(
                        *dest_node_id,
                        dest_partition_number,
                        substate_key,
                        substate_value,
                        &mut |store_access| handler.on_store_access(self, heap, store_access),
                    )
                    .map_err(|e| e.map(MoveModuleError::TrackSetSubstateError))?
            }
        }

        Ok(())
>>>>>>> 65c26ef5
    }

    pub fn add_global_reference(&mut self, address: GlobalAddress) {
        self.stable_references
            .insert(address.into_node_id(), StableReferenceType::Global);
    }

    pub fn add_direct_access_reference(&mut self, address: InternalAddress) {
        self.stable_references
            .insert(address.into_node_id(), StableReferenceType::DirectAccess);
    }

    //====================================================================================
    // Note that reference model isn't fully implemented for set/remove/scan/take APIs.
    // They're intended for internal use only and extra caution must be taken.
    //====================================================================================

    // Substate Virtualization does not apply to this call
    // Should this be prevented at this layer?
    pub fn set_substate<'f, S: SubstateStore, E, F: FnMut(StoreAccess) -> Result<(), E>>(
        &mut self,
        substate_io: &'f mut SubstateIO<S>,
        node_id: &NodeId,
        partition_num: PartitionNumber,
        key: SubstateKey,
        value: IndexedScryptoValue,
        on_store_access: &mut F,
    ) -> Result<(), CallbackError<CallFrameSetSubstateError, E>> {
        // Check node visibility
        if !self.get_node_visibility(node_id).is_visible() {
            return Err(CallbackError::Error(
                CallFrameSetSubstateError::NodeNotVisible(node_id.clone()),
            ));
        }

<<<<<<< HEAD
        substate_io.set_substate(node_id, partition_num, key, value, on_store_access)?;
=======
        self.process_input_substate_key(&key).map_err(|e| {
            CallbackError::Error(CallFrameSetSubstateError::ProcessSubstateKeyError(e))
        })?;

        if heap.contains_node(node_id) {
            heap.set_substate(*node_id, partition_num, key, value);
        } else {
            store
                .set_substate(*node_id, partition_num, key, value, on_store_access)
                .map_err(|e| e.map(CallFrameSetSubstateError::StoreError))?
        };
>>>>>>> 65c26ef5

        Ok(())
    }

    pub fn remove_substate<'f, S: SubstateStore, E, F: FnMut(StoreAccess) -> Result<(), E>>(
        &mut self,
        substate_io: &'f mut SubstateIO<S>,
        node_id: &NodeId,
        partition_num: PartitionNumber,
        key: &SubstateKey,
        on_store_access: &mut F,
    ) -> Result<Option<IndexedScryptoValue>, CallbackError<CallFrameRemoveSubstateError, E>> {
        // Check node visibility
        if !self.get_node_visibility(node_id).is_visible() {
            return Err(CallbackError::Error(
                CallFrameRemoveSubstateError::NodeNotVisible(node_id.clone()),
            ));
        }

<<<<<<< HEAD
        let removed = substate_io.remove_substate(node_id, partition_num, key, on_store_access)?;
=======
        self.process_input_substate_key(&key).map_err(|e| {
            CallbackError::Error(CallFrameRemoveSubstateError::ProcessSubstateKeyError(e))
        })?;

        let removed = if heap.contains_node(node_id) {
            heap.remove_substate(node_id, partition_num, key)
        } else {
            store
                .remove_substate(node_id, partition_num, key, on_store_access)
                .map_err(|e| e.map(CallFrameRemoveSubstateError::StoreError))?
        };
>>>>>>> 65c26ef5

        Ok(removed)
    }

    pub fn scan_keys<
        'f,
        K: SubstateKeyContent,
        S: SubstateStore,
        E,
        F: FnMut(StoreAccess) -> Result<(), E>,
    >(
        &mut self,
        substate_io: &'f mut SubstateIO<S>,
        node_id: &NodeId,
        partition_num: PartitionNumber,
        limit: u32,
        on_store_access: &mut F,
    ) -> Result<Vec<SubstateKey>, CallbackError<CallFrameScanKeysError, E>> {
        // Check node visibility
        if !self.get_node_visibility(node_id).is_visible() {
            return Err(CallbackError::Error(
                CallFrameScanKeysError::NodeNotVisible(node_id.clone()),
            ));
        }

        let keys =
            substate_io.scan_keys::<K, E, F>(node_id, partition_num, limit, on_store_access)?;

        for key in &keys {
            self.process_output_substate_key(key).map_err(|e| {
                CallbackError::Error(CallFrameScanKeysError::ProcessSubstateKeyError(e))
            })?;
        }

        Ok(keys)
    }

    pub fn drain_substates<
        'f,
        K: SubstateKeyContent,
        S: SubstateStore,
        E,
        F: FnMut(StoreAccess) -> Result<(), E>,
    >(
        &mut self,
        substate_io: &'f mut SubstateIO<S>,
        node_id: &NodeId,
        partition_num: PartitionNumber,
        limit: u32,
        on_store_access: &mut F,
    ) -> Result<
        Vec<(SubstateKey, IndexedScryptoValue)>,
        CallbackError<CallFrameDrainSubstatesError, E>,
    > {
        // Check node visibility
        if !self.get_node_visibility(node_id).is_visible() {
            return Err(CallbackError::Error(
                CallFrameDrainSubstatesError::NodeNotVisible(node_id.clone()),
            ));
        }

        let substates = substate_io.drain_substates::<K, E, F>(
            node_id,
            partition_num,
            limit,
            on_store_access,
        )?;

        for (key, substate) in &substates {
            self.process_output_substate_key(key).map_err(|e| {
                CallbackError::Error(CallFrameDrainSubstatesError::ProcessSubstateKeyError(e))
            })?;

            for reference in substate.references() {
                if reference.is_global() {
                    self.stable_references
                        .insert(reference.clone(), StableReferenceType::Global);
                } else {
                    return Err(CallbackError::Error(
                        CallFrameDrainSubstatesError::OwnedNodeNotSupported(reference.clone()),
                    ));
                }
            }
        }

        Ok(substates)
    }

    // Substate Virtualization does not apply to this call
    // Should this be prevented at this layer?
    pub fn scan_sorted<'f, S: SubstateStore, E, F: FnMut(StoreAccess) -> Result<(), E>>(
        &mut self,
        substate_io: &'f mut SubstateIO<S>,
        node_id: &NodeId,
        partition_num: PartitionNumber,
        count: u32,
        on_store_access: &mut F,
<<<<<<< HEAD
    ) -> Result<Vec<IndexedScryptoValue>, CallbackError<CallFrameScanSortedSubstatesError, E>> {
=======
        heap: &'f mut Heap,
        store: &'f mut S,
    ) -> Result<
        Vec<(SortedU16Key, IndexedScryptoValue)>,
        CallbackError<CallFrameScanSortedSubstatesError, E>,
    > {
>>>>>>> 65c26ef5
        // Check node visibility
        if !self.get_node_visibility(node_id).is_visible() {
            return Err(CallbackError::Error(
                CallFrameScanSortedSubstatesError::NodeNotVisible(node_id.clone()),
            ));
        }

        let substates = substate_io.scan_sorted(node_id, partition_num, count, on_store_access)?;

        for (key, substate) in &substates {
            self.process_output_substate_key(&SubstateKey::Sorted(key.clone()))
                .map_err(|e| {
                    CallbackError::Error(
                        CallFrameScanSortedSubstatesError::ProcessSubstateKeyError(e),
                    )
                })?;

            for reference in substate.references() {
                if reference.is_global() {
                    self.stable_references
                        .insert(reference.clone(), StableReferenceType::Global);
                } else {
                    return Err(CallbackError::Error(
                        CallFrameScanSortedSubstatesError::OwnedNodeNotSupported(reference.clone()),
                    ));
                }
            }
        }

        Ok(substates)
    }

    pub fn close_all_substates<S: SubstateStore>(
        &mut self,
        substate_io: &mut SubstateIO<S>,
    ) -> Result<(), CloseSubstateError> {
        let lock_handles: Vec<OpenSubstateHandle> = self.open_substates.keys().cloned().collect();

        for lock_handle in lock_handles {
            self.close_substate(substate_io, lock_handle)?;
        }

        Ok(())
    }

    pub fn owned_nodes(&self) -> Vec<NodeId> {
        self.owned_root_nodes.clone().into_iter().collect()
    }

    pub fn get_node_visibility(&self, node_id: &NodeId) -> NodeVisibility {
        let mut visibilities = BTreeSet::<Visibility>::new();

        // Stable references
        if let Some(reference_type) = self.stable_references.get(node_id) {
            visibilities.insert(Visibility::StableReference(reference_type.clone()));
        }
        if ALWAYS_VISIBLE_GLOBAL_NODES.contains(node_id) {
            visibilities.insert(Visibility::StableReference(StableReferenceType::Global));
        }

        // Frame owned nodes
        if self.owned_root_nodes.contains(node_id) {
            visibilities.insert(Visibility::FrameOwned);
        }

        // Borrowed from substate loading
        if let Some(transient_ref) = self.transient_references.get(node_id) {
            visibilities.insert(Visibility::Borrowed(transient_ref.ref_origin));
        }

        NodeVisibility(visibilities)
    }

    fn process_substate(
        &mut self,
        updated_substate: &IndexedScryptoValue,
        device: SubstateDevice,
        prev: Option<(&IndexSet<NodeId>, &IndexSet<NodeId>)>,
    ) -> Result<(IndexSet<NodeId>, IndexSet<NodeId>), ProcessSubstateError> {
        // Process owned nodes
        let new_owned_nodes = {
            let mut new_owned_nodes: IndexSet<NodeId> = index_set_new();
            let mut updated_owned_nodes: IndexSet<NodeId> = index_set_new();
            for own in updated_substate.owned_nodes() {
                let node_is_new = if let Some((old_owned_nodes, _)) = prev {
                    !old_owned_nodes.contains(own)
                } else {
                    true
                };

                if node_is_new {
                    // Node no longer owned by frame
                    self.take_node_internal(own)
                        .map_err(ProcessSubstateError::TakeNodeError)?;
                    new_owned_nodes.insert(*own);
                }
                updated_owned_nodes.insert(*own);
            }

            if let Some((old_owned_nodes, _)) = prev {
                for own in old_owned_nodes {
                    if !updated_owned_nodes.contains(own) {
                        // Node detached
                        if device.eq(&SubstateDevice::Store) {
                            return Err(ProcessSubstateError::CantDropNodeInStore(own.clone()));
                        }
                        // Owned nodes discarded by the substate go back to the call frame,
                        // and must be explicitly dropped.
                        self.owned_root_nodes.insert(own.clone());
                    }
                }
            }

            new_owned_nodes
        };

        //====================
        // Process references
        //====================
        let new_non_global_references = {
            let mut updated_references: IndexSet<NodeId> = index_set_new();
            let mut new_non_global_references: IndexSet<NodeId> = index_set_new();
            for node_id in updated_substate.references() {
                // Deduplicate
                updated_references.insert(node_id.clone());
            }

            for reference in &updated_references {
                let reference_is_new = if let Some((_, old_references)) = &prev {
                    !old_references.contains(reference)
                } else {
                    true
                };

                if reference_is_new {
                    // handle added references
                    if !self
                        .get_node_visibility(reference)
                        .can_be_referenced_in_substate()
                    {
                        return Err(ProcessSubstateError::RefNotFound(reference.clone()));
                    }

                    if !reference.is_global() {
                        new_non_global_references.insert(reference.clone());
                    }
                }
            }

            new_non_global_references
        };

        Ok((new_owned_nodes, new_non_global_references))
    }

    fn take_node_internal(&mut self, node_id: &NodeId) -> Result<(), TakeNodeError> {
        if self.owned_root_nodes.remove(node_id) {
            Ok(())
        } else {
            Err(TakeNodeError::OwnNotFound(node_id.clone()))
        }
    }
}<|MERGE_RESOLUTION|>--- conflicted
+++ resolved
@@ -294,30 +294,6 @@
     TransientRefNotFound(NodeId),
 }
 
-<<<<<<< HEAD
-=======
-/// Represents an error when attempting to lock a substate.
-#[derive(Debug, Clone, PartialEq, Eq, ScryptoSbor)]
-pub enum OpenSubstateError {
-    NodeNotVisible(NodeId),
-    HeapError(HeapOpenSubstateError),
-    TrackError(Box<TrackOpenSubstateError>),
-    ProcessSubstateKeyError(ProcessSubstateKeyError),
-}
-
-/// Represents an error when dropping a substate lock.
-#[derive(Debug, Clone, PartialEq, Eq, ScryptoSbor)]
-pub enum CloseSubstateError {
-    LockNotFound(LockHandle),
-    ContainsDuplicatedOwns,
-    TakeNodeError(TakeNodeError),
-    RefNotFound(NodeId),
-    NonGlobalRefNotAllowed(NodeId),
-    CantDropNodeInStore(NodeId),
-    PersistNodeError(PersistNodeError),
-}
-
->>>>>>> 65c26ef5
 /// Represents an error when creating a node.
 #[derive(Debug, Clone, PartialEq, Eq, ScryptoSbor)]
 pub enum CreateNodeError {
@@ -372,6 +348,7 @@
     NodeNotVisible(NodeId),
     HeapError(HeapOpenSubstateError),
     TrackError(Box<TrackGetSubstateError>),
+    ProcessSubstateKeyError(ProcessSubstateKeyError),
     SubstateLocked(NodeId, PartitionNumber, SubstateKey),
     LockUnmodifiedBaseOnHeapNode,
     LockUnmodifiedBaseOnNewSubstate(NodeId, PartitionNumber, SubstateKey),
@@ -404,23 +381,15 @@
 #[derive(Debug, Clone, PartialEq, Eq, ScryptoSbor)]
 pub enum CallFrameSetSubstateError {
     NodeNotVisible(NodeId),
-<<<<<<< HEAD
     SubstateLocked(NodeId, PartitionNumber, SubstateKey),
-=======
-    StoreError(SetSubstateError),
     ProcessSubstateKeyError(ProcessSubstateKeyError),
->>>>>>> 65c26ef5
 }
 
 #[derive(Debug, Clone, PartialEq, Eq, ScryptoSbor)]
 pub enum CallFrameRemoveSubstateError {
     NodeNotVisible(NodeId),
-<<<<<<< HEAD
     SubstateLocked(NodeId, PartitionNumber, SubstateKey),
-=======
-    StoreError(RemoveSubstateError),
     ProcessSubstateKeyError(ProcessSubstateKeyError),
->>>>>>> 65c26ef5
 }
 
 #[derive(Debug, Clone, PartialEq, Eq, ScryptoSbor)]
@@ -562,7 +531,6 @@
         &self.call_frame_data
     }
 
-<<<<<<< HEAD
     pub fn create_node<'f, S: SubstateStore, E>(
         &mut self,
         substate_io: &mut SubstateIO<S>,
@@ -581,9 +549,13 @@
         };
 
         for (_partition_number, module) in &node_substates {
-            for (_substate_key, substate_value) in module {
+            for (substate_key, substate_value) in module {
                 self.process_substate(substate_value, destination_device, None)
                     .map_err(|e| CallbackError::Error(CreateNodeError::ProcessSubstateError(e)))?;
+
+                self.process_input_substate_key(substate_key).map_err(|e| {
+                    CallbackError::Error(CreateNodeError::ProcessSubstateKeyError(e))
+                })?;
             }
         }
 
@@ -684,7 +656,9 @@
             dest_partition_number,
         )?;
 
-=======
+        Ok(())
+    }
+
     fn process_input_substate_key(
         &self,
         substate_key: &SubstateKey,
@@ -728,7 +702,6 @@
             _ => {}
         }
 
->>>>>>> 65c26ef5
         Ok(())
     }
 
@@ -757,7 +730,9 @@
             )));
         };
 
-<<<<<<< HEAD
+        self.process_input_substate_key(substate_key)
+            .map_err(|e| CallbackError::Error(OpenSubstateError::ProcessSubstateKeyError(e)))?;
+
         let (global_lock_handle, substate_value, substate_location) = substate_io.open_substate(
             node_id,
             partition_num,
@@ -766,49 +741,6 @@
             &mut |heap, store_access| on_store_access(self, heap, store_access),
             default,
         )?;
-=======
-        self.process_input_substate_key(substate_key)
-            .map_err(|e| CallbackError::Error(OpenSubstateError::ProcessSubstateKeyError(e)))?;
-
-        // Lock and read the substate
-        let mut store_handle = None;
-        let substate_value = if heap.contains_node(node_id) {
-            // FIXME: we will have to move locking logic to heap because references moves between frames.
-            if flags.contains(LockFlags::UNMODIFIED_BASE) {
-                return Err(CallbackError::Error(OpenSubstateError::HeapError(
-                    HeapOpenSubstateError::LockUnmodifiedBaseOnHeapNode,
-                )));
-            }
-            if let Some(compute_default) = default {
-                heap.get_substate_virtualize(node_id, partition_num, substate_key, compute_default)
-            } else {
-                heap.get_substate(node_id, partition_num, substate_key)
-                    .ok_or_else(|| {
-                        CallbackError::Error(OpenSubstateError::HeapError(
-                            HeapOpenSubstateError::SubstateNotFound(
-                                node_id.clone(),
-                                partition_num,
-                                substate_key.clone(),
-                            ),
-                        ))
-                    })?
-            }
-        } else {
-            let handle = store
-                .open_substate_virtualize(
-                    node_id,
-                    partition_num,
-                    substate_key,
-                    flags,
-                    &mut |store_access| on_store_access(self, heap, store_access),
-                    || default.map(|f| f()),
-                )
-                .map_err(|x| x.map(|e| OpenSubstateError::TrackError(Box::new(e))))?;
-            store_handle = Some(handle);
-            let value = store.read_substate(handle);
-            value
-        };
->>>>>>> 65c26ef5
 
         // Analyze owns and references in the substate
         let mut non_global_references = index_set_new(); // du-duplicated
@@ -1003,216 +935,7 @@
     pub fn get_handle_info(&self, lock_handle: OpenSubstateHandle) -> Option<L> {
         self.open_substates
             .get(&lock_handle)
-<<<<<<< HEAD
             .map(|substate_lock| substate_lock.data.clone())
-=======
-            .ok_or(WriteSubstateError::LockNotFound(lock_handle))?;
-
-        if !flags.contains(LockFlags::MUTABLE) {
-            return Err(WriteSubstateError::NoWritePermission);
-        }
-
-        if let Some(store_handle) = store_handle {
-            store.update_substate(*store_handle, substate);
-        } else {
-            heap.set_substate(*node_id, *partition_num, substate_key.clone(), substate);
-        }
-
-        Ok(())
-    }
-
-    pub fn create_node<'f, S: SubstateStore, E>(
-        &mut self,
-        node_id: NodeId,
-        node_substates: NodeSubstates,
-        heap: &mut Heap,
-        store: &'f mut S,
-        handler: &mut impl CallFrameEventHandler<C, L, E>,
-    ) -> Result<(), CallbackError<CreateNodeError, E>> {
-        // TODO: We need to protect transient blueprints from being globalized directly
-        // into store. This isn't a problem for now since only native objects are allowed
-        // to be transient.
-
-        let push_to_store = node_id.is_global();
-        for (_partition_number, module) in &node_substates {
-            for (substate_key, substate_value) in module {
-                //==============
-                // Process owns
-                //==============
-                for own in substate_value.owned_nodes() {
-                    self.take_node_internal(own)
-                        .map_err(|e| CallbackError::Error(CreateNodeError::TakeNodeError(e)))?;
-                    if push_to_store {
-                        self.move_node_to_store(heap, store, handler, own)
-                            .map_err(|e| e.map(CreateNodeError::PersistNodeError))?;
-                    }
-                }
-
-                //===================
-                // Process reference
-                //===================
-                for reference in substate_value.references() {
-                    if !self
-                        .get_node_visibility(reference)
-                        .can_be_referenced_in_substate()
-                    {
-                        return Err(CallbackError::Error(CreateNodeError::RefNotFound(
-                            reference.clone(),
-                        )));
-                    }
-
-                    if push_to_store && !reference.is_global() {
-                        return Err(CallbackError::Error(
-                            CreateNodeError::NonGlobalRefNotAllowed(*reference),
-                        ));
-                    }
-
-                    if heap.contains_node(reference) {
-                        heap.increase_borrow_count(reference);
-                    } else {
-                        // No op
-                    }
-                }
-
-                self.process_input_substate_key(substate_key).map_err(|e| {
-                    CallbackError::Error(CreateNodeError::ProcessSubstateKeyError(e))
-                })?;
-            }
-        }
-
-        if push_to_store {
-            self.stable_references
-                .insert(node_id, StableReferenceType::Global);
-
-            store
-                .create_node(node_id, node_substates, &mut |store_access| {
-                    handler.on_store_access(self, heap, store_access)
-                })
-                .map_err(CallbackError::CallbackError)?;
-        } else {
-            heap.create_node(node_id, node_substates);
-            self.owned_root_nodes.insert(node_id, 0);
-        };
-
-        Ok(())
-    }
-
-    /// Removes node from call frame and owned nodes will be possessed by this call frame.
-    pub fn drop_node(
-        &mut self,
-        heap: &mut Heap,
-        node_id: &NodeId,
-    ) -> Result<NodeSubstates, DropNodeError> {
-        self.take_node_internal(node_id)
-            .map_err(DropNodeError::TakeNodeError)?;
-        let node_substates = match heap.remove_node(node_id) {
-            Ok(substates) => substates,
-            Err(HeapRemoveNodeError::NodeNotFound(node_id)) => {
-                panic!("Frame owned node {:?} not found in heap", node_id)
-            }
-            Err(HeapRemoveNodeError::NodeBorrowed(node_id, count)) => {
-                return Err(DropNodeError::NodeBorrowed(node_id, count));
-            }
-        };
-        for (_, module) in &node_substates {
-            for (_, substate_value) in module {
-                //=============
-                // Process own
-                //=============
-                for own in substate_value.owned_nodes() {
-                    // FIXME: This is problematic, as owned node must have been locked
-                    // In general, we'd like to move node locking/borrowing to heap.
-                    self.owned_root_nodes.insert(own.clone(), 0);
-                }
-
-                //====================
-                // Process references
-                //====================
-                for reference in substate_value.references() {
-                    if reference.is_global() {
-                        // Expand stable references
-                        // We keep all global references even if the owning substates are dropped.
-                        // Revisit this if the reference model is changed.
-                        self.stable_references
-                            .insert(reference.clone(), StableReferenceType::Global);
-                    } else {
-                        if heap.contains_node(reference) {
-                            // This substate is dropped and no longer borrows the heap node.
-                            heap.decrease_borrow_count(reference);
-                        }
-                    }
-                }
-            }
-        }
-        Ok(node_substates)
-    }
-
-    pub fn move_module<'f, S: SubstateStore, E>(
-        &mut self,
-        src_node_id: &NodeId,
-        src_partition_number: PartitionNumber,
-        dest_node_id: &NodeId,
-        dest_partition_number: PartitionNumber,
-        heap: &'f mut Heap,
-        store: &'f mut S,
-        handler: &mut impl CallFrameEventHandler<C, L, E>,
-    ) -> Result<(), CallbackError<MoveModuleError, E>> {
-        // Check ownership (and visibility)
-        if self.owned_root_nodes.get(src_node_id) != Some(&0) {
-            return Err(CallbackError::Error(MoveModuleError::NodeNotAvailable(
-                src_node_id.clone(),
-            )));
-        }
-
-        // Check visibility
-        if !self.get_node_visibility(dest_node_id).is_visible() {
-            return Err(CallbackError::Error(MoveModuleError::NodeNotAvailable(
-                dest_node_id.clone(),
-            )));
-        }
-
-        // Move
-        let module = heap
-            .remove_module(src_node_id, src_partition_number)
-            .map_err(|e| CallbackError::Error(MoveModuleError::HeapRemoveModuleErr(e)))?;
-        let to_heap = heap.contains_node(dest_node_id);
-        for (substate_key, substate_value) in module {
-            if to_heap {
-                heap.set_substate(
-                    *dest_node_id,
-                    dest_partition_number,
-                    substate_key,
-                    substate_value,
-                );
-            } else {
-                // Recursively move nodes to store
-                for own in substate_value.owned_nodes() {
-                    self.move_node_to_store(heap, store, handler, own)
-                        .map_err(|e| e.map(|e| MoveModuleError::PersistNodeError(e)))?;
-                }
-
-                for reference in substate_value.references() {
-                    if !reference.is_global() {
-                        return Err(CallbackError::Error(
-                            MoveModuleError::NonGlobalRefNotAllowed(reference.clone()),
-                        ));
-                    }
-                }
-
-                store
-                    .set_substate(
-                        *dest_node_id,
-                        dest_partition_number,
-                        substate_key,
-                        substate_value,
-                        &mut |store_access| handler.on_store_access(self, heap, store_access),
-                    )
-                    .map_err(|e| e.map(MoveModuleError::TrackSetSubstateError))?
-            }
-        }
-
-        Ok(())
->>>>>>> 65c26ef5
     }
 
     pub fn add_global_reference(&mut self, address: GlobalAddress) {
@@ -1248,21 +971,11 @@
             ));
         }
 
-<<<<<<< HEAD
-        substate_io.set_substate(node_id, partition_num, key, value, on_store_access)?;
-=======
         self.process_input_substate_key(&key).map_err(|e| {
             CallbackError::Error(CallFrameSetSubstateError::ProcessSubstateKeyError(e))
         })?;
 
-        if heap.contains_node(node_id) {
-            heap.set_substate(*node_id, partition_num, key, value);
-        } else {
-            store
-                .set_substate(*node_id, partition_num, key, value, on_store_access)
-                .map_err(|e| e.map(CallFrameSetSubstateError::StoreError))?
-        };
->>>>>>> 65c26ef5
+        substate_io.set_substate(node_id, partition_num, key, value, on_store_access)?;
 
         Ok(())
     }
@@ -1282,21 +995,11 @@
             ));
         }
 
-<<<<<<< HEAD
-        let removed = substate_io.remove_substate(node_id, partition_num, key, on_store_access)?;
-=======
         self.process_input_substate_key(&key).map_err(|e| {
             CallbackError::Error(CallFrameRemoveSubstateError::ProcessSubstateKeyError(e))
         })?;
 
-        let removed = if heap.contains_node(node_id) {
-            heap.remove_substate(node_id, partition_num, key)
-        } else {
-            store
-                .remove_substate(node_id, partition_num, key, on_store_access)
-                .map_err(|e| e.map(CallFrameRemoveSubstateError::StoreError))?
-        };
->>>>>>> 65c26ef5
+        let removed = substate_io.remove_substate(node_id, partition_num, key, on_store_access)?;
 
         Ok(removed)
     }
@@ -1394,16 +1097,7 @@
         partition_num: PartitionNumber,
         count: u32,
         on_store_access: &mut F,
-<<<<<<< HEAD
-    ) -> Result<Vec<IndexedScryptoValue>, CallbackError<CallFrameScanSortedSubstatesError, E>> {
-=======
-        heap: &'f mut Heap,
-        store: &'f mut S,
-    ) -> Result<
-        Vec<(SortedU16Key, IndexedScryptoValue)>,
-        CallbackError<CallFrameScanSortedSubstatesError, E>,
-    > {
->>>>>>> 65c26ef5
+    ) -> Result<Vec<(SortedU16Key, IndexedScryptoValue)>, CallbackError<CallFrameScanSortedSubstatesError, E>> {
         // Check node visibility
         if !self.get_node_visibility(node_id).is_visible() {
             return Err(CallbackError::Error(
