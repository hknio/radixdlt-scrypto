--- conflicted
+++ resolved
@@ -281,13 +281,7 @@
             let parent = self.prev_frame_stack.last_mut().unwrap();
 
             // Move resource
-<<<<<<< HEAD
-            CallFrame::pass_message(&mut self.current_frame, parent, message)?;
-=======
-            CallFrame::pass_message(&mut self.current_frame, parent, message.clone())
-                .map_err(CallFrameError::PassMessageError)
-                .map_err(KernelError::CallFrameError)?;
->>>>>>> 5d899f2d
+            CallFrame::pass_message(&mut self.current_frame, parent, message.clone())?;
 
             // Auto-drop
             let owned_nodes = self.current_frame.owned_nodes();
@@ -745,11 +739,7 @@
             self.store,
         )?;
 
-<<<<<<< HEAD
         M::after_remove_substate(&store_access, self)?;
-=======
-        M::on_drain_substates(&store_access, self)?;
->>>>>>> 5d899f2d
 
         Ok(substate)
     }
@@ -780,26 +770,16 @@
         node_id: &NodeId,
         partition_num: PartitionNumber,
         count: u32,
-<<<<<<< HEAD
-    ) -> Result<Vec<IndexedScryptoValue>, RuntimeError> {
-        let (substates, store_access) = self.current_frame.scan_substates(
+    ) -> Result<Vec<SubstateKey>, RuntimeError> {
+        let (substates, store_access) = self.current_frame.scan_keys::<K, _>(
             node_id,
             partition_num,
             count,
             &mut self.heap,
             self.store,
         )?;
-=======
-    ) -> Result<Vec<SubstateKey>, RuntimeError> {
-        let (substates, store_access) = self
-            .current_frame
-            .scan_keys::<K, _>(node_id, partition_num, count, &mut self.heap, self.store)
-            .map_err(CallFrameError::ScanSubstatesError)
-            .map_err(KernelError::CallFrameError)
-            .map_err(RuntimeError::KernelError)?;
->>>>>>> 5d899f2d
-
-        M::after_scan_substates(&store_access, self)?;
+
+        M::after_scan_keys(&store_access, self)?;
 
         Ok(substates)
     }
@@ -810,9 +790,8 @@
         node_id: &NodeId,
         partition_num: PartitionNumber,
         count: u32,
-<<<<<<< HEAD
-    ) -> Result<Vec<IndexedScryptoValue>, RuntimeError> {
-        let (substates, store_access) = self.current_frame.take_substates(
+    ) -> Result<Vec<(SubstateKey, IndexedScryptoValue)>, RuntimeError> {
+        let (substates, store_access) = self.current_frame.drain_substates::<K, _>(
             node_id,
             partition_num,
             count,
@@ -820,18 +799,7 @@
             self.store,
         )?;
 
-        M::after_take_substates(&store_access, self)?;
-=======
-    ) -> Result<Vec<(SubstateKey, IndexedScryptoValue)>, RuntimeError> {
-        let (substates, store_access) = self
-            .current_frame
-            .drain_substates::<K, _>(node_id, partition_num, count, &mut self.heap, self.store)
-            .map_err(CallFrameError::DrainSubstatesError)
-            .map_err(KernelError::CallFrameError)
-            .map_err(RuntimeError::KernelError)?;
-
-        M::on_drain_substates(&store_access, self)?;
->>>>>>> 5d899f2d
+        M::after_drain_substates(&store_access, self)?;
 
         Ok(substates)
     }
