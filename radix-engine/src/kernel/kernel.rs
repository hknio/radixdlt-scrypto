use super::actor::Actor;
use super::call_frame::{CallFrame, NodeVisibility, OpenSubstateError};
use super::heap::Heap;
use super::id_allocator::IdAllocator;
use super::kernel_api::{
    KernelApi, KernelInternalApi, KernelInvokeApi, KernelNodeApi, KernelSubstateApi,
};
use crate::blueprints::resource::*;
use crate::blueprints::transaction_processor::TransactionProcessorRunInputEfficientEncodable;
use crate::errors::RuntimeError;
use crate::errors::*;
use crate::kernel::call_frame::{CallFrameEventHandler, CallFrameMessage};
use crate::kernel::kernel_api::{KernelInvocation, SystemState};
use crate::kernel::kernel_callback_api::{
    CloseSubstateEvent, CreateNodeEvent, DrainSubstatesEvent, DropNodeEvent, KernelCallbackObject,
    MoveModuleEvent, OpenSubstateEvent, ReadSubstateEvent, RemoveSubstateEvent, ScanKeysEvent,
    ScanSortedSubstatesEvent, SetSubstateEvent, WriteSubstateEvent,
};
use crate::kernel::substate_io::SubstateIO;
use crate::kernel::substate_locks::SubstateLocks;
use crate::system::node_modules::type_info::TypeInfoSubstate;
use crate::system::system::{FieldSubstate, SystemService};
use crate::system::system_callback::SystemConfig;
use crate::system::system_callback_api::SystemCallbackObject;
use crate::system::system_modules::execution_trace::{BucketSnapshot, ProofSnapshot};
use crate::track::interface::{
    CallbackError, NodeSubstates, StoreAccess, SubstateStore, TrackGetSubstateError,
};
use crate::types::*;
use radix_engine_interface::api::field_api::LockFlags;
use radix_engine_interface::api::ClientBlueprintApi;
use radix_engine_interface::blueprints::resource::*;
use radix_engine_interface::blueprints::transaction_processor::{
    TRANSACTION_PROCESSOR_BLUEPRINT, TRANSACTION_PROCESSOR_RUN_IDENT,
};
use radix_engine_store_interface::db_key_mapper::SubstateKeyContent;
use resources_tracker_macro::trace_resources;
use sbor::rust::mem;
use transaction::prelude::PreAllocatedAddress;

/// Organizes the radix engine stack to make a function entrypoint available for execution
pub struct KernelBoot<'g, V: SystemCallbackObject, S: SubstateStore> {
    pub id_allocator: &'g mut IdAllocator,
    pub callback: &'g mut SystemConfig<V>,
    pub store: &'g mut S,
}

impl<'g, 'h, V: SystemCallbackObject, S: SubstateStore> KernelBoot<'g, V, S> {
    pub fn create_kernel_for_test_only(&mut self) -> Kernel<SystemConfig<V>, S> {
        Kernel {
            substate_io: SubstateIO {
                heap: Heap::new(),
                store: self.store,
                substate_locks: SubstateLocks::new(),
            },
            id_allocator: self.id_allocator,
            current_frame: CallFrame::new_root(Actor::Root),
            prev_frame_stack: vec![],
            callback: self.callback,
        }
    }

    /// Executes a transaction
    pub fn call_transaction_processor<'a>(
        self,
        manifest_encoded_instructions: &'a [u8],
        pre_allocated_addresses: &'a Vec<PreAllocatedAddress>,
        references: &'a IndexSet<Reference>,
        blobs: &'a IndexMap<Hash, Vec<u8>>,
    ) -> Result<Vec<u8>, RuntimeError> {
        #[cfg(feature = "resource_tracker")]
        radix_engine_profiling::QEMU_PLUGIN_CALIBRATOR.with(|v| {
            v.borrow_mut();
        });

        let mut kernel = Kernel {
            substate_io: SubstateIO {
                heap: Heap::new(),
                store: self.store,
                substate_locks: SubstateLocks::new(),
            },
            id_allocator: self.id_allocator,
            current_frame: CallFrame::new_root(Actor::Root),
            prev_frame_stack: vec![],
            callback: self.callback,
        };

        SystemConfig::on_init(&mut kernel)?;

        // Reference management
        for reference in references.iter() {
            let node_id = &reference.0;
            if node_id.is_global_virtual() {
                // For virtual accounts, create a reference directly
                kernel
                    .current_frame
                    .add_global_reference(GlobalAddress::new_or_panic(node_id.clone().into()));
                continue;
            }

            if kernel
                .current_frame
                .get_node_visibility(node_id)
                .can_be_invoked(false)
            {
                continue;
            }

            // We have a reference to a node which can't be invoked - so it must be a direct access,
            // let's validate it as such

            let substate_ref = kernel
                .substate_io
                .store
                .get_substate(
                    node_id,
                    TYPE_INFO_FIELD_PARTITION,
                    &TypeInfoField::TypeInfo.into(),
                    &mut |_| -> Result<(), ()> { Ok(()) },
                )
                .map_err(|_| KernelError::InvalidReference(*node_id))?;
            let type_substate: TypeInfoSubstate = substate_ref.as_typed().unwrap();
            match type_substate {
                TypeInfoSubstate::Object(ObjectInfo {
                    blueprint_info: BlueprintInfo { blueprint_id, .. },
                    global,
                    ..
                }) => {
                    if global {
                        kernel
                            .current_frame
                            .add_global_reference(GlobalAddress::new_or_panic(
                                node_id.clone().into(),
                            ));
                    } else if blueprint_id.package_address.eq(&RESOURCE_PACKAGE)
                        && (blueprint_id.blueprint_name.eq(FUNGIBLE_VAULT_BLUEPRINT)
                            || blueprint_id.blueprint_name.eq(NON_FUNGIBLE_VAULT_BLUEPRINT))
                    {
                        kernel.current_frame.add_direct_access_reference(
                            InternalAddress::new_or_panic(node_id.clone().into()),
                        );
                    } else {
                        return Err(RuntimeError::KernelError(KernelError::InvalidDirectAccess));
                    }
                }
                _ => {
                    return Err(RuntimeError::KernelError(KernelError::InvalidDirectAccess));
                }
            }
        }

        // Allocate global addresses
        let mut global_address_reservations = Vec::new();
        for PreAllocatedAddress {
            blueprint_id,
            address,
        } in pre_allocated_addresses
        {
            let mut system = SystemService::new(&mut kernel);
            let global_address_reservation =
                system.prepare_global_address(blueprint_id.clone(), address.clone())?;
            global_address_reservations.push(global_address_reservation);
        }

        // Call TX processor
        let mut system = SystemService::new(&mut kernel);
        let rtn = system.call_function(
            TRANSACTION_PROCESSOR_PACKAGE,
            TRANSACTION_PROCESSOR_BLUEPRINT,
            TRANSACTION_PROCESSOR_RUN_IDENT,
            scrypto_encode(&TransactionProcessorRunInputEfficientEncodable {
                manifest_encoded_instructions,
                global_address_reservations,
                references,
                blobs,
            })
            .unwrap(),
        )?;

        // Sanity check call frame
        assert!(kernel.prev_frame_stack.is_empty());

        SystemConfig::on_teardown(&mut kernel)?;

        Ok(rtn)
    }
}

pub struct Kernel<
    'g, // Lifetime of values outliving all frames
    M,  // Upstream System layer
    S,  // Substate store
> where
    M: KernelCallbackObject,
    S: SubstateStore,
{
    /// Stack
    current_frame: CallFrame<M::CallFrameData, M::LockData>,
    // This stack could potentially be removed and just use the native stack
    // but keeping this call_frames stack may potentially prove useful if implementing
    // execution pause and/or for better debuggability
    prev_frame_stack: Vec<CallFrame<M::CallFrameData, M::LockData>>,

    substate_io: SubstateIO<'g, S>,

    /// ID allocator
    id_allocator: &'g mut IdAllocator,

    /// Upper system layer
    callback: &'g mut M,
}

struct KernelHandler<
    'a,
    M: KernelCallbackObject,
    F: Fn(&mut KernelReadOnly<M>, StoreAccess) -> Result<(), RuntimeError>,
> {
    callback: &'a mut M,
    prev_frame: Option<&'a CallFrame<M::CallFrameData, M::LockData>>,
    on_store_access: F,
}

impl<
        M: KernelCallbackObject,
        F: Fn(&mut KernelReadOnly<M>, StoreAccess) -> Result<(), RuntimeError>,
    > CallFrameEventHandler<M::CallFrameData, M::LockData, RuntimeError>
    for KernelHandler<'_, M, F>
{
    fn on_persist_node(&mut self, heap: &Heap, node_id: &NodeId) -> Result<(), RuntimeError> {
        self.callback.on_persist_node(heap, node_id)
    }

    fn on_store_access(
        &mut self,
        current_frame: &CallFrame<M::CallFrameData, M::LockData>,
        heap: &Heap,
        store_access: StoreAccess,
    ) -> Result<(), RuntimeError> {
        let mut read_only = KernelReadOnly {
            current_frame,
            prev_frame: self.prev_frame,
            heap,
            callback: self.callback,
        };

        (self.on_store_access)(&mut read_only, store_access)
    }
}

macro_rules! as_read_only {
    ($kernel:expr) => {{
        KernelReadOnly {
            current_frame: &$kernel.current_frame,
            prev_frame: $kernel.prev_frame_stack.last(),
            heap: &$kernel.substate_io.heap,
            callback: $kernel.callback,
        }
    }};
}

<<<<<<< HEAD
impl<'g, M, S> Kernel<'g, M, S>
where
    M: KernelCallbackObject,
    S: SubstateStore,
{
    fn invoke(
        &mut self,
        invocation: Box<KernelInvocation>,
    ) -> Result<IndexedScryptoValue, RuntimeError> {
        // Check actor visibility
        let can_be_invoked = match &invocation.actor {
            Actor::Method(MethodActor {
                node_id,
                receiver_type,
                ..
            }) => self
                .current_frame
                .get_node_visibility(&node_id)
                .can_be_invoked(receiver_type.eq(&ReceiverType::DirectAccess)),
            Actor::Function(FunctionActor { blueprint_id, .. })
            | Actor::BlueprintHook(BlueprintHookActor { blueprint_id, .. }) => {
                // FIXME: combine this with reference check of invocation
                self.current_frame
                    .get_node_visibility(blueprint_id.package_address.as_node_id())
                    .can_be_invoked(false)
            }
            Actor::Root => true,
        };
        if !can_be_invoked {
            return Err(RuntimeError::KernelError(KernelError::InvalidInvokeAccess));
        }

        // Before push call frame
        let mut message = Message::from_indexed_scrypto_value(&invocation.args);
        let actor = invocation.actor;
        let args = &invocation.args;
        M::before_push_frame(&actor, &mut message, &args, self)?;

        // Push call frame
        {
            let frame = CallFrame::new_child_from_parent(&mut self.current_frame, actor, message)?;
            let parent = mem::replace(&mut self.current_frame, frame);
            self.prev_frame_stack.push(parent);
        }

        // Execute
        let (output, message) = {
            // Handle execution start
            M::on_execution_start(self)?;

            // Auto drop locks
            self.current_frame
                .close_all_substates(&mut self.substate_io)
                .map_err(|e| {
                    RuntimeError::KernelError(KernelError::CallFrameError(
                        CallFrameError::CloseSubstateError(e),
                    ))
                })?;

            // Run
            let output = M::invoke_upstream(args, self)?;
            let message = Message::from_indexed_scrypto_value(&output);

            // Auto-drop locks again in case module forgot to drop
            self.current_frame
                .close_all_substates(&mut self.substate_io)
                .map_err(|e| {
                    RuntimeError::KernelError(KernelError::CallFrameError(
                        CallFrameError::CloseSubstateError(e),
                    ))
                })?;

            // Handle execution finish
            M::on_execution_finish(&message, self)?;

            (output, message)
        };

        // Move
        {
            let parent = self.prev_frame_stack.last_mut().unwrap();

            // Move resource
            CallFrame::pass_message(&mut self.current_frame, parent, message.clone())?;

            // Auto-drop
            let owned_nodes = self.current_frame.owned_nodes();
            M::auto_drop(owned_nodes, self)?;

            // Now, check if any own has been left!
            let owned_nodes = self.current_frame.owned_nodes();
            if !owned_nodes.is_empty() {
                return Err(RuntimeError::KernelError(KernelError::OrphanedNodes(
                    owned_nodes,
                )));
            }
        }

        // Pop call frame
        {
            let parent = self.prev_frame_stack.pop().unwrap();

            let dropped_frame = core::mem::replace(&mut self.current_frame, parent);

            M::after_pop_frame(dropped_frame.actor(), &message, self)?;
        }

        Ok(output)
    }
}

=======
>>>>>>> 34c447e1
impl<'g, M, S> KernelNodeApi for Kernel<'g, M, S>
where
    M: KernelCallbackObject,
    S: SubstateStore,
{
    #[trace_resources(log=entity_type)]
    fn kernel_allocate_node_id(&mut self, entity_type: EntityType) -> Result<NodeId, RuntimeError> {
        M::on_allocate_node_id(entity_type, self)?;

        self.id_allocator.allocate_node_id(entity_type)
    }

    #[trace_resources(log=node_id.entity_type())]
    fn kernel_create_node(
        &mut self,
        node_id: NodeId,
        node_substates: NodeSubstates,
    ) -> Result<(), RuntimeError> {
        let mut read_only = as_read_only!(self);
        M::on_create_node(
            &mut read_only,
            CreateNodeEvent::Start(&node_id, &node_substates),
        )?;

        let mut handler = KernelHandler {
            callback: self.callback,
            prev_frame: self.prev_frame_stack.last(),
            on_store_access: |api, store_access| {
                M::on_create_node(api, CreateNodeEvent::StoreAccess(&store_access))
            },
        };

        self.current_frame
            .create_node(&mut self.substate_io, &mut handler, node_id, node_substates)
            .map_err(|e| match e {
                CallbackError::Error(e) => RuntimeError::KernelError(KernelError::CallFrameError(
                    CallFrameError::CreateNodeError(e),
                )),
                CallbackError::CallbackError(e) => e,
            })?;

        let mut read_only = as_read_only!(self);
        M::on_create_node(&mut read_only, CreateNodeEvent::End(&node_id))?;

        Ok(())
    }

    #[trace_resources(log=node_id.entity_type())]
    fn kernel_drop_node(&mut self, node_id: &NodeId) -> Result<NodeSubstates, RuntimeError> {
        let mut read_only = as_read_only!(self);
        M::on_drop_node(&mut read_only, DropNodeEvent::Start(node_id))?;

        M::on_drop_node_mut(node_id, self)?;
        let node_substates = self
            .current_frame
            .drop_node(&mut self.substate_io, node_id)
            .map_err(CallFrameError::DropNodeError)
            .map_err(KernelError::CallFrameError)?;

        let mut read_only = as_read_only!(self);
        M::on_drop_node(&mut read_only, DropNodeEvent::End(node_id, &node_substates))?;

        Ok(node_substates)
    }

    #[trace_resources]
    fn kernel_move_partition(
        &mut self,
        src_node_id: &NodeId,
        src_partition_number: PartitionNumber,
        dest_node_id: &NodeId,
        dest_partition_number: PartitionNumber,
    ) -> Result<(), RuntimeError> {
        let mut handler = KernelHandler {
            callback: self.callback,
            prev_frame: self.prev_frame_stack.last(),
            on_store_access: |api, store_access| {
                M::on_move_module(api, MoveModuleEvent::StoreAccess(&store_access))
            },
        };

        self.current_frame
            .move_partition(
                &mut self.substate_io,
                &mut handler,
                src_node_id,
                src_partition_number,
                dest_node_id,
                dest_partition_number,
            )
            .map_err(|e| match e {
                CallbackError::Error(e) => RuntimeError::KernelError(KernelError::CallFrameError(
                    CallFrameError::MoveModuleError(e),
                )),
                CallbackError::CallbackError(e) => e,
            })?;

        Ok(())
    }
}

// TODO: Remove
impl<'g, M, S> KernelInternalApi<M> for Kernel<'g, M, S>
where
    M: KernelCallbackObject,
    S: SubstateStore,
{
    fn kernel_get_node_visibility(&self, node_id: &NodeId) -> NodeVisibility {
        self.current_frame.get_node_visibility(node_id)
    }

    fn kernel_get_current_depth(&self) -> usize {
        self.current_frame.depth()
    }

    fn kernel_get_system_state(&mut self) -> SystemState<'_, M> {
        let caller_actor = match self.prev_frame_stack.last() {
            Some(call_frame) => call_frame.data(),
            None => {
                // This will only occur on initialization
                self.current_frame.data()
            }
        };
        SystemState {
            system: &mut self.callback,
            current_call_frame: self.current_frame.data(),
            caller_call_frame: caller_actor,
        }
    }

    fn kernel_read_bucket(&mut self, bucket_id: &NodeId) -> Option<BucketSnapshot> {
        let mut read_only = as_read_only!(self);
        read_only.kernel_read_bucket(bucket_id)
    }

    fn kernel_read_proof(&mut self, proof_id: &NodeId) -> Option<ProofSnapshot> {
        let mut read_only = as_read_only!(self);
        read_only.kernel_read_proof(proof_id)
    }
}

struct KernelReadOnly<'g, M>
where
    M: KernelCallbackObject,
{
    current_frame: &'g CallFrame<M::CallFrameData, M::LockData>,
    prev_frame: Option<&'g CallFrame<M::CallFrameData, M::LockData>>,
    heap: &'g Heap,
    callback: &'g mut M,
}

impl<'g, M> KernelInternalApi<M> for KernelReadOnly<'g, M>
where
    M: KernelCallbackObject,
{
    fn kernel_get_node_visibility(&self, node_id: &NodeId) -> NodeVisibility {
        self.current_frame.get_node_visibility(node_id)
    }

    fn kernel_get_current_depth(&self) -> usize {
        self.current_frame.depth()
    }

    fn kernel_get_system_state(&mut self) -> SystemState<'_, M> {
        let caller_call_frame = match self.prev_frame {
            Some(call_frame) => call_frame.data(),
            None => {
                // This will only occur on initialization
                self.current_frame.data()
            }
        };
        SystemState {
            system: self.callback,
            current_call_frame: self.current_frame.data(),
            caller_call_frame,
        }
    }

    fn kernel_read_bucket(&mut self, bucket_id: &NodeId) -> Option<BucketSnapshot> {
        let (is_fungible_bucket, resource_address) = if let Some(substate) = self.heap.get_substate(
            &bucket_id,
            TYPE_INFO_FIELD_PARTITION,
            &TypeInfoField::TypeInfo.into(),
        ) {
            let type_info: TypeInfoSubstate = substate.as_typed().unwrap();
            match type_info {
                TypeInfoSubstate::Object(info)
                    if info.blueprint_info.blueprint_id.package_address == RESOURCE_PACKAGE
                        && (info.blueprint_info.blueprint_id.blueprint_name
                            == FUNGIBLE_BUCKET_BLUEPRINT
                            || info.blueprint_info.blueprint_id.blueprint_name
                                == NON_FUNGIBLE_BUCKET_BLUEPRINT) =>
                {
                    let is_fungible = info
                        .blueprint_info
                        .blueprint_id
                        .blueprint_name
                        .eq(FUNGIBLE_BUCKET_BLUEPRINT);
                    let parent = info.get_outer_object();
                    let resource_address: ResourceAddress =
                        ResourceAddress::new_or_panic(parent.as_ref().clone().try_into().unwrap());
                    (is_fungible, resource_address)
                }
                _ => {
                    return None;
                }
            }
        } else {
            return None;
        };

        if is_fungible_bucket {
            let substate = self
                .heap
                .get_substate(
                    bucket_id,
                    MAIN_BASE_PARTITION,
                    &FungibleBucketField::Liquid.into(),
                )
                .unwrap();
            let liquid: FieldSubstate<LiquidFungibleResource> = substate.as_typed().unwrap();

            Some(BucketSnapshot::Fungible {
                resource_address,
                liquid: liquid.value.0.amount(),
            })
        } else {
            let substate = self
                .heap
                .get_substate(
                    bucket_id,
                    MAIN_BASE_PARTITION,
                    &NonFungibleBucketField::Liquid.into(),
                )
                .unwrap();
            let liquid: FieldSubstate<LiquidNonFungibleResource> = substate.as_typed().unwrap();

            Some(BucketSnapshot::NonFungible {
                resource_address,
                liquid: liquid.value.0.ids().clone(),
            })
        }
    }

    fn kernel_read_proof(&mut self, proof_id: &NodeId) -> Option<ProofSnapshot> {
        let is_fungible = if let Some(substate) = self.heap.get_substate(
            &proof_id,
            TYPE_INFO_FIELD_PARTITION,
            &TypeInfoField::TypeInfo.into(),
        ) {
            let type_info: TypeInfoSubstate = substate.as_typed().unwrap();
            match type_info {
                TypeInfoSubstate::Object(ObjectInfo {
                    blueprint_info: BlueprintInfo { blueprint_id, .. },
                    ..
                }) if blueprint_id.package_address == RESOURCE_PACKAGE
                    && (blueprint_id.blueprint_name == NON_FUNGIBLE_PROOF_BLUEPRINT
                        || blueprint_id.blueprint_name == FUNGIBLE_PROOF_BLUEPRINT) =>
                {
                    blueprint_id.blueprint_name.eq(FUNGIBLE_PROOF_BLUEPRINT)
                }
                _ => {
                    return None;
                }
            }
        } else {
            return None;
        };

        if is_fungible {
            let substate = self
                .heap
                .get_substate(
                    proof_id,
                    TYPE_INFO_FIELD_PARTITION,
                    &TypeInfoField::TypeInfo.into(),
                )
                .unwrap();
            let info: TypeInfoSubstate = substate.as_typed().unwrap();
            let resource_address =
                ResourceAddress::new_or_panic(info.outer_object().unwrap().into());

            let substate = self
                .heap
                .get_substate(
                    proof_id,
                    MAIN_BASE_PARTITION,
                    &FungibleProofField::ProofRefs.into(),
                )
                .unwrap();
            let proof: FieldSubstate<FungibleProofSubstate> = substate.as_typed().unwrap();

            Some(ProofSnapshot::Fungible {
                resource_address,
                total_locked: proof.value.0.amount(),
            })
        } else {
            let substate = self
                .heap
                .get_substate(
                    proof_id,
                    TYPE_INFO_FIELD_PARTITION,
                    &TypeInfoField::TypeInfo.into(),
                )
                .unwrap();
            let info: TypeInfoSubstate = substate.as_typed().unwrap();
            let resource_address =
                ResourceAddress::new_or_panic(info.outer_object().unwrap().into());

            let substate = self
                .heap
                .get_substate(
                    proof_id,
                    MAIN_BASE_PARTITION,
                    &NonFungibleProofField::ProofRefs.into(),
                )
                .unwrap();
            let proof: FieldSubstate<NonFungibleProofSubstate> = substate.as_typed().unwrap();

            Some(ProofSnapshot::NonFungible {
                resource_address,
                total_locked: proof.value.0.non_fungible_local_ids().clone(),
            })
        }
    }
}

impl<'g, M, S> KernelSubstateApi<M::LockData> for Kernel<'g, M, S>
where
    M: KernelCallbackObject,
    S: SubstateStore,
{
    #[trace_resources(log=node_id.entity_type(), log=partition_num)]
    fn kernel_open_substate_with_default(
        &mut self,
        node_id: &NodeId,
        partition_num: PartitionNumber,
        substate_key: &SubstateKey,
        flags: LockFlags,
        default: Option<fn() -> IndexedScryptoValue>,
        data: M::LockData,
    ) -> Result<OpenSubstateHandle, RuntimeError> {
        let mut read_only = as_read_only!(self);
        M::on_open_substate(
            &mut read_only,
            OpenSubstateEvent::Start {
                node_id: &node_id,
                partition_num: &partition_num,
                substate_key,
                flags: &flags,
            },
        )?;

        let maybe_lock_handle = self.current_frame.open_substate(
            &mut self.substate_io,
            node_id,
            partition_num,
            substate_key,
            flags,
            &mut |current_frame, heap, store_access| {
                let mut read_only = KernelReadOnly {
                    current_frame,
                    prev_frame: self.prev_frame_stack.last(),
                    heap,
                    callback: self.callback,
                };

                M::on_open_substate(
                    &mut read_only,
                    OpenSubstateEvent::StoreAccess(&store_access),
                )
            },
            default,
            data,
        );

        let (lock_handle, value_size): (u32, usize) = match &maybe_lock_handle {
            Ok((lock_handle, value_size)) => (*lock_handle, *value_size),
            Err(CallbackError::CallbackError(e)) => return Err(e.clone()),
            Err(CallbackError::Error(OpenSubstateError::TrackError(track_err))) => {
                if matches!(track_err.as_ref(), TrackGetSubstateError::NotFound(..)) {
                    let retry =
                        M::on_substate_lock_fault(*node_id, partition_num, &substate_key, self)?;

                    if retry {
                        self.current_frame
                            .open_substate(
                                &mut self.substate_io,
                                &node_id,
                                partition_num,
                                &substate_key,
                                flags,
                                &mut |current_frame, heap, store_access| {
                                    let mut read_only = KernelReadOnly {
                                        current_frame,
                                        prev_frame: self.prev_frame_stack.last(),
                                        heap,
                                        callback: self.callback,
                                    };

                                    M::on_open_substate(
                                        &mut read_only,
                                        OpenSubstateEvent::StoreAccess(&store_access),
                                    )
                                },
                                None,
                                M::LockData::default(),
                            )
                            .map_err(|e| match e {
                                CallbackError::Error(e) => {
                                    RuntimeError::KernelError(KernelError::CallFrameError(
                                        CallFrameError::OpenSubstateError(e),
                                    ))
                                }
                                CallbackError::CallbackError(e) => e,
                            })?
                    } else {
                        return maybe_lock_handle
                            .map(|(lock_handle, _)| lock_handle)
                            .map_err(|e| match e {
                                CallbackError::Error(e) => {
                                    RuntimeError::KernelError(KernelError::CallFrameError(
                                        CallFrameError::OpenSubstateError(e),
                                    ))
                                }
                                CallbackError::CallbackError(e) => e,
                            });
                    }
                } else {
                    return Err(RuntimeError::KernelError(KernelError::CallFrameError(
                        CallFrameError::OpenSubstateError(OpenSubstateError::TrackError(
                            track_err.clone(),
                        )),
                    )));
                }
            }
            Err(err) => {
                let runtime_error = match err {
                    CallbackError::Error(e) => RuntimeError::KernelError(
                        KernelError::CallFrameError(CallFrameError::OpenSubstateError(e.clone())),
                    ),
                    CallbackError::CallbackError(e) => e.clone(),
                };
                return Err(runtime_error);
            }
        };

        let mut read_only = as_read_only!(self);
        M::on_open_substate(
            &mut read_only,
            OpenSubstateEvent::End {
                handle: lock_handle,
                node_id: &node_id,
                size: value_size,
            },
        )?;

        Ok(lock_handle)
    }

    #[trace_resources]
    fn kernel_get_lock_data(
        &mut self,
        lock_handle: OpenSubstateHandle,
    ) -> Result<M::LockData, RuntimeError> {
        self.current_frame
            .get_handle_info(lock_handle)
            .ok_or(RuntimeError::KernelError(
                KernelError::SubstateHandleDoesNotExist(lock_handle),
            ))
    }

    #[trace_resources]
    fn kernel_read_substate(
        &mut self,
        lock_handle: OpenSubstateHandle,
    ) -> Result<IndexedScryptoValue, RuntimeError> {
        let value = self
            .current_frame
            .read_substate(&mut self.substate_io, lock_handle)
            .map_err(CallFrameError::ReadSubstateError)
            .map_err(KernelError::CallFrameError)?
            .clone();

        let mut read_only = as_read_only!(self);
        M::on_read_substate(
            &mut read_only,
            ReadSubstateEvent::End {
                handle: lock_handle,
                value: &value,
            },
        )?;

        Ok(value)
    }

    #[trace_resources]
    fn kernel_write_substate(
        &mut self,
        lock_handle: OpenSubstateHandle,
        value: IndexedScryptoValue,
    ) -> Result<(), RuntimeError> {
        let mut read_only = as_read_only!(self);
        M::on_write_substate(
            &mut read_only,
            WriteSubstateEvent::Start {
                handle: lock_handle,
                value: &value,
            },
        )?;

        let mut handler = KernelHandler {
            callback: self.callback,
            prev_frame: self.prev_frame_stack.last(),
            on_store_access: |api, store_access| {
                M::on_write_substate(api, WriteSubstateEvent::StoreAccess(&store_access))
            },
        };

        self.current_frame
<<<<<<< HEAD
            .write_substate(&mut self.substate_io, &mut handler, lock_handle, value)
            .map_err(|e| match e {
                CallbackError::Error(e) => RuntimeError::KernelError(KernelError::CallFrameError(
                    CallFrameError::WriteSubstateError(e),
                )),
                CallbackError::CallbackError(e) => e,
            })?;

        Ok(())
    }

    #[trace_resources]
    fn kernel_close_substate(
        &mut self,
        lock_handle: OpenSubstateHandle,
    ) -> Result<(), RuntimeError> {
        self.current_frame
            .close_substate(&mut self.substate_io, lock_handle)
            .map_err(|e| {
                RuntimeError::KernelError(KernelError::CallFrameError(
                    CallFrameError::CloseSubstateError(e),
                ))
            })?;

        let mut read_only = as_read_only!(self);
        M::on_close_substate(&mut read_only, CloseSubstateEvent::End(lock_handle))?;
=======
            .write_substate(&mut self.heap, self.store, lock_handle, value)?;
>>>>>>> 34c447e1

        Ok(())
    }

    #[trace_resources]
    fn kernel_set_substate(
        &mut self,
        node_id: &NodeId,
        partition_num: PartitionNumber,
        substate_key: SubstateKey,
        value: IndexedScryptoValue,
    ) -> Result<(), RuntimeError> {
        self.callback
            .on_set_substate(SetSubstateEvent::Start(&value))?;

        self.current_frame
            .set_substate(
                &mut self.substate_io,
                node_id,
                partition_num,
                substate_key,
                value,
                &mut |store_access| {
                    self.callback
                        .on_set_substate(SetSubstateEvent::StoreAccess(&store_access))
                },
            )
            .map_err(|e| match e {
                CallbackError::Error(e) => RuntimeError::KernelError(KernelError::CallFrameError(
                    CallFrameError::SetSubstatesError(e),
                )),
                CallbackError::CallbackError(e) => e,
            })?;

        Ok(())
    }

    #[trace_resources]
    fn kernel_remove_substate(
        &mut self,
        node_id: &NodeId,
        partition_num: PartitionNumber,
        substate_key: &SubstateKey,
    ) -> Result<Option<IndexedScryptoValue>, RuntimeError> {
        self.callback
            .on_remove_substate(RemoveSubstateEvent::Start)?;

        let substate = self
            .current_frame
            .remove_substate(
                &mut self.substate_io,
                node_id,
                partition_num,
                &substate_key,
                &mut |store_access| {
                    self.callback
                        .on_remove_substate(RemoveSubstateEvent::StoreAccess(&store_access))
                },
            )
            .map_err(|e| match e {
                CallbackError::Error(e) => RuntimeError::KernelError(KernelError::CallFrameError(
                    CallFrameError::RemoveSubstatesError(e),
                )),
                CallbackError::CallbackError(e) => e,
            })?;

        Ok(substate)
    }

    #[trace_resources]
    fn kernel_scan_keys<K: SubstateKeyContent>(
        &mut self,
        node_id: &NodeId,
        partition_num: PartitionNumber,
        limit: u32,
    ) -> Result<Vec<SubstateKey>, RuntimeError> {
        self.callback.on_scan_keys(ScanKeysEvent::Start)?;

        let keys = self
            .current_frame
            .scan_keys::<K, _, _, _>(
                &mut self.substate_io,
                node_id,
                partition_num,
                limit,
                &mut |store_access| {
                    self.callback
                        .on_scan_keys(ScanKeysEvent::StoreAccess(&store_access))
                },
            )
            .map_err(|e| match e {
                CallbackError::Error(e) => RuntimeError::KernelError(KernelError::CallFrameError(
                    CallFrameError::ScanSubstatesError(e),
                )),
                CallbackError::CallbackError(e) => e,
            })?;

        Ok(keys)
    }

    #[trace_resources]
    fn kernel_drain_substates<K: SubstateKeyContent>(
        &mut self,
        node_id: &NodeId,
        partition_num: PartitionNumber,
        limit: u32,
    ) -> Result<Vec<(SubstateKey, IndexedScryptoValue)>, RuntimeError> {
        self.callback
            .on_drain_substates(DrainSubstatesEvent::Start)?;

        let substates = self
            .current_frame
            .drain_substates::<K, _, _, _>(
                &mut self.substate_io,
                node_id,
                partition_num,
                limit,
                &mut |store_access| {
                    self.callback
                        .on_drain_substates(DrainSubstatesEvent::StoreAccess(&store_access))
                },
            )
            .map_err(|e| match e {
                CallbackError::CallbackError(e) => e,
                CallbackError::Error(e) => RuntimeError::KernelError(KernelError::CallFrameError(
                    CallFrameError::DrainSubstatesError(e),
                )),
            })?;

        Ok(substates)
    }

    #[trace_resources]
    fn kernel_scan_sorted_substates(
        &mut self,
        node_id: &NodeId,
        partition_num: PartitionNumber,
        limit: u32,
    ) -> Result<Vec<IndexedScryptoValue>, RuntimeError> {
        self.callback
            .on_scan_sorted_substates(ScanSortedSubstatesEvent::Start)?;

        let substates =
            self.current_frame
                .scan_sorted(
                    &mut self.substate_io,
                    node_id,
                    partition_num,
                    limit,
                    &mut |store_access| {
                        self.callback.on_scan_sorted_substates(
                            ScanSortedSubstatesEvent::StoreAccess(&store_access),
                        )
                    },
                )
                .map_err(|e| match e {
                    CallbackError::Error(e) => RuntimeError::KernelError(
                        KernelError::CallFrameError(CallFrameError::ScanSortedSubstatesError(e)),
                    ),
                    CallbackError::CallbackError(e) => e,
                })?;

        Ok(substates)
    }
}

impl<'g, M, S> KernelInvokeApi<M::CallFrameData> for Kernel<'g, M, S>
where
    M: KernelCallbackObject,
    S: SubstateStore,
{
    #[trace_resources]
    fn kernel_invoke(
        &mut self,
        invocation: Box<KernelInvocation<M::CallFrameData>>,
    ) -> Result<IndexedScryptoValue, RuntimeError> {
        M::before_invoke(invocation.as_ref(), self)?;

        // Before push call frame
        let callee = invocation.call_frame_data;
        let args = &invocation.args;
        let message = {
            let mut message = CallFrameMessage::from_input(&args, &callee);
            M::before_push_frame(&callee, &mut message, &args, self)?;

            message
        };

        // Push call frame
        {
            let frame = CallFrame::new_child_from_parent(&mut self.current_frame, callee, message)
                .map_err(CallFrameError::CreateFrameError)
                .map_err(KernelError::CallFrameError)?;
            let parent = mem::replace(&mut self.current_frame, frame);
            self.prev_frame_stack.push(parent);
        }

        // Execute
        let (output, message) = {
            // Handle execution start
            M::on_execution_start(self)?;

            let mut handler = KernelHandler {
                callback: self.callback,
                prev_frame: self.prev_frame_stack.last(),
                on_store_access: |api, store_access| {
                    M::on_close_substate(api, CloseSubstateEvent::StoreAccess(&store_access))
                },
            };

            // Auto drop locks
            self.current_frame
                .close_all_substates(&mut self.heap, self.store, &mut handler)
                .map_err(|e| {
                    e.to_runtime_error(|e| {
                        RuntimeError::KernelError(KernelError::CallFrameError(
                            CallFrameError::CloseSubstateError(e),
                        ))
                    })
                })?;

            // Run
            let output = M::invoke_upstream(args, self)?;
            let message = CallFrameMessage::from_output(&output);

            // Auto-drop locks again in case module forgot to drop
            let mut handler = KernelHandler {
                callback: self.callback,
                prev_frame: self.prev_frame_stack.last(),
                on_store_access: |api, store_access| {
                    M::on_close_substate(api, CloseSubstateEvent::StoreAccess(&store_access))
                },
            };

            self.current_frame
                .close_all_substates(&mut self.heap, self.store, &mut handler)
                .map_err(|e| {
                    e.to_runtime_error(|e| {
                        RuntimeError::KernelError(KernelError::CallFrameError(
                            CallFrameError::CloseSubstateError(e),
                        ))
                    })
                })?;

            // Handle execution finish
            M::on_execution_finish(&message, self)?;

            (output, message)
        };

        // Move
        {
            let parent = self.prev_frame_stack.last_mut().unwrap();

            // Move resource
            CallFrame::pass_message(&mut self.current_frame, parent, message.clone())
                .map_err(CallFrameError::PassMessageError)
                .map_err(KernelError::CallFrameError)?;

            // Auto-drop
            let owned_nodes = self.current_frame.owned_nodes();
            M::auto_drop(owned_nodes, self)?;

            // Now, check if any own has been left!
            let owned_nodes = self.current_frame.owned_nodes();
            if !owned_nodes.is_empty() {
                return Err(RuntimeError::KernelError(KernelError::OrphanedNodes(
                    owned_nodes,
                )));
            }
        }

        // Pop call frame
        {
            let parent = self.prev_frame_stack.pop().unwrap();

            let dropped_frame = core::mem::replace(&mut self.current_frame, parent);

            M::after_pop_frame(dropped_frame.data(), &message, self)?;
        }

        M::after_invoke(output.len(), self)?;

        Ok(output)
    }
}

impl<'g, M, S> KernelApi<M> for Kernel<'g, M, S>
where
    M: KernelCallbackObject,
    S: SubstateStore,
{
}<|MERGE_RESOLUTION|>--- conflicted
+++ resolved
@@ -258,120 +258,6 @@
     }};
 }
 
-<<<<<<< HEAD
-impl<'g, M, S> Kernel<'g, M, S>
-where
-    M: KernelCallbackObject,
-    S: SubstateStore,
-{
-    fn invoke(
-        &mut self,
-        invocation: Box<KernelInvocation>,
-    ) -> Result<IndexedScryptoValue, RuntimeError> {
-        // Check actor visibility
-        let can_be_invoked = match &invocation.actor {
-            Actor::Method(MethodActor {
-                node_id,
-                receiver_type,
-                ..
-            }) => self
-                .current_frame
-                .get_node_visibility(&node_id)
-                .can_be_invoked(receiver_type.eq(&ReceiverType::DirectAccess)),
-            Actor::Function(FunctionActor { blueprint_id, .. })
-            | Actor::BlueprintHook(BlueprintHookActor { blueprint_id, .. }) => {
-                // FIXME: combine this with reference check of invocation
-                self.current_frame
-                    .get_node_visibility(blueprint_id.package_address.as_node_id())
-                    .can_be_invoked(false)
-            }
-            Actor::Root => true,
-        };
-        if !can_be_invoked {
-            return Err(RuntimeError::KernelError(KernelError::InvalidInvokeAccess));
-        }
-
-        // Before push call frame
-        let mut message = Message::from_indexed_scrypto_value(&invocation.args);
-        let actor = invocation.actor;
-        let args = &invocation.args;
-        M::before_push_frame(&actor, &mut message, &args, self)?;
-
-        // Push call frame
-        {
-            let frame = CallFrame::new_child_from_parent(&mut self.current_frame, actor, message)?;
-            let parent = mem::replace(&mut self.current_frame, frame);
-            self.prev_frame_stack.push(parent);
-        }
-
-        // Execute
-        let (output, message) = {
-            // Handle execution start
-            M::on_execution_start(self)?;
-
-            // Auto drop locks
-            self.current_frame
-                .close_all_substates(&mut self.substate_io)
-                .map_err(|e| {
-                    RuntimeError::KernelError(KernelError::CallFrameError(
-                        CallFrameError::CloseSubstateError(e),
-                    ))
-                })?;
-
-            // Run
-            let output = M::invoke_upstream(args, self)?;
-            let message = Message::from_indexed_scrypto_value(&output);
-
-            // Auto-drop locks again in case module forgot to drop
-            self.current_frame
-                .close_all_substates(&mut self.substate_io)
-                .map_err(|e| {
-                    RuntimeError::KernelError(KernelError::CallFrameError(
-                        CallFrameError::CloseSubstateError(e),
-                    ))
-                })?;
-
-            // Handle execution finish
-            M::on_execution_finish(&message, self)?;
-
-            (output, message)
-        };
-
-        // Move
-        {
-            let parent = self.prev_frame_stack.last_mut().unwrap();
-
-            // Move resource
-            CallFrame::pass_message(&mut self.current_frame, parent, message.clone())?;
-
-            // Auto-drop
-            let owned_nodes = self.current_frame.owned_nodes();
-            M::auto_drop(owned_nodes, self)?;
-
-            // Now, check if any own has been left!
-            let owned_nodes = self.current_frame.owned_nodes();
-            if !owned_nodes.is_empty() {
-                return Err(RuntimeError::KernelError(KernelError::OrphanedNodes(
-                    owned_nodes,
-                )));
-            }
-        }
-
-        // Pop call frame
-        {
-            let parent = self.prev_frame_stack.pop().unwrap();
-
-            let dropped_frame = core::mem::replace(&mut self.current_frame, parent);
-
-            M::after_pop_frame(dropped_frame.actor(), &message, self)?;
-        }
-
-        Ok(output)
-    }
-}
-
-=======
->>>>>>> 34c447e1
 impl<'g, M, S> KernelNodeApi for Kernel<'g, M, S>
 where
     M: KernelCallbackObject,
@@ -892,7 +778,6 @@
         };
 
         self.current_frame
-<<<<<<< HEAD
             .write_substate(&mut self.substate_io, &mut handler, lock_handle, value)
             .map_err(|e| match e {
                 CallbackError::Error(e) => RuntimeError::KernelError(KernelError::CallFrameError(
@@ -919,9 +804,6 @@
 
         let mut read_only = as_read_only!(self);
         M::on_close_substate(&mut read_only, CloseSubstateEvent::End(lock_handle))?;
-=======
-            .write_substate(&mut self.heap, self.store, lock_handle, value)?;
->>>>>>> 34c447e1
 
         Ok(())
     }
@@ -1124,23 +1006,13 @@
             // Handle execution start
             M::on_execution_start(self)?;
 
-            let mut handler = KernelHandler {
-                callback: self.callback,
-                prev_frame: self.prev_frame_stack.last(),
-                on_store_access: |api, store_access| {
-                    M::on_close_substate(api, CloseSubstateEvent::StoreAccess(&store_access))
-                },
-            };
-
             // Auto drop locks
             self.current_frame
-                .close_all_substates(&mut self.heap, self.store, &mut handler)
+                .close_all_substates(&mut self.substate_io)
                 .map_err(|e| {
-                    e.to_runtime_error(|e| {
-                        RuntimeError::KernelError(KernelError::CallFrameError(
-                            CallFrameError::CloseSubstateError(e),
-                        ))
-                    })
+                    RuntimeError::KernelError(KernelError::CallFrameError(
+                        CallFrameError::CloseSubstateError(e),
+                    ))
                 })?;
 
             // Run
@@ -1148,22 +1020,12 @@
             let message = CallFrameMessage::from_output(&output);
 
             // Auto-drop locks again in case module forgot to drop
-            let mut handler = KernelHandler {
-                callback: self.callback,
-                prev_frame: self.prev_frame_stack.last(),
-                on_store_access: |api, store_access| {
-                    M::on_close_substate(api, CloseSubstateEvent::StoreAccess(&store_access))
-                },
-            };
-
             self.current_frame
-                .close_all_substates(&mut self.heap, self.store, &mut handler)
+                .close_all_substates(&mut self.substate_io)
                 .map_err(|e| {
-                    e.to_runtime_error(|e| {
-                        RuntimeError::KernelError(KernelError::CallFrameError(
-                            CallFrameError::CloseSubstateError(e),
-                        ))
-                    })
+                    RuntimeError::KernelError(KernelError::CallFrameError(
+                        CallFrameError::CloseSubstateError(e),
+                    ))
                 })?;
 
             // Handle execution finish
