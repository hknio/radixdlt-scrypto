use sbor::rust::cell::{Ref, RefCell, RefMut};
use sbor::rust::collections::BTreeSet;
use sbor::rust::collections::HashMap;
use sbor::rust::rc::Rc;
use sbor::*;
use scrypto::buffer::scrypto_decode;
use scrypto::engine::types::*;
use scrypto::prelude::{
    VaultCreateProofByIdsInput, VaultCreateProofInput, VaultGetAmountInput,
    VaultGetNonFungibleIdsInput, VaultPutInput, VaultTakeInput,
};
use scrypto::resource::{
    VaultCreateProofByAmountInput, VaultGetResourceAddressInput, VaultTakeNonFungiblesInput,
};
use scrypto::values::ScryptoValue;

use crate::engine::SystemApi;
use crate::fee::CostUnitCounterError;
use crate::ledger::ReadableSubstateStore;
use crate::model::VaultError::MethodNotFound;
use crate::model::{
    Bucket, Proof, ProofError, ResourceContainer, ResourceContainerError, ResourceContainerId,
};
use crate::wasm::*;

#[derive(Debug, Clone, PartialEq)]
pub enum VaultError {
    InvalidRequestData(DecodeError),
    ResourceContainerError(ResourceContainerError),
    CouldNotCreateBucket,
    CouldNotTakeBucket,
    ProofError(ProofError),
    CouldNotCreateProof,
    MethodNotFound,
    CostingError(CostUnitCounterError),
}

/// A persistent resource container.
#[derive(Debug, TypeId, Encode, Decode)]
pub struct Vault {
    container: Rc<RefCell<ResourceContainer>>,
}

impl Vault {
    pub fn new(container: ResourceContainer) -> Self {
        Self {
            container: Rc::new(RefCell::new(container)),
        }
    }

    pub fn put(&mut self, other: Bucket) -> Result<(), ResourceContainerError> {
        self.borrow_container_mut().put(other.into_container()?)
    }

    fn take(&mut self, amount: Decimal) -> Result<ResourceContainer, VaultError> {
        let container = self
            .borrow_container_mut()
            .take_by_amount(amount)
            .map_err(VaultError::ResourceContainerError)?;
        Ok(container)
    }

    fn take_non_fungibles(
        &mut self,
        ids: &BTreeSet<NonFungibleId>,
    ) -> Result<ResourceContainer, VaultError> {
        let container = self
            .borrow_container_mut()
            .take_by_ids(ids)
            .map_err(VaultError::ResourceContainerError)?;
        Ok(container)
    }

    pub fn create_proof(&mut self, container_id: ResourceContainerId) -> Result<Proof, ProofError> {
        match self.resource_type() {
            ResourceType::Fungible { .. } => {
                self.create_proof_by_amount(self.total_amount(), container_id)
            }
            ResourceType::NonFungible => {
                self.create_proof_by_ids(&self.total_ids().unwrap(), container_id)
            }
        }
    }

    pub fn create_proof_by_amount(
        &mut self,
        amount: Decimal,
        container_id: ResourceContainerId,
    ) -> Result<Proof, ProofError> {
        // lock the specified amount
        let locked_amount_or_ids = self
            .borrow_container_mut()
            .lock_by_amount(amount)
            .map_err(ProofError::ResourceContainerError)?;

        // produce proof
        let mut evidence = HashMap::new();
        evidence.insert(
            container_id,
            (self.container.clone(), locked_amount_or_ids.clone()),
        );
        Proof::new(
            self.resource_address(),
            self.resource_type(),
            locked_amount_or_ids,
            evidence,
        )
    }

    pub fn create_proof_by_ids(
        &mut self,
        ids: &BTreeSet<NonFungibleId>,
        container_id: ResourceContainerId,
    ) -> Result<Proof, ProofError> {
        // lock the specified id set
        let locked_amount_or_ids = self
            .borrow_container_mut()
            .lock_by_ids(ids)
            .map_err(ProofError::ResourceContainerError)?;

        // produce proof
        let mut evidence = HashMap::new();
        evidence.insert(
            container_id,
            (self.container.clone(), locked_amount_or_ids.clone()),
        );
        Proof::new(
            self.resource_address(),
            self.resource_type(),
            locked_amount_or_ids,
            evidence,
        )
    }

    pub fn resource_address(&self) -> ResourceAddress {
        self.borrow_container().resource_address()
    }

    pub fn resource_type(&self) -> ResourceType {
        self.borrow_container().resource_type()
    }

    pub fn total_amount(&self) -> Decimal {
        self.borrow_container().total_amount()
    }

    pub fn total_ids(&self) -> Result<BTreeSet<NonFungibleId>, ResourceContainerError> {
        self.borrow_container().total_ids()
    }

    pub fn is_locked(&self) -> bool {
        self.borrow_container().is_locked()
    }

    pub fn is_empty(&self) -> bool {
        self.borrow_container().is_empty()
    }

    fn borrow_container(&self) -> Ref<ResourceContainer> {
        self.container.borrow()
    }

    fn borrow_container_mut(&mut self) -> RefMut<ResourceContainer> {
        self.container.borrow_mut()
    }

    pub fn main<
        'p,
        's,
        Y: SystemApi<'p, 's, W, I, S>,
        W: WasmEngine<I>,
        I: WasmInstance,
        S: ReadableSubstateStore,
    >(
        vault_id: VaultId,
        method_name: &str,
        arg: ScryptoValue,
        system_api: &mut Y,
    ) -> Result<ScryptoValue, VaultError> {
        let value_id = ValueId::Vault(vault_id.clone());
        let mut ref_mut = system_api
            .borrow_value_mut(&value_id)
            .map_err(VaultError::CostingError)?;
        let vault = ref_mut.vault();

        let rtn = match method_name {
            "put" => {
                let input: VaultPutInput =
                    scrypto_decode(&arg.raw).map_err(|e| VaultError::InvalidRequestData(e))?;
                let bucket = system_api
                    .drop_value(&ValueId::Bucket(input.bucket.0))
                    .map_err(VaultError::CostingError)?
                    .into();
                vault
                    .put(bucket)
                    .map_err(VaultError::ResourceContainerError)?;
                Ok(ScryptoValue::from_typed(&()))
            }
            "take" => {
                let input: VaultTakeInput =
                    scrypto_decode(&arg.raw).map_err(|e| VaultError::InvalidRequestData(e))?;
                let container = vault.take(input.amount)?;
                let bucket_id = system_api
                    .create_value(Bucket::new(container))
                    .unwrap()
                    .into();
                Ok(ScryptoValue::from_typed(&scrypto::resource::Bucket(
                    bucket_id,
                )))
            }
            "take_non_fungibles" => {
                let input: VaultTakeNonFungiblesInput =
                    scrypto_decode(&arg.raw).map_err(|e| VaultError::InvalidRequestData(e))?;
                let container = vault.take_non_fungibles(&input.non_fungible_ids)?;
                let bucket_id = system_api
                    .create_value(Bucket::new(container))
                    .unwrap()
                    .into();
                Ok(ScryptoValue::from_typed(&scrypto::resource::Bucket(
                    bucket_id,
                )))
            }
            "amount" => {
                let _: VaultGetAmountInput =
                    scrypto_decode(&arg.raw).map_err(|e| VaultError::InvalidRequestData(e))?;
                let amount = vault.total_amount();
                Ok(ScryptoValue::from_typed(&amount))
            }
            "resource_address" => {
                let _: VaultGetResourceAddressInput =
                    scrypto_decode(&arg.raw).map_err(|e| VaultError::InvalidRequestData(e))?;
                let resource_address = vault.resource_address();
                Ok(ScryptoValue::from_typed(&resource_address))
            }
            "non_fungible_ids" => {
                let _: VaultGetNonFungibleIdsInput =
                    scrypto_decode(&arg.raw).map_err(|e| VaultError::InvalidRequestData(e))?;
                let ids = vault
                    .total_ids()
                    .map_err(VaultError::ResourceContainerError)?;
                Ok(ScryptoValue::from_typed(&ids))
            }
            "create_proof" => {
                let _: VaultCreateProofInput =
                    scrypto_decode(&arg.raw).map_err(|e| VaultError::InvalidRequestData(e))?;
                let proof = vault
                    .create_proof(ResourceContainerId::Vault(vault_id))
                    .map_err(VaultError::ProofError)?;
                let proof_id = system_api.create_value(proof).unwrap().into();
                Ok(ScryptoValue::from_typed(&scrypto::resource::Proof(
                    proof_id,
                )))
            }
            "create_proof_by_amount" => {
                let input: VaultCreateProofByAmountInput =
                    scrypto_decode(&arg.raw).map_err(|e| VaultError::InvalidRequestData(e))?;
                let proof = vault
                    .create_proof_by_amount(input.amount, ResourceContainerId::Vault(vault_id))
                    .map_err(VaultError::ProofError)?;
                let proof_id = system_api.create_value(proof).unwrap().into();
                Ok(ScryptoValue::from_typed(&scrypto::resource::Proof(
                    proof_id,
                )))
            }
            "create_proof_by_ids" => {
                let input: VaultCreateProofByIdsInput =
                    scrypto_decode(&arg.raw).map_err(|e| VaultError::InvalidRequestData(e))?;
                let proof = vault
                    .create_proof_by_ids(&input.ids, ResourceContainerId::Vault(vault_id))
                    .map_err(VaultError::ProofError)?;
                let proof_id = system_api.create_value(proof).unwrap().into();
                Ok(ScryptoValue::from_typed(&scrypto::resource::Proof(
                    proof_id,
                )))
            }
            _ => Err(MethodNotFound),
        }?;

<<<<<<< HEAD
        system_api.return_value_mut(ref_mut);
=======
        system_api
            .return_value_mut(value_id, ref_mut)
            .map_err(VaultError::CostingError)?;
>>>>>>> a15b3940

        Ok(rtn)
    }
}<|MERGE_RESOLUTION|>--- conflicted
+++ resolved
@@ -276,13 +276,9 @@
             _ => Err(MethodNotFound),
         }?;
 
-<<<<<<< HEAD
-        system_api.return_value_mut(ref_mut);
-=======
         system_api
-            .return_value_mut(value_id, ref_mut)
+            .return_value_mut(ref_mut)
             .map_err(VaultError::CostingError)?;
->>>>>>> a15b3940
 
         Ok(rtn)
     }
