use sbor::rust::collections::HashMap;
use sbor::rust::string::String;
use sbor::rust::vec::Vec;
use sbor::*;
use scrypto::abi::{Function, Method};
use scrypto::buffer::scrypto_decode;
use scrypto::component::PackageFunction;
use scrypto::values::ScryptoValue;

use crate::engine::SystemApi;
use crate::wasm::*;

/// A collection of blueprints, compiled and published as a single unit.
#[derive(Debug, Clone, TypeId, Encode, Decode)]
pub struct Package {
    code: Vec<u8>,
    instrumented_code: Vec<u8>,
    blueprint_abis: HashMap<String, (Type, Vec<Function>, Vec<Method>)>,
}

#[derive(Debug, Clone, PartialEq)]
pub enum PackageError {
    InvalidRequestData(DecodeError),
    BlueprintNotFound,
    WasmValidationError(WasmValidationError),
    MethodNotFound(String),
}

impl Package {
    /// Validates and creates a package
    pub fn new(code: Vec<u8>) -> Result<Self, WasmValidationError> {
        let mut wasm_engine = WasmiEngine::new();
        let mut runtime = NopScryptoRuntime::new(EXPORT_BLUEPRINT_ABI_TBD_LIMIT); // stateless

        // validate wasm
        wasm_engine.validate(&code)?;

<<<<<<< HEAD
        // instrument wasm
        let instrumented_code = wasm_engine
            .instrument(&code)
            .map_err(|_| WasmValidationError::FailedToInstrumentCode)?;

        // export blueprint ABI
        let mut blueprint_abis = HashMap::new();
        let module = wasm_engine.load(&code);
        let mut instance = module.instantiate(&mut runtime);
        let exports: Vec<String> = instance
=======
        // TODO will replace this with static ABIs
        let module = wasm_engine.instantiate(&code);
        let exports: Vec<String> = module
>>>>>>> ea0c135a
            .function_exports()
            .into_iter()
            .filter(|e| e.ends_with("_abi") && e.len() > 4)
            .collect();
        for method_name in exports {
            let rtn = instance
                .invoke_export(&method_name, &ScryptoValue::unit())
                .map_err(|_| WasmValidationError::FailedToExportBlueprintAbi)?;

            let abi: (Type, Vec<Function>, Vec<Method>) =
                scrypto_decode(&rtn.raw).map_err(|_| WasmValidationError::InvalidBlueprintAbi)?;

            if let Type::Struct { name, fields: _ } = &abi.0 {
                blueprint_abis.insert(name.clone(), abi);
            } else {
                return Err(WasmValidationError::InvalidBlueprintAbi);
            }
        }

        Ok(Self {
            code,
            instrumented_code,
            blueprint_abis,
        })
    }

    pub fn code(&self) -> &[u8] {
        &self.code
    }

    pub fn instrumented_code(&self) -> &[u8] {
        &self.instrumented_code
    }

    pub fn blueprint_abi(
        &self,
        blueprint_name: &str,
    ) -> Option<&(Type, Vec<Function>, Vec<Method>)> {
        self.blueprint_abis.get(blueprint_name)
    }

    pub fn contains_blueprint(&self, blueprint_name: &str) -> bool {
        self.blueprint_abis.contains_key(blueprint_name)
    }

    pub fn load_blueprint_schema(&self, blueprint_name: &str) -> Result<&Type, PackageError> {
        self.blueprint_abi(blueprint_name)
            .map(|v| &v.0)
            .ok_or(PackageError::BlueprintNotFound)
    }

    pub fn static_main<S: SystemApi>(
        call_data: ScryptoValue,
        system_api: &mut S,
    ) -> Result<ScryptoValue, PackageError> {
        let function: PackageFunction =
            scrypto_decode(&call_data.raw).map_err(|e| PackageError::InvalidRequestData(e))?;
        match function {
            PackageFunction::Publish(bytes) => {
                let package = Package::new(bytes).map_err(PackageError::WasmValidationError)?;
                let package_address = system_api.create_package(package);
                Ok(ScryptoValue::from_value(&package_address))
            }
        }
    }
}<|MERGE_RESOLUTION|>--- conflicted
+++ resolved
@@ -29,39 +29,35 @@
 impl Package {
     /// Validates and creates a package
     pub fn new(code: Vec<u8>) -> Result<Self, WasmValidationError> {
-        let mut wasm_engine = WasmiEngine::new();
+        let mut engine = WasmiEngine::new();
         let mut runtime = NopScryptoRuntime::new(EXPORT_BLUEPRINT_ABI_TBD_LIMIT); // stateless
 
         // validate wasm
-        wasm_engine.validate(&code)?;
+        engine.validate(&code)?;
 
-<<<<<<< HEAD
         // instrument wasm
-        let instrumented_code = wasm_engine
+        let instrumented_code = engine
             .instrument(&code)
             .map_err(|_| WasmValidationError::FailedToInstrumentCode)?;
 
+        // TODO replace this with static ABIs
         // export blueprint ABI
         let mut blueprint_abis = HashMap::new();
-        let module = wasm_engine.load(&code);
+        let module: WasmiScryptoModule =
+            ScryptoLoader::<'_, _, _, NopScryptoRuntime>::load(&mut engine, &code);
         let mut instance = module.instantiate(&mut runtime);
         let exports: Vec<String> = instance
-=======
-        // TODO will replace this with static ABIs
-        let module = wasm_engine.instantiate(&code);
-        let exports: Vec<String> = module
->>>>>>> ea0c135a
             .function_exports()
             .into_iter()
             .filter(|e| e.ends_with("_abi") && e.len() > 4)
             .collect();
         for method_name in exports {
-            let rtn = instance
+            let return_data = instance
                 .invoke_export(&method_name, &ScryptoValue::unit())
                 .map_err(|_| WasmValidationError::FailedToExportBlueprintAbi)?;
 
-            let abi: (Type, Vec<Function>, Vec<Method>) =
-                scrypto_decode(&rtn.raw).map_err(|_| WasmValidationError::InvalidBlueprintAbi)?;
+            let abi: (Type, Vec<Function>, Vec<Method>) = scrypto_decode(&return_data.raw)
+                .map_err(|_| WasmValidationError::InvalidBlueprintAbi)?;
 
             if let Type::Struct { name, fields: _ } = &abi.0 {
                 blueprint_abis.insert(name.clone(), abi);
