use crate::engine::HeapRENode;
use crate::model::*;
use crate::types::*;

pub fn node_to_substates(node: HeapRENode) -> HashMap<SubstateOffset, Substate> {
    let mut substates = HashMap::<SubstateOffset, Substate>::new();

    match node {
        HeapRENode::Bucket(_) => panic!("Unexpected"),
        HeapRENode::Proof(_) => panic!("Unexpected"),
        HeapRENode::AuthZone(_) => panic!("Unexpected"),
        HeapRENode::Global(global_node) => {
            let substate = global_node.address;
            substates.insert(
                SubstateOffset::Global(GlobalOffset::Global),
                Substate::GlobalRENode(substate),
            );
        }
        HeapRENode::Vault(vault) => {
            let resource = vault
                .resource()
                .expect("Vault should be liquid at end of successful transaction");
            let substate = VaultSubstate(resource);
            substates.insert(SubstateOffset::Vault(VaultOffset::Vault), substate.into());
        }
        HeapRENode::KeyValueStore(store) => {
            for (k, v) in store.loaded_entries {
                substates.insert(
                    SubstateOffset::KeyValueStore(KeyValueStoreOffset::Entry(k)),
                    v.into(),
                );
            }
        }
        HeapRENode::Component(component) => {
            substates.insert(
                SubstateOffset::Component(ComponentOffset::Info),
                component.info.into(),
            );
            if let Some(state) = component.state {
                substates.insert(
                    SubstateOffset::Component(ComponentOffset::State),
                    state.into(),
                );
            }
        }
        HeapRENode::Worktop(_) => panic!("Unexpected"),
        HeapRENode::Package(package) => {
            let substate = package.info;
            substates.insert(
                SubstateOffset::Package(PackageOffset::Package),
                substate.into(),
            );
        }
        HeapRENode::ResourceManager(resource_manager) => {
            let substate = resource_manager.info;
<<<<<<< HEAD
            substates.insert(SubstateId::ResourceManager(address), substate.into());
        }
        HeapRENode::NonFungibleStore(non_fungible_store) => {
            let non_fungible_store_id = match node_id {
                RENodeId::NonFungibleStore(non_fungible_store_id) => non_fungible_store_id,
                _ => panic!("Unexpected"),
            };
            for (id, non_fungible) in non_fungible_store.loaded_non_fungibles {
                let substate_id = SubstateId::NonFungible(non_fungible_store_id.clone(), id);
                substates.insert(substate_id, non_fungible.into());
=======
            substates.insert(
                SubstateOffset::ResourceManager(ResourceManagerOffset::ResourceManager),
                substate.into(),
            );

            for (id, non_fungible) in resource_manager.loaded_non_fungibles {
                let offset =
                    SubstateOffset::ResourceManager(ResourceManagerOffset::NonFungible(id));
                substates.insert(offset, non_fungible.into());
>>>>>>> af1b8346
            }
        }
        HeapRENode::System(system) => {
            substates.insert(
                SubstateOffset::System(SystemOffset::System),
                system.info.into(),
            );
        }
    }
    substates
}

pub fn nodes_to_substates(nodes: HashMap<RENodeId, HeapRENode>) -> HashMap<SubstateId, Substate> {
    let mut substates = HashMap::new();
    for (id, node) in nodes {
        for (offset, substate) in node_to_substates(node) {
            substates.insert(SubstateId(id, offset), substate);
        }
    }
    substates
}<|MERGE_RESOLUTION|>--- conflicted
+++ resolved
@@ -53,28 +53,17 @@
         }
         HeapRENode::ResourceManager(resource_manager) => {
             let substate = resource_manager.info;
-<<<<<<< HEAD
-            substates.insert(SubstateId::ResourceManager(address), substate.into());
-        }
-        HeapRENode::NonFungibleStore(non_fungible_store) => {
-            let non_fungible_store_id = match node_id {
-                RENodeId::NonFungibleStore(non_fungible_store_id) => non_fungible_store_id,
-                _ => panic!("Unexpected"),
-            };
-            for (id, non_fungible) in non_fungible_store.loaded_non_fungibles {
-                let substate_id = SubstateId::NonFungible(non_fungible_store_id.clone(), id);
-                substates.insert(substate_id, non_fungible.into());
-=======
             substates.insert(
                 SubstateOffset::ResourceManager(ResourceManagerOffset::ResourceManager),
                 substate.into(),
             );
-
-            for (id, non_fungible) in resource_manager.loaded_non_fungibles {
-                let offset =
-                    SubstateOffset::ResourceManager(ResourceManagerOffset::NonFungible(id));
-                substates.insert(offset, non_fungible.into());
->>>>>>> af1b8346
+        }
+        HeapRENode::NonFungibleStore(non_fungible_store) => {
+            for (id, non_fungible) in non_fungible_store.loaded_non_fungibles {
+                substates.insert(
+                    SubstateOffset::NonFungibleStore(NonFungibleStoreOffset::Entry(id)),
+                    non_fungible.into(),
+                );
             }
         }
         HeapRENode::System(system) => {
