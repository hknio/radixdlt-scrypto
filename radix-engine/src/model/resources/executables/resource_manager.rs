--- conflicted
+++ resolved
@@ -4,10 +4,9 @@
     ResolvedMethod, RuntimeError, SystemApi,
 };
 use crate::model::{
-    BucketSubstate, GlobalAddressSubstate, InvokeError, NonFungible, NonFungibleSubstate, Resource,
-    VaultRuntimeSubstate,
+    BucketSubstate, GlobalAddressSubstate, InvokeError, MethodAccessRuleMethod, NonFungible,
+    NonFungibleStore, NonFungibleSubstate, Resource, ResourceManagerSubstate, VaultRuntimeSubstate,
 };
-use crate::model::{MethodAccessRuleMethod, NonFungibleStore, ResourceManagerSubstate};
 use crate::types::*;
 use radix_engine_interface::api::api::SysInvokableNative;
 use radix_engine_interface::api::types::{
@@ -1090,72 +1089,4 @@
             ));
         }
     }
-<<<<<<< HEAD
-=======
-}
-
-#[derive(Debug)]
-#[scrypto(TypeId, Encode, Decode)]
-pub struct ResourceManagerSetResourceAddressInvocation {
-    pub receiver: ResourceAddress,
-}
-
-impl Invocation for ResourceManagerSetResourceAddressInvocation {
-    type Output = ();
-}
-
-impl ExecutableInvocation for ResourceManagerSetResourceAddressInvocation {
-    type Exec = NativeExecutor<ResourceManagerSetResourceAddressExecutable>;
-
-    fn resolve<D: MethodDeref>(
-        self,
-        deref: &mut D,
-    ) -> Result<(REActor, CallFrameUpdate, Self::Exec), RuntimeError> {
-        let input = IndexedScryptoValue::from_typed(&self);
-        let mut call_frame_update = CallFrameUpdate::empty();
-        let resolved_receiver = deref_and_update(
-            RENodeId::Global(GlobalAddress::Resource(self.receiver)),
-            &mut call_frame_update,
-            deref,
-        )?;
-        let actor = REActor::Method(
-            ResolvedMethod::Native(NativeMethod::ResourceManager(
-                ResourceManagerMethod::GetNonFungible,
-            )),
-            resolved_receiver,
-        );
-        let executor = NativeExecutor(
-            ResourceManagerSetResourceAddressExecutable(resolved_receiver.receiver, self.receiver),
-            input,
-        );
-        Ok((actor, call_frame_update, executor))
-    }
-}
-
-pub struct ResourceManagerSetResourceAddressExecutable(RENodeId, ResourceAddress);
-
-impl NativeProcedure for ResourceManagerSetResourceAddressExecutable {
-    type Output = ();
-
-    fn main<Y>(self, system_api: &mut Y) -> Result<((), CallFrameUpdate), RuntimeError>
-    where
-        Y: SystemApi,
-    {
-        let offset = SubstateOffset::ResourceManager(ResourceManagerOffset::ResourceManager);
-        let resman_handle = system_api.lock_substate(self.0, offset, LockFlags::MUTABLE)?;
-
-        let mut substate_mut = system_api.get_ref_mut(resman_handle)?;
-        substate_mut
-            .resource_manager()
-            .set_resource_address(self.1)
-            .map_err(|e| match e {
-                InvokeError::Error(e) => {
-                    RuntimeError::ApplicationError(ApplicationError::ResourceManagerError(e))
-                }
-                InvokeError::Downstream(runtime_error) => runtime_error,
-            })?;
-
-        Ok(((), CallFrameUpdate::empty()))
-    }
->>>>>>> 00445625
 }