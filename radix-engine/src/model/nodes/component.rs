use crate::engine::SystemApi;
use crate::fee::FeeReserve;
use crate::model::{ComponentInfoSubstate, ComponentStateSubstate, InvokeError};
use crate::types::*;
use crate::wasm::{WasmEngine, WasmInstance};

#[derive(Debug, Clone, Eq, PartialEq, TypeId, Encode, Decode)]
pub enum ComponentError {
    InvalidRequestData(DecodeError),
    BlueprintFunctionNotFound(String),
}

#[derive(Debug, Clone, TypeId, Encode, Decode, PartialEq, Eq)]
pub struct Component {
    pub info: ComponentInfoSubstate,
    pub state: Option<ComponentStateSubstate>,
}

impl Component {
    pub fn new(
        package_address: PackageAddress,
        blueprint_name: String,
        access_rules: Vec<AccessRules>,
        state: Vec<u8>,
    ) -> Self {
        Self {
            info: ComponentInfoSubstate {
                package_address,
                blueprint_name,
                access_rules,
            },
            state: Some(ComponentStateSubstate { raw: state }),
        }
    }

    pub fn get_state(&self) -> Option<&ComponentStateSubstate> {
        self.state.as_ref()
    }

    pub fn put_state(&mut self, state: ComponentStateSubstate) {
        self.state = Some(state);
    }

    pub fn main<'s, Y, W, I, R>(
        component_id: ComponentId,
        method: ComponentMethod,
        args: ScryptoValue,
        system_api: &mut Y,
    ) -> Result<ScryptoValue, InvokeError<ComponentError>>
    where
        Y: SystemApi<'s, W, I, R>,
        W: WasmEngine<I>,
        I: WasmInstance,
        R: FeeReserve,
    {
        let node_id = RENodeId::Component(component_id);

        let rtn = match method {
            ComponentMethod::AddAccessCheck => {
                let input: ComponentAddAccessCheckInput = scrypto_decode(&args.raw)
                    .map_err(|e| InvokeError::Error(ComponentError::InvalidRequestData(e)))?;

                // Abi checks
                {
                    let (package_id, blueprint_name) = {
<<<<<<< HEAD
                        let offset = SubstateOffset::Component(ComponentOffset::Info);
                        let handle = system_api
                            .lock_substate(node_id, offset, false)
                            .map_err(InvokeError::Downstream)?;
                        let substate_ref = system_api
                            .get_ref(handle)
                            .map_err(InvokeError::Downstream)?;
                        let component_info = substate_ref.component_info();
                        let package_address = component_info.package_address;
                        let blueprint_name = component_info.blueprint_name.to_owned();
                        system_api
                            .drop_lock(handle)
                            .map_err(InvokeError::Downstream)?;
                        (RENodeId::Package(package_address), blueprint_name)
=======
                        let mut node_ref = system_api.borrow_node(&node_id)?;
                        let component = node_ref.component();
                        let blueprint_name = component.info.blueprint_name.to_owned();
                        (
                            RENodeId::Package(component.info.package_address),
                            blueprint_name,
                        )
>>>>>>> ed4ca53c
                    };

                    let mut node_ref = system_api.borrow_node(&package_id)?;
                    let package = node_ref.package();
                    let blueprint_abi = package.blueprint_abi(&blueprint_name).expect(&format!(
                        "Blueprint {} is not found in package node {:?}",
                        blueprint_name, package_id
                    ));
                    for (func_name, _) in input.access_rules.iter() {
                        if !blueprint_abi.contains_fn(func_name.as_str()) {
                            return Err(InvokeError::Error(
                                ComponentError::BlueprintFunctionNotFound(func_name.to_string()),
                            ));
                        }
                    }
                }

<<<<<<< HEAD
                let offset = SubstateOffset::Component(ComponentOffset::Info);
                let handle = system_api
                    .lock_substate(node_id, offset, true)
                    .map_err(InvokeError::Downstream)?;
                let mut substate_ref_mut = system_api
                    .get_mut(handle)
                    .map_err(InvokeError::Downstream)?;
                let mut raw_mut = substate_ref_mut.get_raw_mut();
                raw_mut
                    .component_info()
                    .access_rules
                    .push(input.access_rules);
                substate_ref_mut.flush().map_err(InvokeError::Downstream)?;
                system_api
                    .drop_lock(handle)
                    .map_err(InvokeError::Downstream)?;
=======
                let mut node = system_api.borrow_node_mut(&node_id)?;
                let component = node.component_mut();
                component.info.access_rules.push(input.access_rules);
>>>>>>> ed4ca53c

                ScryptoValue::from_typed(&())
            }
        };

        Ok(rtn)
    }
}<|MERGE_RESOLUTION|>--- conflicted
+++ resolved
@@ -63,30 +63,14 @@
                 // Abi checks
                 {
                     let (package_id, blueprint_name) = {
-<<<<<<< HEAD
                         let offset = SubstateOffset::Component(ComponentOffset::Info);
-                        let handle = system_api
-                            .lock_substate(node_id, offset, false)
-                            .map_err(InvokeError::Downstream)?;
-                        let substate_ref = system_api
-                            .get_ref(handle)
-                            .map_err(InvokeError::Downstream)?;
+                        let handle = system_api.lock_substate(node_id, offset, false)?;
+                        let substate_ref = system_api.get_ref(handle)?;
                         let component_info = substate_ref.component_info();
                         let package_address = component_info.package_address;
                         let blueprint_name = component_info.blueprint_name.to_owned();
-                        system_api
-                            .drop_lock(handle)
-                            .map_err(InvokeError::Downstream)?;
+                        system_api.drop_lock(handle)?;
                         (RENodeId::Package(package_address), blueprint_name)
-=======
-                        let mut node_ref = system_api.borrow_node(&node_id)?;
-                        let component = node_ref.component();
-                        let blueprint_name = component.info.blueprint_name.to_owned();
-                        (
-                            RENodeId::Package(component.info.package_address),
-                            blueprint_name,
-                        )
->>>>>>> ed4ca53c
                     };
 
                     let mut node_ref = system_api.borrow_node(&package_id)?;
@@ -104,28 +88,16 @@
                     }
                 }
 
-<<<<<<< HEAD
                 let offset = SubstateOffset::Component(ComponentOffset::Info);
-                let handle = system_api
-                    .lock_substate(node_id, offset, true)
-                    .map_err(InvokeError::Downstream)?;
-                let mut substate_ref_mut = system_api
-                    .get_mut(handle)
-                    .map_err(InvokeError::Downstream)?;
+                let handle = system_api.lock_substate(node_id, offset, true)?;
+                let mut substate_ref_mut = system_api.get_mut(handle)?;
                 let mut raw_mut = substate_ref_mut.get_raw_mut();
                 raw_mut
                     .component_info()
                     .access_rules
                     .push(input.access_rules);
-                substate_ref_mut.flush().map_err(InvokeError::Downstream)?;
-                system_api
-                    .drop_lock(handle)
-                    .map_err(InvokeError::Downstream)?;
-=======
-                let mut node = system_api.borrow_node_mut(&node_id)?;
-                let component = node.component_mut();
-                component.info.access_rules.push(input.access_rules);
->>>>>>> ed4ca53c
+                substate_ref_mut.flush()?;
+                system_api.drop_lock(handle)?;
 
                 ScryptoValue::from_typed(&())
             }
