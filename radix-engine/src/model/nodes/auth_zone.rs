use crate::engine::{
    ApplicationError, CallFrameUpdate, InvokableNative, LockFlags, NativeExecutable,
    NativeInvocation, NativeInvocationInfo, RENode, RuntimeError, SystemApi,
};
use crate::model::{InvokeError, ProofError};
use crate::types::*;
use scrypto::resource::AuthZoneDrainInvocation;

#[derive(Debug, Clone, PartialEq, Eq, TypeId, Encode, Decode)]
pub enum AuthZoneError {
    EmptyAuthZone,
    ProofError(ProofError),
    CouldNotCreateProof,
    InvalidRequestData(DecodeError),
    CouldNotGetProof,
    CouldNotGetResource,
    NoMethodSpecified,
}

<<<<<<< HEAD
impl NativeExecutable for AuthZonePopInput {
    type NativeOutput = scrypto::resource::Proof;
=======
impl NativeExecutable for AuthZonePopInvocation {
    type Output = scrypto::resource::Proof;
>>>>>>> deb6dc03

    fn execute<'a, Y>(
        input: Self,
        system_api: &mut Y,
    ) -> Result<(scrypto::resource::Proof, CallFrameUpdate), RuntimeError>
    where
        Y: SystemApi + InvokableNative<'a>,
    {
        let node_id = RENodeId::AuthZoneStack(input.receiver);
        let offset = SubstateOffset::AuthZone(AuthZoneOffset::AuthZone);
        let auth_zone_handle = system_api.lock_substate(node_id, offset, LockFlags::MUTABLE)?;

        let proof = {
            let mut substate_mut = system_api.get_ref_mut(auth_zone_handle)?;
            let auth_zone = substate_mut.auth_zone();
            let proof = auth_zone.cur_auth_zone_mut().pop().map_err(|e| match e {
                InvokeError::Downstream(runtime_error) => runtime_error,
                InvokeError::Error(e) => {
                    RuntimeError::ApplicationError(ApplicationError::AuthZoneError(e))
                }
            })?;
            proof
        };

        let proof_id = system_api.create_node(RENode::Proof(proof))?.into();

        Ok((
            scrypto::resource::Proof(proof_id),
            CallFrameUpdate::move_node(RENodeId::Proof(proof_id)),
        ))
    }
}

impl NativeInvocation for AuthZonePopInvocation {
    fn info(&self) -> NativeInvocationInfo {
        NativeInvocationInfo::Method(
            NativeMethod::AuthZone(AuthZoneMethod::Pop),
            RENodeId::AuthZoneStack(self.receiver),
            CallFrameUpdate::empty(),
        )
    }
}

<<<<<<< HEAD
impl NativeExecutable for AuthZonePushInput {
    type NativeOutput = ();
=======
impl NativeExecutable for AuthZonePushInvocation {
    type Output = ();
>>>>>>> deb6dc03

    fn execute<'a, Y>(
        input: Self,
        system_api: &mut Y,
    ) -> Result<((), CallFrameUpdate), RuntimeError>
    where
        Y: SystemApi + InvokableNative<'a>,
    {
        let node_id = RENodeId::AuthZoneStack(input.receiver);
        let offset = SubstateOffset::AuthZone(AuthZoneOffset::AuthZone);
        let auth_zone_handle = system_api.lock_substate(node_id, offset, LockFlags::MUTABLE)?;

        let node_id = RENodeId::Proof(input.proof.0);
        let handle = system_api.lock_substate(
            node_id,
            SubstateOffset::Proof(ProofOffset::Proof),
            LockFlags::read_only(),
        )?;
        let substate_ref = system_api.get_ref(handle)?;
        let proof = substate_ref.proof();
        // Take control of the proof lock as the proof in the call frame will lose it's lock once dropped
        let mut cloned_proof = proof.clone();
        cloned_proof.change_to_unrestricted();

        let mut substate_mut = system_api.get_ref_mut(auth_zone_handle)?;
        let auth_zone = substate_mut.auth_zone();
        auth_zone.cur_auth_zone_mut().push(cloned_proof);

        Ok(((), CallFrameUpdate::empty()))
    }
}

impl NativeInvocation for AuthZonePushInvocation {
    fn info(&self) -> NativeInvocationInfo {
        NativeInvocationInfo::Method(
            NativeMethod::AuthZone(AuthZoneMethod::Push),
            RENodeId::AuthZoneStack(self.receiver),
            CallFrameUpdate::move_node(RENodeId::Proof(self.proof.0)),
        )
    }
}

<<<<<<< HEAD
impl NativeExecutable for AuthZoneCreateProofInput {
    type NativeOutput = scrypto::resource::Proof;
=======
impl NativeExecutable for AuthZoneCreateProofInvocation {
    type Output = scrypto::resource::Proof;
>>>>>>> deb6dc03

    fn execute<'a, Y>(
        input: Self,
        system_api: &mut Y,
    ) -> Result<(scrypto::resource::Proof, CallFrameUpdate), RuntimeError>
    where
        Y: SystemApi + InvokableNative<'a>,
    {
        let node_id = RENodeId::AuthZoneStack(input.receiver);
        let offset = SubstateOffset::AuthZone(AuthZoneOffset::AuthZone);
        let auth_zone_handle = system_api.lock_substate(node_id, offset, LockFlags::MUTABLE)?;

        let resource_type = {
            let resource_id = RENodeId::Global(GlobalAddress::Resource(input.resource_address));
            let offset = SubstateOffset::ResourceManager(ResourceManagerOffset::ResourceManager);
            let resource_handle =
                system_api.lock_substate(resource_id, offset, LockFlags::read_only())?;
            let substate_ref = system_api.get_ref(resource_handle)?;
            substate_ref.resource_manager().resource_type
        };

        let proof = {
            let mut substate_mut = system_api.get_ref_mut(auth_zone_handle)?;
            let auth_zone = substate_mut.auth_zone();
            let proof = auth_zone
                .cur_auth_zone()
                .create_proof(input.resource_address, resource_type)
                .map_err(|e| match e {
                    InvokeError::Downstream(runtime_error) => runtime_error,
                    InvokeError::Error(e) => {
                        RuntimeError::ApplicationError(ApplicationError::AuthZoneError(e))
                    }
                })?;
            proof
        };

        let proof_id = system_api.create_node(RENode::Proof(proof))?.into();

        Ok((
            scrypto::resource::Proof(proof_id),
            CallFrameUpdate::move_node(RENodeId::Proof(proof_id)),
        ))
    }
}

impl NativeInvocation for AuthZoneCreateProofInvocation {
    fn info(&self) -> NativeInvocationInfo {
        NativeInvocationInfo::Method(
            NativeMethod::AuthZone(AuthZoneMethod::CreateProof),
            RENodeId::AuthZoneStack(self.receiver),
            CallFrameUpdate::copy_ref(RENodeId::Global(GlobalAddress::Resource(
                self.resource_address,
            ))),
        )
    }
}

<<<<<<< HEAD
impl NativeExecutable for AuthZoneCreateProofByAmountInput {
    type NativeOutput = scrypto::resource::Proof;
=======
impl NativeExecutable for AuthZoneCreateProofByAmountInvocation {
    type Output = scrypto::resource::Proof;
>>>>>>> deb6dc03

    fn execute<'a, Y>(
        input: Self,
        system_api: &mut Y,
    ) -> Result<(scrypto::resource::Proof, CallFrameUpdate), RuntimeError>
    where
        Y: SystemApi + InvokableNative<'a>,
    {
        let node_id = RENodeId::AuthZoneStack(input.receiver);
        let offset = SubstateOffset::AuthZone(AuthZoneOffset::AuthZone);
        let auth_zone_handle = system_api.lock_substate(node_id, offset, LockFlags::MUTABLE)?;

        let resource_type = {
            let resource_id = RENodeId::Global(GlobalAddress::Resource(input.resource_address));
            let offset = SubstateOffset::ResourceManager(ResourceManagerOffset::ResourceManager);
            let resource_handle =
                system_api.lock_substate(resource_id, offset, LockFlags::read_only())?;
            let substate_ref = system_api.get_ref(resource_handle)?;
            substate_ref.resource_manager().resource_type
        };

        let proof = {
            let mut substate_mut = system_api.get_ref_mut(auth_zone_handle)?;
            let auth_zone = substate_mut.auth_zone();
            let proof = auth_zone
                .cur_auth_zone()
                .create_proof_by_amount(input.amount, input.resource_address, resource_type)
                .map_err(|e| match e {
                    InvokeError::Downstream(runtime_error) => runtime_error,
                    InvokeError::Error(e) => {
                        RuntimeError::ApplicationError(ApplicationError::AuthZoneError(e))
                    }
                })?;

            proof
        };

        let proof_id = system_api.create_node(RENode::Proof(proof))?.into();

        Ok((
            scrypto::resource::Proof(proof_id),
            CallFrameUpdate::move_node(RENodeId::Proof(proof_id)),
        ))
    }
}

impl NativeInvocation for AuthZoneCreateProofByAmountInvocation {
    fn info(&self) -> NativeInvocationInfo {
        NativeInvocationInfo::Method(
            NativeMethod::AuthZone(AuthZoneMethod::CreateProofByAmount),
            RENodeId::AuthZoneStack(self.receiver),
            CallFrameUpdate::copy_ref(RENodeId::Global(GlobalAddress::Resource(
                self.resource_address,
            ))),
        )
    }
}

<<<<<<< HEAD
impl NativeExecutable for AuthZoneCreateProofByIdsInput {
    type NativeOutput = scrypto::resource::Proof;
=======
impl NativeExecutable for AuthZoneCreateProofByIdsInvocation {
    type Output = scrypto::resource::Proof;
>>>>>>> deb6dc03

    fn execute<'a, Y>(
        input: Self,
        system_api: &mut Y,
    ) -> Result<(scrypto::resource::Proof, CallFrameUpdate), RuntimeError>
    where
        Y: SystemApi + InvokableNative<'a>,
    {
        let node_id = RENodeId::AuthZoneStack(input.receiver);
        let offset = SubstateOffset::AuthZone(AuthZoneOffset::AuthZone);
        let auth_zone_handle = system_api.lock_substate(node_id, offset, LockFlags::MUTABLE)?;

        let resource_type = {
            let resource_id = RENodeId::Global(GlobalAddress::Resource(input.resource_address));
            let offset = SubstateOffset::ResourceManager(ResourceManagerOffset::ResourceManager);
            let resource_handle =
                system_api.lock_substate(resource_id, offset, LockFlags::read_only())?;
            let substate_ref = system_api.get_ref(resource_handle)?;
            substate_ref.resource_manager().resource_type
        };

        let proof = {
            let substate_ref = system_api.get_ref(auth_zone_handle)?;
            let auth_zone = substate_ref.auth_zone();
            let proof = auth_zone
                .cur_auth_zone()
                .create_proof_by_ids(&input.ids, input.resource_address, resource_type)
                .map_err(|e| match e {
                    InvokeError::Downstream(runtime_error) => runtime_error,
                    InvokeError::Error(e) => {
                        RuntimeError::ApplicationError(ApplicationError::AuthZoneError(e))
                    }
                })?;

            proof
        };

        let proof_id = system_api.create_node(RENode::Proof(proof))?.into();

        Ok((
            scrypto::resource::Proof(proof_id),
            CallFrameUpdate::move_node(RENodeId::Proof(proof_id)),
        ))
    }
}

impl NativeInvocation for AuthZoneCreateProofByIdsInvocation {
    fn info(&self) -> NativeInvocationInfo {
        NativeInvocationInfo::Method(
            NativeMethod::AuthZone(AuthZoneMethod::CreateProofByIds),
            RENodeId::AuthZoneStack(self.receiver),
            CallFrameUpdate::copy_ref(RENodeId::Global(GlobalAddress::Resource(
                self.resource_address,
            ))),
        )
    }
}

<<<<<<< HEAD
impl NativeExecutable for AuthZoneClearInput {
    type NativeOutput = ();
=======
impl NativeExecutable for AuthZoneClearInvocation {
    type Output = ();
>>>>>>> deb6dc03

    fn execute<'a, Y>(
        input: Self,
        system_api: &mut Y,
    ) -> Result<((), CallFrameUpdate), RuntimeError>
    where
        Y: SystemApi + InvokableNative<'a>,
    {
        let node_id = RENodeId::AuthZoneStack(input.receiver);
        let offset = SubstateOffset::AuthZone(AuthZoneOffset::AuthZone);
        let auth_zone_handle = system_api.lock_substate(node_id, offset, LockFlags::MUTABLE)?;
        let mut substate_mut = system_api.get_ref_mut(auth_zone_handle)?;
        let auth_zone = substate_mut.auth_zone();
        auth_zone.cur_auth_zone_mut().clear();

        Ok(((), CallFrameUpdate::empty()))
    }
}

impl NativeInvocation for AuthZoneClearInvocation {
    fn info(&self) -> NativeInvocationInfo {
        NativeInvocationInfo::Method(
            NativeMethod::AuthZone(AuthZoneMethod::Clear),
            RENodeId::AuthZoneStack(self.receiver),
            CallFrameUpdate::empty(),
        )
    }
}

<<<<<<< HEAD
impl NativeExecutable for AuthZoneDrainInput {
    type NativeOutput = Vec<scrypto::resource::Proof>;
=======
impl NativeExecutable for AuthZoneDrainInvocation {
    type Output = Vec<scrypto::resource::Proof>;
>>>>>>> deb6dc03

    fn execute<'a, Y>(
        input: Self,
        system_api: &mut Y,
    ) -> Result<(Vec<scrypto::resource::Proof>, CallFrameUpdate), RuntimeError>
    where
        Y: SystemApi + InvokableNative<'a>,
    {
        let node_id = RENodeId::AuthZoneStack(input.receiver);
        let offset = SubstateOffset::AuthZone(AuthZoneOffset::AuthZone);
        let auth_zone_handle = system_api.lock_substate(node_id, offset, LockFlags::MUTABLE)?;

        let proofs = {
            let mut substate_mut = system_api.get_ref_mut(auth_zone_handle)?;
            let auth_zone = substate_mut.auth_zone();
            let proofs = auth_zone.cur_auth_zone_mut().drain();
            proofs
        };

        let mut proof_ids: Vec<scrypto::resource::Proof> = Vec::new();
        let mut nodes_to_move = Vec::new();
        for proof in proofs {
            let proof_id: ProofId = system_api.create_node(RENode::Proof(proof))?.into();
            proof_ids.push(scrypto::resource::Proof(proof_id));
            nodes_to_move.push(RENodeId::Proof(proof_id));
        }

        Ok((
            proof_ids,
            CallFrameUpdate {
                nodes_to_move,
                node_refs_to_copy: HashSet::new(),
            },
        ))
    }
}

impl NativeInvocation for AuthZoneDrainInvocation {
    fn info(&self) -> NativeInvocationInfo {
        NativeInvocationInfo::Method(
            NativeMethod::AuthZone(AuthZoneMethod::Drain),
            RENodeId::AuthZoneStack(self.receiver),
            CallFrameUpdate::empty(),
        )
    }
}<|MERGE_RESOLUTION|>--- conflicted
+++ resolved
@@ -17,13 +17,8 @@
     NoMethodSpecified,
 }
 
-<<<<<<< HEAD
-impl NativeExecutable for AuthZonePopInput {
+impl NativeExecutable for AuthZonePopInvocation {
     type NativeOutput = scrypto::resource::Proof;
-=======
-impl NativeExecutable for AuthZonePopInvocation {
-    type Output = scrypto::resource::Proof;
->>>>>>> deb6dc03
 
     fn execute<'a, Y>(
         input: Self,
@@ -67,13 +62,8 @@
     }
 }
 
-<<<<<<< HEAD
-impl NativeExecutable for AuthZonePushInput {
+impl NativeExecutable for AuthZonePushInvocation {
     type NativeOutput = ();
-=======
-impl NativeExecutable for AuthZonePushInvocation {
-    type Output = ();
->>>>>>> deb6dc03
 
     fn execute<'a, Y>(
         input: Self,
@@ -116,13 +106,8 @@
     }
 }
 
-<<<<<<< HEAD
-impl NativeExecutable for AuthZoneCreateProofInput {
+impl NativeExecutable for AuthZoneCreateProofInvocation {
     type NativeOutput = scrypto::resource::Proof;
-=======
-impl NativeExecutable for AuthZoneCreateProofInvocation {
-    type Output = scrypto::resource::Proof;
->>>>>>> deb6dc03
 
     fn execute<'a, Y>(
         input: Self,
@@ -180,13 +165,8 @@
     }
 }
 
-<<<<<<< HEAD
-impl NativeExecutable for AuthZoneCreateProofByAmountInput {
+impl NativeExecutable for AuthZoneCreateProofByAmountInvocation {
     type NativeOutput = scrypto::resource::Proof;
-=======
-impl NativeExecutable for AuthZoneCreateProofByAmountInvocation {
-    type Output = scrypto::resource::Proof;
->>>>>>> deb6dc03
 
     fn execute<'a, Y>(
         input: Self,
@@ -245,13 +225,8 @@
     }
 }
 
-<<<<<<< HEAD
-impl NativeExecutable for AuthZoneCreateProofByIdsInput {
+impl NativeExecutable for AuthZoneCreateProofByIdsInvocation {
     type NativeOutput = scrypto::resource::Proof;
-=======
-impl NativeExecutable for AuthZoneCreateProofByIdsInvocation {
-    type Output = scrypto::resource::Proof;
->>>>>>> deb6dc03
 
     fn execute<'a, Y>(
         input: Self,
@@ -310,13 +285,8 @@
     }
 }
 
-<<<<<<< HEAD
-impl NativeExecutable for AuthZoneClearInput {
+impl NativeExecutable for AuthZoneClearInvocation {
     type NativeOutput = ();
-=======
-impl NativeExecutable for AuthZoneClearInvocation {
-    type Output = ();
->>>>>>> deb6dc03
 
     fn execute<'a, Y>(
         input: Self,
@@ -346,13 +316,8 @@
     }
 }
 
-<<<<<<< HEAD
-impl NativeExecutable for AuthZoneDrainInput {
+impl NativeExecutable for AuthZoneDrainInvocation {
     type NativeOutput = Vec<scrypto::resource::Proof>;
-=======
-impl NativeExecutable for AuthZoneDrainInvocation {
-    type Output = Vec<scrypto::resource::Proof>;
->>>>>>> deb6dc03
 
     fn execute<'a, Y>(
         input: Self,
