--- conflicted
+++ resolved
@@ -1,7 +1,7 @@
 use crate::engine::{HeapRENode, SystemApi};
 use crate::fee::FeeReserve;
 use crate::model::{
-    Bucket, InvokeError, NonFungible, NonFungibleSubstate, PersistedSubstate, Resource,
+    Bucket, InvokeError, NonFungible, NonFungibleSubstate, Resource,
     ResourceMethodRule::{Protected, Public},
     Vault,
 };
@@ -168,15 +168,6 @@
                                     offset,
                                     true,
                                 )?;
-<<<<<<< HEAD
-                                let mut substate_mut = system_api.get_mut(non_fungible_handle)?;
-                                substate_mut.overwrite(PersistedSubstate::NonFungible(
-                                    NonFungibleSubstate(Some(
-                                        NonFungible::new(data.0.clone(), data.1.clone()), // FIXME: verify data
-                                    )),
-                                ))?;
-
-=======
                                 let mut substate_mut =
                                     system_api.get_ref_mut(non_fungible_handle)?;
                                 let mut raw_mut = substate_mut.get_raw_mut();
@@ -185,7 +176,6 @@
                                     NonFungible::new(data.0.clone(), data.1.clone()), // FIXME: verify data
                                 ));
                                 substate_mut.flush()?;
->>>>>>> 0d77e577
                                 system_api.drop_lock(non_fungible_handle)?;
                             }
                             resource_manager.info.total_supply = entries.len().into();
@@ -311,18 +301,12 @@
                             SubstateOffset::NonFungibleStore(NonFungibleStoreOffset::Entry(id));
                         let non_fungible_handle =
                             system_api.lock_substate(node_id, offset, true)?;
-<<<<<<< HEAD
-                        let mut substate_mut = system_api.get_mut(non_fungible_handle)?;
-                        substate_mut
-                            .overwrite(PersistedSubstate::NonFungible(NonFungibleSubstate(None)))?;
-=======
                         let mut substate_mut = system_api.get_ref_mut(non_fungible_handle)?;
                         let mut raw_mut = substate_mut.get_raw_mut();
                         let non_fungible_mut = raw_mut.non_fungible();
 
                         *non_fungible_mut = NonFungibleSubstate(None);
                         substate_mut.flush()?;
->>>>>>> 0d77e577
                         system_api.drop_lock(non_fungible_handle)?;
                     }
                 }
@@ -418,12 +402,6 @@
                     let non_fungible_handle = system_api.lock_substate(node_id, offset, true)?;
 
                     {
-<<<<<<< HEAD
-                        let mut substate_mut = system_api.get_mut(non_fungible_handle)?;
-                        substate_mut.overwrite(PersistedSubstate::NonFungible(
-                            NonFungibleSubstate(Some(non_fungible)),
-                        ))?;
-=======
                         let mut substate_mut = system_api.get_ref_mut(non_fungible_handle)?;
                         let mut raw_mut = substate_mut.get_raw_mut();
                         let non_fungible_mut = raw_mut.non_fungible();
@@ -438,7 +416,6 @@
 
                         *non_fungible_mut = NonFungibleSubstate(Some(non_fungible));
                         substate_mut.flush()?;
->>>>>>> 0d77e577
                     }
 
                     system_api.drop_lock(non_fungible_handle)?;
@@ -499,13 +476,6 @@
                 let non_fungible_mut = raw_mut.non_fungible();
                 if let Some(ref mut non_fungible) = non_fungible_mut.0 {
                     non_fungible.set_mutable_data(input.data);
-<<<<<<< HEAD
-                    let mut substate_mut = system_api.get_mut(non_fungible_handle)?;
-                    substate_mut.overwrite(PersistedSubstate::NonFungible(NonFungibleSubstate(
-                        Some(non_fungible),
-                    )))?;
-=======
->>>>>>> 0d77e577
                 } else {
                     let non_fungible_address =
                         NonFungibleAddress::new(resource_address.clone(), input.id);
