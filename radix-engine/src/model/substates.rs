use crate::engine::{KernelError, RuntimeError};
use crate::model::*;
use crate::types::*;
use radix_engine_interface::api::types::{
    ComponentOffset, GlobalAddress, KeyValueStoreOffset, NonFungibleStoreOffset, RENodeId,
    SubstateOffset,
};
use radix_engine_interface::data::IndexedScryptoValue;

#[derive(Debug, Clone, PartialEq, Eq)]
#[scrypto(TypeId, Encode, Decode)]
pub enum PersistedSubstate {
    Global(GlobalAddressSubstate),
    EpochManager(EpochManagerSubstate),
    ResourceManager(ResourceManagerSubstate),
    AccessRules(AccessRulesSubstate),
<<<<<<< HEAD
    ComponentInfo(ComponentInfoSubstate),
=======
    Metadata(MetadataSubstate),
>>>>>>> 8a0853ff
    ComponentState(ComponentStateSubstate),
    ComponentRoyaltyConfig(ComponentRoyaltyConfigSubstate),
    Package(PackageSubstate),
    PackageRoyaltyConfig(PackageRoyaltyConfigSubstate),
    Vault(VaultSubstate),
    NonFungible(NonFungibleSubstate),
    KeyValueStoreEntry(KeyValueStoreEntrySubstate),
}

impl PersistedSubstate {
    pub fn vault(&self) -> &VaultSubstate {
        if let PersistedSubstate::Vault(vault) = self {
            vault
        } else {
            panic!("Not a vault");
        }
    }
}

impl Into<VaultSubstate> for PersistedSubstate {
    fn into(self) -> VaultSubstate {
        if let PersistedSubstate::Vault(vault) = self {
            vault
        } else {
            panic!("Not a vault");
        }
    }
}

impl PersistedSubstate {
    pub fn to_runtime(self) -> RuntimeSubstate {
        match self {
            PersistedSubstate::Global(value) => RuntimeSubstate::Global(value),
            PersistedSubstate::EpochManager(value) => RuntimeSubstate::EpochManager(value),
            PersistedSubstate::AccessRules(value) => RuntimeSubstate::AccessRules(value),
            PersistedSubstate::Metadata(value) => RuntimeSubstate::Metadata(value),
            PersistedSubstate::ResourceManager(value) => RuntimeSubstate::ResourceManager(value),
            PersistedSubstate::ComponentInfo(value) => RuntimeSubstate::ComponentInfo(value),
            PersistedSubstate::ComponentState(value) => RuntimeSubstate::ComponentState(value),
            PersistedSubstate::ComponentRoyaltyConfig(value) => {
                RuntimeSubstate::ComponentRoyaltyConfig(value)
            }
            PersistedSubstate::Package(value) => RuntimeSubstate::Package(value),
            PersistedSubstate::PackageRoyaltyConfig(value) => {
                RuntimeSubstate::PackageRoyaltyConfig(value)
            }
            PersistedSubstate::Vault(value) => {
                RuntimeSubstate::Vault(VaultRuntimeSubstate::new(value.0))
            }
            PersistedSubstate::NonFungible(value) => RuntimeSubstate::NonFungible(value),
            PersistedSubstate::KeyValueStoreEntry(value) => {
                RuntimeSubstate::KeyValueStoreEntry(value)
            }
        }
    }
}

pub enum PersistError {
    VaultLocked,
}

#[derive(Debug)]
pub enum RuntimeSubstate {
    Global(GlobalAddressSubstate),
    EpochManager(EpochManagerSubstate),
    ResourceManager(ResourceManagerSubstate),
    AccessRules(AccessRulesSubstate),
<<<<<<< HEAD
    ComponentInfo(ComponentInfoSubstate),
=======
    Metadata(MetadataSubstate),
>>>>>>> 8a0853ff
    ComponentState(ComponentStateSubstate),
    ComponentRoyaltyConfig(ComponentRoyaltyConfigSubstate),
    Package(PackageSubstate),
    PackageRoyaltyConfig(PackageRoyaltyConfigSubstate),
    Vault(VaultRuntimeSubstate),
    NonFungible(NonFungibleSubstate),
    KeyValueStoreEntry(KeyValueStoreEntrySubstate),
    AuthZone(AuthZoneStackSubstate),
    Bucket(BucketSubstate),
    Proof(ProofSubstate),
    Worktop(WorktopSubstate),
    FeeReserve(FeeReserveSubstate),
}

impl RuntimeSubstate {
    pub fn clone_to_persisted(&self) -> PersistedSubstate {
        match self {
            RuntimeSubstate::Global(value) => PersistedSubstate::Global(value.clone()),
            RuntimeSubstate::EpochManager(value) => PersistedSubstate::EpochManager(value.clone()),
            RuntimeSubstate::AccessRules(value) => PersistedSubstate::AccessRules(value.clone()),
            RuntimeSubstate::Metadata(value) => PersistedSubstate::Metadata(value.clone()),
            RuntimeSubstate::ResourceManager(value) => {
                PersistedSubstate::ResourceManager(value.clone())
            }
            RuntimeSubstate::ComponentInfo(value) => {
                PersistedSubstate::ComponentInfo(value.clone())
            }
            RuntimeSubstate::ComponentState(value) => {
                PersistedSubstate::ComponentState(value.clone())
            }
            RuntimeSubstate::ComponentRoyaltyConfig(value) => {
                PersistedSubstate::ComponentRoyaltyConfig(value.clone())
            }
            RuntimeSubstate::Package(value) => PersistedSubstate::Package(value.clone()),
            RuntimeSubstate::PackageRoyaltyConfig(value) => {
                PersistedSubstate::PackageRoyaltyConfig(value.clone())
            }
            RuntimeSubstate::NonFungible(value) => PersistedSubstate::NonFungible(value.clone()),
            RuntimeSubstate::KeyValueStoreEntry(value) => {
                PersistedSubstate::KeyValueStoreEntry(value.clone())
            }
            RuntimeSubstate::Vault(value) => {
                let persisted_vault = value.clone_to_persisted();
                PersistedSubstate::Vault(persisted_vault)
            }
            RuntimeSubstate::AuthZone(..)
            | RuntimeSubstate::Bucket(..)
            | RuntimeSubstate::Proof(..)
            | RuntimeSubstate::Worktop(..)
            | RuntimeSubstate::FeeReserve(..) => {
                panic!("Should not get here");
            }
        }
    }

    pub fn to_persisted(self) -> PersistedSubstate {
        match self {
            RuntimeSubstate::Global(value) => PersistedSubstate::Global(value),
            RuntimeSubstate::EpochManager(value) => PersistedSubstate::EpochManager(value),
            RuntimeSubstate::AccessRules(value) => PersistedSubstate::AccessRules(value),
            RuntimeSubstate::Metadata(value) => PersistedSubstate::Metadata(value),
            RuntimeSubstate::ResourceManager(value) => PersistedSubstate::ResourceManager(value),
            RuntimeSubstate::ComponentInfo(value) => PersistedSubstate::ComponentInfo(value),
            RuntimeSubstate::ComponentState(value) => PersistedSubstate::ComponentState(value),
            RuntimeSubstate::ComponentRoyaltyConfig(value) => {
                PersistedSubstate::ComponentRoyaltyConfig(value)
            }
            RuntimeSubstate::Package(value) => PersistedSubstate::Package(value),
            RuntimeSubstate::PackageRoyaltyConfig(value) => {
                PersistedSubstate::PackageRoyaltyConfig(value)
            }
            RuntimeSubstate::NonFungible(value) => PersistedSubstate::NonFungible(value),
            RuntimeSubstate::KeyValueStoreEntry(value) => {
                PersistedSubstate::KeyValueStoreEntry(value)
            }
            RuntimeSubstate::Vault(value) => {
                let persisted_vault = value
                    .to_persisted()
                    .expect("Vault should be liquid at end of successful transaction");
                PersistedSubstate::Vault(persisted_vault)
            }
            RuntimeSubstate::AuthZone(..)
            | RuntimeSubstate::Bucket(..)
            | RuntimeSubstate::Proof(..)
            | RuntimeSubstate::Worktop(..)
            | RuntimeSubstate::FeeReserve(..) => {
                panic!("Should not get here");
            }
        }
    }

    pub fn decode_from_buffer(
        offset: &SubstateOffset,
        buffer: &[u8],
    ) -> Result<Self, RuntimeError> {
        let substate = match offset {
            SubstateOffset::Component(ComponentOffset::State) => {
                let substate =
                    scrypto_decode(buffer).map_err(|e| KernelError::InvalidSborValue(e))?;
                RuntimeSubstate::ComponentState(substate)
            }
            SubstateOffset::KeyValueStore(KeyValueStoreOffset::Entry(..)) => {
                let substate =
                    scrypto_decode(buffer).map_err(|e| KernelError::InvalidSborValue(e))?;
                RuntimeSubstate::KeyValueStoreEntry(substate)
            }
            SubstateOffset::NonFungibleStore(NonFungibleStoreOffset::Entry(..)) => {
                let substate =
                    scrypto_decode(buffer).map_err(|e| KernelError::InvalidSborValue(e))?;
                RuntimeSubstate::NonFungible(substate)
            }
            offset => {
                return Err(RuntimeError::KernelError(KernelError::InvalidOffset(
                    offset.clone(),
                )))
            }
        };

        Ok(substate)
    }

    pub fn to_ref_mut(&mut self) -> SubstateRefMut {
        match self {
            RuntimeSubstate::Global(value) => SubstateRefMut::Global(value),
            RuntimeSubstate::EpochManager(value) => SubstateRefMut::EpochManager(value),
            RuntimeSubstate::AccessRules(value) => SubstateRefMut::AccessRules(value),
            RuntimeSubstate::Metadata(value) => SubstateRefMut::Metadata(value),
            RuntimeSubstate::ResourceManager(value) => SubstateRefMut::ResourceManager(value),
            RuntimeSubstate::ComponentInfo(value) => SubstateRefMut::ComponentInfo(value),
            RuntimeSubstate::ComponentState(value) => SubstateRefMut::ComponentState(value),
            RuntimeSubstate::ComponentRoyaltyConfig(value) => {
                SubstateRefMut::ComponentRoyaltyConfig(value)
            }
            RuntimeSubstate::Package(value) => SubstateRefMut::Package(value),
            RuntimeSubstate::PackageRoyaltyConfig(value) => {
                SubstateRefMut::PackageRoyaltyConfig(value)
            }
            RuntimeSubstate::Vault(value) => SubstateRefMut::Vault(value),
            RuntimeSubstate::NonFungible(value) => SubstateRefMut::NonFungible(value),
            RuntimeSubstate::KeyValueStoreEntry(value) => SubstateRefMut::KeyValueStoreEntry(value),
            RuntimeSubstate::AuthZone(value) => SubstateRefMut::AuthZone(value),
            RuntimeSubstate::Bucket(value) => SubstateRefMut::Bucket(value),
            RuntimeSubstate::Proof(value) => SubstateRefMut::Proof(value),
            RuntimeSubstate::Worktop(value) => SubstateRefMut::Worktop(value),
            RuntimeSubstate::FeeReserve(value) => SubstateRefMut::FeeReserve(value),
        }
    }

    pub fn to_ref(&self) -> SubstateRef {
        match self {
            RuntimeSubstate::Global(value) => SubstateRef::Global(value),
            RuntimeSubstate::EpochManager(value) => SubstateRef::EpochManager(value),
            RuntimeSubstate::AccessRules(value) => SubstateRef::AccessRules(value),
            RuntimeSubstate::Metadata(value) => SubstateRef::Metadata(value),
            RuntimeSubstate::ResourceManager(value) => SubstateRef::ResourceManager(value),
            RuntimeSubstate::ComponentInfo(value) => SubstateRef::ComponentInfo(value),
            RuntimeSubstate::ComponentState(value) => SubstateRef::ComponentState(value),
            RuntimeSubstate::ComponentRoyaltyConfig(value) => {
                SubstateRef::ComponentRoyaltyConfig(value)
            }
            RuntimeSubstate::Package(value) => SubstateRef::Package(value),
            RuntimeSubstate::PackageRoyaltyConfig(value) => {
                SubstateRef::PackageRoyaltyConfig(value)
            }
            RuntimeSubstate::Vault(value) => SubstateRef::Vault(value),
            RuntimeSubstate::NonFungible(value) => SubstateRef::NonFungible(value),
            RuntimeSubstate::KeyValueStoreEntry(value) => SubstateRef::KeyValueStoreEntry(value),
            RuntimeSubstate::AuthZone(value) => SubstateRef::AuthZone(value),
            RuntimeSubstate::Bucket(value) => SubstateRef::Bucket(value),
            RuntimeSubstate::Proof(value) => SubstateRef::Proof(value),
            RuntimeSubstate::Worktop(value) => SubstateRef::Worktop(value),
            RuntimeSubstate::FeeReserve(value) => SubstateRef::FeeReserve(value),
        }
    }

    pub fn global(&self) -> &GlobalAddressSubstate {
        if let RuntimeSubstate::Global(global) = self {
            global
        } else {
            panic!("Not a global RENode");
        }
    }

    pub fn vault(&self) -> &VaultRuntimeSubstate {
        if let RuntimeSubstate::Vault(vault) = self {
            vault
        } else {
            panic!("Not a vault");
        }
    }

    pub fn vault_mut(&mut self) -> &mut VaultRuntimeSubstate {
        if let RuntimeSubstate::Vault(vault) = self {
            vault
        } else {
            panic!("Not a vault");
        }
    }

    pub fn package(&self) -> &PackageSubstate {
        if let RuntimeSubstate::Package(package) = self {
            package
        } else {
            panic!("Not a package");
        }
    }

    pub fn non_fungible(&self) -> &NonFungibleSubstate {
        if let RuntimeSubstate::NonFungible(non_fungible) = self {
            non_fungible
        } else {
            panic!("Not a NonFungible");
        }
    }

    pub fn kv_store_entry(&self) -> &KeyValueStoreEntrySubstate {
        if let RuntimeSubstate::KeyValueStoreEntry(kv_store_entry) = self {
            kv_store_entry
        } else {
            panic!("Not a KVEntry");
        }
    }

    pub fn metadata(&self) -> &MetadataSubstate {
        if let RuntimeSubstate::Metadata(metadata) = self {
            metadata
        } else {
            panic!("Not metadata");
        }
    }
}

impl Into<RuntimeSubstate> for AccessRulesSubstate {
    fn into(self) -> RuntimeSubstate {
        RuntimeSubstate::AccessRules(self)
    }
}

impl Into<RuntimeSubstate> for MetadataSubstate {
    fn into(self) -> RuntimeSubstate {
        RuntimeSubstate::Metadata(self)
    }
}

impl Into<RuntimeSubstate> for EpochManagerSubstate {
    fn into(self) -> RuntimeSubstate {
        RuntimeSubstate::EpochManager(self)
    }
}

impl Into<RuntimeSubstate> for PackageSubstate {
    fn into(self) -> RuntimeSubstate {
        RuntimeSubstate::Package(self)
    }
}

impl Into<RuntimeSubstate> for ComponentInfoSubstate {
    fn into(self) -> RuntimeSubstate {
        RuntimeSubstate::ComponentInfo(self)
    }
}

impl Into<RuntimeSubstate> for ComponentStateSubstate {
    fn into(self) -> RuntimeSubstate {
        RuntimeSubstate::ComponentState(self)
    }
}

impl Into<RuntimeSubstate> for ResourceManagerSubstate {
    fn into(self) -> RuntimeSubstate {
        RuntimeSubstate::ResourceManager(self)
    }
}

impl Into<RuntimeSubstate> for ComponentRoyaltyConfigSubstate {
    fn into(self) -> RuntimeSubstate {
        RuntimeSubstate::ComponentRoyaltyConfig(self)
    }
}

impl Into<RuntimeSubstate> for FeeReserveSubstate {
    fn into(self) -> RuntimeSubstate {
        RuntimeSubstate::FeeReserve(self)
    }
}

impl Into<RuntimeSubstate> for VaultRuntimeSubstate {
    fn into(self) -> RuntimeSubstate {
        RuntimeSubstate::Vault(self)
    }
}

impl Into<RuntimeSubstate> for NonFungibleSubstate {
    fn into(self) -> RuntimeSubstate {
        RuntimeSubstate::NonFungible(self)
    }
}

impl Into<RuntimeSubstate> for KeyValueStoreEntrySubstate {
    fn into(self) -> RuntimeSubstate {
        RuntimeSubstate::KeyValueStoreEntry(self)
    }
}

impl Into<RuntimeSubstate> for PackageRoyaltyConfigSubstate {
    fn into(self) -> RuntimeSubstate {
        RuntimeSubstate::PackageRoyaltyConfig(self)
    }
}

impl Into<ComponentInfoSubstate> for RuntimeSubstate {
    fn into(self) -> ComponentInfoSubstate {
        if let RuntimeSubstate::ComponentInfo(component) = self {
            component
        } else {
            panic!("Not a component info");
        }
    }
}

impl Into<ComponentStateSubstate> for RuntimeSubstate {
    fn into(self) -> ComponentStateSubstate {
        if let RuntimeSubstate::ComponentState(component_state) = self {
            component_state
        } else {
            panic!("Not a component");
        }
    }
}

impl Into<ComponentRoyaltyConfigSubstate> for RuntimeSubstate {
    fn into(self) -> ComponentRoyaltyConfigSubstate {
        if let RuntimeSubstate::ComponentRoyaltyConfig(config) = self {
            config
        } else {
            panic!("Not a component royalty config");
        }
    }
}

impl Into<PackageRoyaltyConfigSubstate> for RuntimeSubstate {
    fn into(self) -> PackageRoyaltyConfigSubstate {
        if let RuntimeSubstate::PackageRoyaltyConfig(config) = self {
            config
        } else {
            panic!("Not a package royalty config");
        }
    }
}

impl Into<ResourceManagerSubstate> for RuntimeSubstate {
    fn into(self) -> ResourceManagerSubstate {
        if let RuntimeSubstate::ResourceManager(resource_manager) = self {
            resource_manager
        } else {
            panic!("Not a resource manager");
        }
    }
}

impl Into<PackageSubstate> for RuntimeSubstate {
    fn into(self) -> PackageSubstate {
        if let RuntimeSubstate::Package(package) = self {
            package
        } else {
            panic!("Not a resource manager");
        }
    }
}

impl Into<NonFungibleSubstate> for RuntimeSubstate {
    fn into(self) -> NonFungibleSubstate {
        if let RuntimeSubstate::NonFungible(non_fungible) = self {
            non_fungible
        } else {
            panic!("Not a non-fungible wrapper");
        }
    }
}

impl Into<KeyValueStoreEntrySubstate> for RuntimeSubstate {
    fn into(self) -> KeyValueStoreEntrySubstate {
        if let RuntimeSubstate::KeyValueStoreEntry(kv_store_entry) = self {
            kv_store_entry
        } else {
            panic!("Not a key value store entry wrapper");
        }
    }
}

impl Into<VaultRuntimeSubstate> for RuntimeSubstate {
    fn into(self) -> VaultRuntimeSubstate {
        if let RuntimeSubstate::Vault(vault) = self {
            vault
        } else {
            panic!("Not a vault");
        }
    }
}

impl Into<EpochManagerSubstate> for RuntimeSubstate {
    fn into(self) -> EpochManagerSubstate {
        if let RuntimeSubstate::EpochManager(system) = self {
            system
        } else {
            panic!("Not a resource manager");
        }
    }
}

impl Into<GlobalAddressSubstate> for RuntimeSubstate {
    fn into(self) -> GlobalAddressSubstate {
        if let RuntimeSubstate::Global(substate) = self {
            substate
        } else {
            panic!("Not a global address substate");
        }
    }
}

impl Into<BucketSubstate> for RuntimeSubstate {
    fn into(self) -> BucketSubstate {
        if let RuntimeSubstate::Bucket(substate) = self {
            substate
        } else {
            panic!("Not a bucket");
        }
    }
}

impl Into<ProofSubstate> for RuntimeSubstate {
    fn into(self) -> ProofSubstate {
        if let RuntimeSubstate::Proof(substate) = self {
            substate
        } else {
            panic!("Not a proof");
        }
    }
}

impl Into<AccessRulesSubstate> for RuntimeSubstate {
    fn into(self) -> AccessRulesSubstate {
        if let RuntimeSubstate::AccessRules(substate) = self {
            substate
        } else {
            panic!("Not access rules");
        }
    }
}

impl Into<MetadataSubstate> for RuntimeSubstate {
    fn into(self) -> MetadataSubstate {
        if let RuntimeSubstate::Metadata(substate) = self {
            substate
        } else {
            panic!("Not metadata");
        }
    }
}

pub enum SubstateRef<'a> {
    AuthZone(&'a AuthZoneStackSubstate),
    Worktop(&'a WorktopSubstate),
    FeeReserve(&'a FeeReserveSubstate),
    Proof(&'a ProofSubstate),
    Bucket(&'a BucketSubstate),
    ComponentInfo(&'a ComponentInfoSubstate),
    ComponentState(&'a ComponentStateSubstate),
    ComponentRoyaltyConfig(&'a ComponentRoyaltyConfigSubstate),
    NonFungible(&'a NonFungibleSubstate),
    KeyValueStoreEntry(&'a KeyValueStoreEntrySubstate),
    Package(&'a PackageSubstate),
    PackageRoyaltyConfig(&'a PackageRoyaltyConfigSubstate),
    Vault(&'a VaultRuntimeSubstate),
    ResourceManager(&'a ResourceManagerSubstate),
    EpochManager(&'a EpochManagerSubstate),
    AccessRules(&'a AccessRulesSubstate),
    Metadata(&'a MetadataSubstate),
    Global(&'a GlobalAddressSubstate),
}

impl<'a> SubstateRef<'a> {
    pub fn to_scrypto_value(&self) -> IndexedScryptoValue {
        match self {
            SubstateRef::Global(value) => IndexedScryptoValue::from_typed(*value),
            SubstateRef::EpochManager(value) => IndexedScryptoValue::from_typed(*value),
            SubstateRef::ResourceManager(value) => IndexedScryptoValue::from_typed(*value),
            SubstateRef::ComponentInfo(value) => IndexedScryptoValue::from_typed(*value),
            SubstateRef::ComponentState(value) => IndexedScryptoValue::from_typed(*value),
            SubstateRef::ComponentRoyaltyConfig(value) => IndexedScryptoValue::from_typed(*value),
            SubstateRef::Package(value) => IndexedScryptoValue::from_typed(*value),
            SubstateRef::PackageRoyaltyConfig(value) => IndexedScryptoValue::from_typed(*value),
            SubstateRef::NonFungible(value) => IndexedScryptoValue::from_typed(*value),
            SubstateRef::KeyValueStoreEntry(value) => IndexedScryptoValue::from_typed(*value),
            _ => panic!("Unsupported scrypto value"),
        }
    }

    pub fn non_fungible(&self) -> &NonFungibleSubstate {
        match self {
            SubstateRef::NonFungible(non_fungible_substate) => *non_fungible_substate,
            _ => panic!("Not a non fungible"),
        }
    }

    pub fn epoch_manager(&self) -> &EpochManagerSubstate {
        match self {
            SubstateRef::EpochManager(system) => *system,
            _ => panic!("Not a system substate"),
        }
    }

    pub fn component_state(&self) -> &ComponentStateSubstate {
        match self {
            SubstateRef::ComponentState(state) => *state,
            _ => panic!("Not a component state"),
        }
    }

    pub fn component_info(&self) -> &ComponentInfoSubstate {
        match self {
            SubstateRef::ComponentInfo(info) => *info,
            _ => panic!("Not a component info"),
        }
    }

    pub fn component_royalty_config(&self) -> &ComponentRoyaltyConfigSubstate {
        match self {
            SubstateRef::ComponentRoyaltyConfig(info) => *info,
            _ => panic!("Not a component royalty config"),
        }
    }

    pub fn package_royalty_config(&self) -> &PackageRoyaltyConfigSubstate {
        match self {
            SubstateRef::PackageRoyaltyConfig(info) => *info,
            _ => panic!("Not a package royalty config"),
        }
    }

    pub fn proof(&self) -> &ProofSubstate {
        match self {
            SubstateRef::Proof(value) => *value,
            _ => panic!("Not a proof"),
        }
    }

    pub fn auth_zone(&self) -> &AuthZoneStackSubstate {
        match self {
            SubstateRef::AuthZone(value) => *value,
            _ => panic!("Not an authzone"),
        }
    }

    pub fn worktop(&self) -> &WorktopSubstate {
        match self {
            SubstateRef::Worktop(value) => *value,
            _ => panic!("Not a worktop"),
        }
    }

    pub fn fee_reserve(&self) -> &FeeReserveSubstate {
        match self {
            SubstateRef::FeeReserve(value) => *value,
            _ => panic!("Not a fee reserve"),
        }
    }

    pub fn bucket(&self) -> &BucketSubstate {
        match self {
            SubstateRef::Bucket(value) => *value,
            _ => panic!("Not a bucket"),
        }
    }

    pub fn vault(&self) -> &VaultRuntimeSubstate {
        match self {
            SubstateRef::Vault(value) => *value,
            _ => panic!("Not a vault"),
        }
    }

    pub fn resource_manager(&self) -> &ResourceManagerSubstate {
        match self {
            SubstateRef::ResourceManager(value) => *value,
            _ => panic!("Not a resource manager"),
        }
    }

    pub fn package(&self) -> &PackageSubstate {
        match self {
            SubstateRef::Package(value) => *value,
            _ => panic!("Not a package"),
        }
    }

    pub fn access_rules(&self) -> &AccessRulesSubstate {
        match self {
            SubstateRef::AccessRules(value) => *value,
            _ => panic!("Not access rules"),
        }
    }

    pub fn global_address(&self) -> &GlobalAddressSubstate {
        match self {
            SubstateRef::Global(value) => *value,
            _ => panic!("Not a global address"),
        }
    }

    pub fn references_and_owned_nodes(&self) -> (HashSet<GlobalAddress>, HashSet<RENodeId>) {
        match self {
            SubstateRef::Global(global) => {
                let mut owned_nodes = HashSet::new();
                match global {
                    GlobalAddressSubstate::Resource(resource_manager_id) => {
                        owned_nodes.insert(RENodeId::ResourceManager(*resource_manager_id))
                    }
                    GlobalAddressSubstate::Component(component_id) => {
                        owned_nodes.insert(RENodeId::Component(*component_id))
                    }
                    GlobalAddressSubstate::System(epoch_manager_id) => {
                        owned_nodes.insert(RENodeId::EpochManager(*epoch_manager_id))
                    }
                    GlobalAddressSubstate::Package(package_id) => {
                        owned_nodes.insert(RENodeId::Package(*package_id))
                    }
                };

                (HashSet::new(), owned_nodes)
            }
            SubstateRef::Vault(vault) => {
                let mut references = HashSet::new();
                references.insert(GlobalAddress::Resource(vault.resource_address()));
                (references, HashSet::new())
            }
            SubstateRef::Proof(proof) => {
                let mut references = HashSet::new();
                references.insert(GlobalAddress::Resource(proof.resource_address()));
                (references, HashSet::new())
            }
            SubstateRef::Bucket(bucket) => {
                let mut references = HashSet::new();
                references.insert(GlobalAddress::Resource(bucket.resource_address()));
                (references, HashSet::new())
            }
            SubstateRef::ComponentInfo(substate) => {
                let mut references = HashSet::new();
                references.insert(GlobalAddress::Package(substate.package_address));
                (references, HashSet::new())
            }
            SubstateRef::ResourceManager(substate) => {
                let mut owned_nodes = HashSet::new();
                if let Some(nf_store_id) = substate.nf_store_id {
                    owned_nodes.insert(RENodeId::NonFungibleStore(nf_store_id));
                }
                (HashSet::new(), owned_nodes)
            }
            SubstateRef::ComponentState(substate) => {
                let scrypto_value = IndexedScryptoValue::from_slice(&substate.raw).unwrap();
                (scrypto_value.global_references(), scrypto_value.node_ids())
            }
            SubstateRef::KeyValueStoreEntry(substate) => {
                let maybe_scrypto_value = substate
                    .0
                    .as_ref()
                    .map(|raw| IndexedScryptoValue::from_slice(raw).unwrap());
                if let Some(scrypto_value) = maybe_scrypto_value {
                    (scrypto_value.global_references(), scrypto_value.node_ids())
                } else {
                    (HashSet::new(), HashSet::new())
                }
            }
            SubstateRef::NonFungible(substate) => {
                let maybe_scrypto_value = substate
                    .0
                    .as_ref()
                    .map(|non_fungible| IndexedScryptoValue::from_typed(non_fungible));
                if let Some(scrypto_value) = maybe_scrypto_value {
                    (scrypto_value.global_references(), scrypto_value.node_ids())
                } else {
                    (HashSet::new(), HashSet::new())
                }
            }
            _ => (HashSet::new(), HashSet::new()),
        }
    }
}

pub enum SubstateRefMut<'a> {
    ComponentInfo(&'a mut ComponentInfoSubstate),
    ComponentState(&'a mut ComponentStateSubstate),
    ComponentRoyaltyConfig(&'a mut ComponentRoyaltyConfigSubstate),
    Package(&'a mut PackageSubstate),
    PackageRoyaltyConfig(&'a mut PackageRoyaltyConfigSubstate),
    NonFungible(&'a mut NonFungibleSubstate),
    KeyValueStoreEntry(&'a mut KeyValueStoreEntrySubstate),
    Vault(&'a mut VaultRuntimeSubstate),
    ResourceManager(&'a mut ResourceManagerSubstate),
    EpochManager(&'a mut EpochManagerSubstate),
    AccessRules(&'a mut AccessRulesSubstate),
    Metadata(&'a mut MetadataSubstate),
    Global(&'a mut GlobalAddressSubstate),
    Bucket(&'a mut BucketSubstate),
    Proof(&'a mut ProofSubstate),
    Worktop(&'a mut WorktopSubstate),
    FeeReserve(&'a mut FeeReserveSubstate),
    AuthZone(&'a mut AuthZoneStackSubstate),
}

impl<'a> SubstateRefMut<'a> {
    pub fn auth_zone(&mut self) -> &mut AuthZoneStackSubstate {
        match self {
            SubstateRefMut::AuthZone(value) => *value,
            _ => panic!("Not an authzone"),
        }
    }

    pub fn worktop(&mut self) -> &mut WorktopSubstate {
        match self {
            SubstateRefMut::Worktop(value) => *value,
            _ => panic!("Not a worktop"),
        }
    }

    pub fn fee_reserve(&mut self) -> &mut FeeReserveSubstate {
        match self {
            SubstateRefMut::FeeReserve(value) => *value,
            _ => panic!("Not a fee reserve"),
        }
    }

    pub fn vault(&mut self) -> &mut VaultRuntimeSubstate {
        match self {
            SubstateRefMut::Vault(value) => *value,
            _ => panic!("Not a vault"),
        }
    }

    pub fn proof(&mut self) -> &mut ProofSubstate {
        match self {
            SubstateRefMut::Proof(value) => *value,
            _ => panic!("Not a proof"),
        }
    }

    pub fn bucket(&mut self) -> &mut BucketSubstate {
        match self {
            SubstateRefMut::Bucket(value) => *value,
            _ => panic!("Not a bucket"),
        }
    }

    pub fn non_fungible(&mut self) -> &mut NonFungibleSubstate {
        match self {
            SubstateRefMut::NonFungible(value) => *value,
            _ => panic!("Not a non fungible"),
        }
    }

    pub fn resource_manager(&mut self) -> &mut ResourceManagerSubstate {
        match self {
            SubstateRefMut::ResourceManager(value) => *value,
            _ => panic!("Not resource manager"),
        }
    }

    pub fn kv_store_entry(&mut self) -> &mut KeyValueStoreEntrySubstate {
        match self {
            SubstateRefMut::KeyValueStoreEntry(value) => *value,
            _ => panic!("Not a key value store entry"),
        }
    }

    pub fn component_state(&mut self) -> &mut ComponentStateSubstate {
        match self {
            SubstateRefMut::ComponentState(value) => *value,
            _ => panic!("Not component state"),
        }
    }

    pub fn component_info(&mut self) -> &mut ComponentInfoSubstate {
        match self {
            SubstateRefMut::ComponentInfo(value) => *value,
            _ => panic!("Not component info"),
        }
    }

    pub fn component_royalty_config(&mut self) -> &mut ComponentRoyaltyConfigSubstate {
        match self {
            SubstateRefMut::ComponentRoyaltyConfig(value) => *value,
            _ => panic!("Not component royalty config"),
        }
    }

    pub fn package_royalty_config(&mut self) -> &mut PackageRoyaltyConfigSubstate {
        match self {
            SubstateRefMut::PackageRoyaltyConfig(value) => *value,
            _ => panic!("Not package royalty config"),
        }
    }

    pub fn epoch_manager(&mut self) -> &mut EpochManagerSubstate {
        match self {
            SubstateRefMut::EpochManager(value) => *value,
            _ => panic!("Not epoch manager"),
        }
    }

    pub fn access_rules(&mut self) -> &mut AccessRulesSubstate {
        match self {
            SubstateRefMut::AccessRules(value) => *value,
            _ => panic!("Not access rules"),
        }
    }

    pub fn metadata(&mut self) -> &mut MetadataSubstate {
        match self {
            SubstateRefMut::Metadata(value) => *value,
            _ => panic!("Not metadata"),
        }
    }
}<|MERGE_RESOLUTION|>--- conflicted
+++ resolved
@@ -14,11 +14,8 @@
     EpochManager(EpochManagerSubstate),
     ResourceManager(ResourceManagerSubstate),
     AccessRules(AccessRulesSubstate),
-<<<<<<< HEAD
+    Metadata(MetadataSubstate),
     ComponentInfo(ComponentInfoSubstate),
-=======
-    Metadata(MetadataSubstate),
->>>>>>> 8a0853ff
     ComponentState(ComponentStateSubstate),
     ComponentRoyaltyConfig(ComponentRoyaltyConfigSubstate),
     Package(PackageSubstate),
@@ -86,11 +83,8 @@
     EpochManager(EpochManagerSubstate),
     ResourceManager(ResourceManagerSubstate),
     AccessRules(AccessRulesSubstate),
-<<<<<<< HEAD
+    Metadata(MetadataSubstate),
     ComponentInfo(ComponentInfoSubstate),
-=======
-    Metadata(MetadataSubstate),
->>>>>>> 8a0853ff
     ComponentState(ComponentStateSubstate),
     ComponentRoyaltyConfig(ComponentRoyaltyConfigSubstate),
     Package(PackageSubstate),
@@ -98,7 +92,7 @@
     Vault(VaultRuntimeSubstate),
     NonFungible(NonFungibleSubstate),
     KeyValueStoreEntry(KeyValueStoreEntrySubstate),
-    AuthZone(AuthZoneStackSubstate),
+    AuthZoneStack(AuthZoneStackSubstate),
     Bucket(BucketSubstate),
     Proof(ProofSubstate),
     Worktop(WorktopSubstate),
@@ -136,7 +130,7 @@
                 let persisted_vault = value.clone_to_persisted();
                 PersistedSubstate::Vault(persisted_vault)
             }
-            RuntimeSubstate::AuthZone(..)
+            RuntimeSubstate::AuthZoneStack(..)
             | RuntimeSubstate::Bucket(..)
             | RuntimeSubstate::Proof(..)
             | RuntimeSubstate::Worktop(..)
@@ -172,7 +166,7 @@
                     .expect("Vault should be liquid at end of successful transaction");
                 PersistedSubstate::Vault(persisted_vault)
             }
-            RuntimeSubstate::AuthZone(..)
+            RuntimeSubstate::AuthZoneStack(..)
             | RuntimeSubstate::Bucket(..)
             | RuntimeSubstate::Proof(..)
             | RuntimeSubstate::Worktop(..)
@@ -231,7 +225,7 @@
             RuntimeSubstate::Vault(value) => SubstateRefMut::Vault(value),
             RuntimeSubstate::NonFungible(value) => SubstateRefMut::NonFungible(value),
             RuntimeSubstate::KeyValueStoreEntry(value) => SubstateRefMut::KeyValueStoreEntry(value),
-            RuntimeSubstate::AuthZone(value) => SubstateRefMut::AuthZone(value),
+            RuntimeSubstate::AuthZoneStack(value) => SubstateRefMut::AuthZoneStack(value),
             RuntimeSubstate::Bucket(value) => SubstateRefMut::Bucket(value),
             RuntimeSubstate::Proof(value) => SubstateRefMut::Proof(value),
             RuntimeSubstate::Worktop(value) => SubstateRefMut::Worktop(value),
@@ -258,7 +252,7 @@
             RuntimeSubstate::Vault(value) => SubstateRef::Vault(value),
             RuntimeSubstate::NonFungible(value) => SubstateRef::NonFungible(value),
             RuntimeSubstate::KeyValueStoreEntry(value) => SubstateRef::KeyValueStoreEntry(value),
-            RuntimeSubstate::AuthZone(value) => SubstateRef::AuthZone(value),
+            RuntimeSubstate::AuthZoneStack(value) => SubstateRef::AuthZoneStack(value),
             RuntimeSubstate::Bucket(value) => SubstateRef::Bucket(value),
             RuntimeSubstate::Proof(value) => SubstateRef::Proof(value),
             RuntimeSubstate::Worktop(value) => SubstateRef::Worktop(value),
@@ -552,7 +546,7 @@
 }
 
 pub enum SubstateRef<'a> {
-    AuthZone(&'a AuthZoneStackSubstate),
+    AuthZoneStack(&'a AuthZoneStackSubstate),
     Worktop(&'a WorktopSubstate),
     FeeReserve(&'a FeeReserveSubstate),
     Proof(&'a ProofSubstate),
@@ -640,7 +634,7 @@
 
     pub fn auth_zone(&self) -> &AuthZoneStackSubstate {
         match self {
-            SubstateRef::AuthZone(value) => *value,
+            SubstateRef::AuthZoneStack(value) => *value,
             _ => panic!("Not an authzone"),
         }
     }
@@ -798,13 +792,13 @@
     Proof(&'a mut ProofSubstate),
     Worktop(&'a mut WorktopSubstate),
     FeeReserve(&'a mut FeeReserveSubstate),
-    AuthZone(&'a mut AuthZoneStackSubstate),
+    AuthZoneStack(&'a mut AuthZoneStackSubstate),
 }
 
 impl<'a> SubstateRefMut<'a> {
     pub fn auth_zone(&mut self) -> &mut AuthZoneStackSubstate {
         match self {
-            SubstateRefMut::AuthZone(value) => *value,
+            SubstateRefMut::AuthZoneStack(value) => *value,
             _ => panic!("Not an authzone"),
         }
     }
