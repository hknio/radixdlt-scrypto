use sbor::*;
use scrypto::buffer::scrypto_decode;
use scrypto::core::{
    SystemGetCurrentEpochInput, SystemGetTransactionHashInput, SystemSetEpochInput,
};
use scrypto::engine::types::ValueId;
use scrypto::values::ScryptoValue;

use crate::engine::SystemApi;
use crate::fee::CostUnitCounterError;
use crate::ledger::ReadableSubstateStore;
use crate::model::SystemError::InvalidMethod;
use crate::wasm::*;

#[derive(Debug, Clone, PartialEq)]
pub enum SystemError {
    InvalidRequestData(DecodeError),
    InvalidMethod,
    CostingError(CostUnitCounterError),
}

#[derive(Debug, TypeId, Encode, Decode)]
pub struct System {
    pub epoch: u64,
}

impl System {
    pub fn main<
        'p,
        's,
        Y: SystemApi<'p, 's, W, I, S>,
        W: WasmEngine<I>,
        I: WasmInstance,
        S: 's + ReadableSubstateStore,
    >(
        method_name: &str,
        arg: ScryptoValue,
        system_api: &mut Y,
    ) -> Result<ScryptoValue, SystemError> {
        match method_name {
            "get_epoch" => {
                let _: SystemGetCurrentEpochInput =
                    scrypto_decode(&arg.raw).map_err(|e| SystemError::InvalidRequestData(e))?;
<<<<<<< HEAD
                let value = system_api.borrow_value(&ValueId::System);
=======
                let value = system_api
                    .borrow_value(&ValueId::System)
                    .map_err(SystemError::CostingError)?;
>>>>>>> 6ed67f25
                Ok(ScryptoValue::from_typed(&value.system().epoch))
            }
            "set_epoch" => {
                let SystemSetEpochInput { epoch } =
                    scrypto_decode(&arg.raw).map_err(|e| SystemError::InvalidRequestData(e))?;
<<<<<<< HEAD
                let mut system_value = system_api.borrow_value_mut(&ValueId::System);
                system_value.system().epoch = epoch;
                system_api.return_value_mut(ValueId::System, system_value);
=======
                let mut system_value = system_api
                    .borrow_value_mut(&ValueId::System)
                    .map_err(SystemError::CostingError)?;
                system_value.system().epoch = epoch;
                system_api
                    .return_value_mut(ValueId::System, system_value)
                    .map_err(SystemError::CostingError)?;
>>>>>>> 6ed67f25
                Ok(ScryptoValue::from_typed(&()))
            }
            "transaction_hash" => {
                let _: SystemGetTransactionHashInput =
                    scrypto_decode(&arg.raw).map_err(|e| SystemError::InvalidRequestData(e))?;
                Ok(ScryptoValue::from_typed(
                    &system_api
                        .transaction_hash()
                        .map_err(SystemError::CostingError)?,
                ))
            }
            _ => Err(InvalidMethod),
        }
    }
}<|MERGE_RESOLUTION|>--- conflicted
+++ resolved
@@ -41,23 +41,14 @@
             "get_epoch" => {
                 let _: SystemGetCurrentEpochInput =
                     scrypto_decode(&arg.raw).map_err(|e| SystemError::InvalidRequestData(e))?;
-<<<<<<< HEAD
-                let value = system_api.borrow_value(&ValueId::System);
-=======
                 let value = system_api
                     .borrow_value(&ValueId::System)
                     .map_err(SystemError::CostingError)?;
->>>>>>> 6ed67f25
                 Ok(ScryptoValue::from_typed(&value.system().epoch))
             }
             "set_epoch" => {
                 let SystemSetEpochInput { epoch } =
                     scrypto_decode(&arg.raw).map_err(|e| SystemError::InvalidRequestData(e))?;
-<<<<<<< HEAD
-                let mut system_value = system_api.borrow_value_mut(&ValueId::System);
-                system_value.system().epoch = epoch;
-                system_api.return_value_mut(ValueId::System, system_value);
-=======
                 let mut system_value = system_api
                     .borrow_value_mut(&ValueId::System)
                     .map_err(SystemError::CostingError)?;
@@ -65,7 +56,6 @@
                 system_api
                     .return_value_mut(ValueId::System, system_value)
                     .map_err(SystemError::CostingError)?;
->>>>>>> 6ed67f25
                 Ok(ScryptoValue::from_typed(&()))
             }
             "transaction_hash" => {
