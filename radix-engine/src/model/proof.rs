use scrypto::engine::types::*;
use scrypto::resource::NonFungibleId;
use scrypto::rust::cell::RefCell;
use scrypto::rust::collections::BTreeSet;
use scrypto::rust::collections::HashMap;
use scrypto::rust::rc::Rc;
use scrypto::rust::vec::Vec;

use crate::model::{ResourceContainer, ResourceContainerError};

#[derive(Debug, Clone)]
pub enum AmountOrIds {
    Amount(Decimal),
    Ids(BTreeSet<NonFungibleId>),
}

impl AmountOrIds {
    pub fn as_amount(&self) -> Decimal {
        match self {
            Self::Amount(amount) => amount.clone(),
            Self::Ids(ids) => ids.len().into(),
        }
    }

    pub fn as_ids(&self) -> Result<BTreeSet<NonFungibleId>, ProofError> {
        match self {
            Self::Amount(_) => Err(ProofError::NonFungibleOperationNotAllowed),
            Self::Ids(ids) => Ok(ids.clone()),
        }
    }
}

#[derive(Debug)]
pub struct Proof {
    /// The resource definition id.
    resource_def_id: ResourceDefId,
    /// Restricted proof can't be moved.
    restricted: bool,
    /// The total amount, for optimization purpose.
    locked_total: AmountOrIds,
    /// The containers that supports this proof.
    locked_details: Vec<(Rc<RefCell<ResourceContainer>>, ProofSourceId, AmountOrIds)>,
}

#[derive(Debug, Clone, Hash, Eq, PartialEq)]
pub enum ProofSourceId {
    Bucket(BucketId),
    Vault(VaultId),
    Worktop(u32, ResourceDefId),
}

#[derive(Debug, Clone, PartialEq, Eq)]
pub enum ProofError {
    /// Error produced by a resource container.
    ResourceContainerError(ResourceContainerError),
    /// Can't generate zero-amount or empty non-fungible set proofs.
    EmptyProofNotAllowed,
    /// The base proofs are not enough to cover the requested amount or non-fungible ids.
    InsufficientBaseProofs,
    /// Can't apply a non-fungible operation on fungible proofs.
    NonFungibleOperationNotAllowed,
}

impl Proof {
    // TODO: proof auto drop
    // TODO: thorough test partial/full/composite proofs

    pub fn new(
        resource_def_id: ResourceDefId,
        restricted: bool,
        locked_total: AmountOrIds,
<<<<<<< HEAD
        locked_details: Vec<(Rc<RefCell<ResourceContainer>>, ProofSourceId, AmountOrIds)>,
    ) -> Proof {
        Self {
=======
        locked_details: Vec<(Rc<RefCell<ResourceContainer>>, AmountOrIds)>,
    ) -> Result<Proof, ProofError> {
        if match &locked_total {
            AmountOrIds::Amount(amount) => amount.is_zero(),
            AmountOrIds::Ids(ids) => ids.is_empty(),
        } {
            return Err(ProofError::EmptyProofNotAllowed);
        }

        Ok(Self {
>>>>>>> bb7acd28
            resource_def_id,
            restricted,
            locked_total,
            locked_details,
        })
    }

    pub fn create_proof_by_amount(
        proofs: &[Proof],
        amount: Decimal,
        resource_def_id: ResourceDefId,
    ) -> Result<Proof, ProofError> {
        // calculate the max locked amount (by the input proofs) in each container
        let mut allowance = HashMap::<ProofSourceId, Decimal>::new();
        for proof in proofs {
            if proof.resource_def_id == resource_def_id && !proof.is_restricted() {
                for (_, source_id, amount_or_ids) in &proof.locked_details {
                    if let Some(amount) = allowance.get_mut(source_id) {
                        *amount = Decimal::max(*amount, amount_or_ids.as_amount());
                    } else {
                        allowance.insert(source_id.clone(), amount_or_ids.as_amount());
                    }
                }
            }
        }

        // check if the allowance satisfied the requested amount
        let max = allowance
            .values()
            .cloned()
            .reduce(|a, b| a + b)
            .unwrap_or_default();
        if amount > max {
            return Err(ProofError::InsufficientBaseProofs);
        }

        // lock all relevant containers
        //
        // This is not an efficient way of producing proofs, in terms of number of state updates
        // to the resource containers. However, this is the simplest to explain as no
        // resource container selection algorithm is required. All the ref count increases by 1.
        //
        // If this turns to be performance bottleneck, should start with containers where the
        // largest amount has been locked, and only lock the requested amount.
        //
        let mut locked_details = Vec::new();
        for proof in proofs {
            if proof.resource_def_id == resource_def_id {
                for entry in &proof.locked_details {
                    entry
                        .0
                        .borrow_mut()
                        .lock_amount(entry.2.as_amount())
                        .map_err(ProofError::ResourceContainerError)
                        .expect("Should always be able to lock the same amount");
                    locked_details.push(entry.clone());
                }
            }
        }

        // issue a new proof
        Ok(Proof::new(
            resource_def_id,
            false,
            AmountOrIds::Amount(amount),
            locked_details,
        ))
    }

    pub fn compose_by_ids(
        proofs: &[Proof],
        ids: BTreeSet<NonFungibleId>,
        resource_def_id: ResourceDefId,
    ) -> Result<Proof, ProofError> {
        // calculate the max locked amount (by the input proofs) in each container
        let mut allowance = HashMap::<ProofSourceId, BTreeSet<NonFungibleId>>::new();
        for proof in proofs {
            if proof.resource_def_id == resource_def_id && !proof.is_restricted() {
                for (_, source_id, amount_or_ids) in &proof.locked_details {
                    if let Some(ids) = allowance.get_mut(source_id) {
                        ids.extend(amount_or_ids.as_ids()?);
                    } else {
                        allowance.insert(source_id.clone(), amount_or_ids.as_ids()?);
                    }
                }
            }
        }

        // check if the allowance satisfied the requested amount
        let mut max = BTreeSet::<NonFungibleId>::new();
        for (_, value) in allowance {
            max.extend(value);
        }
        if !max.is_superset(&ids) {
            return Err(ProofError::InsufficientBaseProofs);
        }

        // lock all relevant resources
        //
        // See `compose_by_amount` for performance notes.
        //
        let mut locked_details = Vec::new();
        for proof in proofs {
            if proof.resource_def_id == resource_def_id {
                for entry in &proof.locked_details {
                    entry
                        .0
                        .borrow_mut()
                        .lock_ids(&entry.2.as_ids()?)
                        .map_err(ProofError::ResourceContainerError)
                        .expect("Should always be able to lock the same non-fungibles");
                    locked_details.push(entry.clone());
                }
            }
        }

        // issue a new proof
        Ok(Proof::new(
            resource_def_id,
            false,
            AmountOrIds::Ids(ids),
            locked_details,
        ))
    }

    pub fn clone(&self) -> Self {
        for (container, _, amount_or_ids) in &self.locked_details {
            match amount_or_ids {
                AmountOrIds::Amount(amount) => container
                    .borrow_mut()
                    .lock_amount(amount.clone())
                    .expect("Cloning should always be possible"),
                AmountOrIds::Ids(ids) => container
                    .borrow_mut()
                    .lock_ids(ids)
                    .expect("Cloning should always be possible"),
            };
        }

        Self {
            resource_def_id: self.resource_def_id,
            restricted: self.restricted,
            locked_total: self.locked_total.clone(),
            locked_details: self.locked_details.clone(),
        }
    }

    pub fn drop(self) {
        for (container, _, amount_or_ids) in self.locked_details {
            match amount_or_ids {
                AmountOrIds::Amount(amount) => container
                    .borrow_mut()
                    .unlock_amount(amount)
                    .expect("Unlocking should always be possible"),
                AmountOrIds::Ids(ids) => container
                    .borrow_mut()
                    .unlock_ids(&ids)
                    .expect("Unlocking should always be possible"),
            };
        }
    }

    pub fn change_to_restricted(&mut self) {
        self.restricted = true;
    }

    pub fn resource_def_id(&self) -> ResourceDefId {
        self.resource_def_id
    }

    pub fn total_amount(&self) -> Decimal {
        match &self.locked_total {
            AmountOrIds::Amount(amount) => amount.clone(),
            AmountOrIds::Ids(ids) => ids.len().into(),
        }
    }

    pub fn total_ids(&self) -> Result<BTreeSet<NonFungibleId>, ProofError> {
        match &self.locked_total {
            AmountOrIds::Amount(_) => Err(ProofError::NonFungibleOperationNotAllowed),
            AmountOrIds::Ids(ids) => Ok(ids.clone()),
        }
    }

    pub fn is_restricted(&self) -> bool {
        self.restricted
    }
}<|MERGE_RESOLUTION|>--- conflicted
+++ resolved
@@ -69,22 +69,13 @@
         resource_def_id: ResourceDefId,
         restricted: bool,
         locked_total: AmountOrIds,
-<<<<<<< HEAD
         locked_details: Vec<(Rc<RefCell<ResourceContainer>>, ProofSourceId, AmountOrIds)>,
-    ) -> Proof {
-        Self {
-=======
-        locked_details: Vec<(Rc<RefCell<ResourceContainer>>, AmountOrIds)>,
     ) -> Result<Proof, ProofError> {
-        if match &locked_total {
-            AmountOrIds::Amount(amount) => amount.is_zero(),
-            AmountOrIds::Ids(ids) => ids.is_empty(),
-        } {
+        if locked_total.as_amount().is_zero() {
             return Err(ProofError::EmptyProofNotAllowed);
         }
 
         Ok(Self {
->>>>>>> bb7acd28
             resource_def_id,
             restricted,
             locked_total,
@@ -146,12 +137,12 @@
         }
 
         // issue a new proof
-        Ok(Proof::new(
+        Proof::new(
             resource_def_id,
             false,
             AmountOrIds::Amount(amount),
             locked_details,
-        ))
+        )
     }
 
     pub fn compose_by_ids(
@@ -202,12 +193,12 @@
         }
 
         // issue a new proof
-        Ok(Proof::new(
+        Proof::new(
             resource_def_id,
             false,
             AmountOrIds::Ids(ids),
             locked_details,
-        ))
+        )
     }
 
     pub fn clone(&self) -> Self {
