use sbor::rust::collections::HashMap;
use sbor::rust::string::ToString;
use sbor::rust::vec::Vec;
use sbor::*;
use scrypto::buffer::scrypto_decode;
use scrypto::component::Package;
use scrypto::core::{SNodeRef, ScryptoActor};
use scrypto::engine::types::*;
use scrypto::prelude::{
    AuthZoneClearInput, AuthZoneCreateProofByAmountInput, AuthZoneCreateProofByIdsInput,
    AuthZoneCreateProofInput, AuthZonePushInput, BucketCreateProofInput, PackagePublishInput,
    ProofCloneInput,
};
use scrypto::resource::{AuthZonePopInput, ConsumingProofDropInput};
use scrypto::to_struct;
use scrypto::values::*;
use transaction::model::*;
use transaction::validation::*;

use crate::engine::{RuntimeError, RuntimeError::ProofNotFound, SystemApi};
use crate::model::worktop::{
    WorktopAssertContainsAmountInput, WorktopAssertContainsInput,
    WorktopAssertContainsNonFungiblesInput, WorktopDrainInput, WorktopPutInput,
    WorktopTakeAllInput, WorktopTakeAmountInput, WorktopTakeNonFungiblesInput,
};
use crate::wasm::*;

#[derive(Debug, TypeId, Encode, Decode)]
pub enum TransactionProcessorFunction {
    Run(Vec<ExecutableInstruction>),
}

#[derive(Debug, Clone, PartialEq)]
pub enum TransactionProcessorError {
    InvalidRequestData(DecodeError),
    RuntimeError(RuntimeError),
}

pub struct TransactionProcessor {}

impl TransactionProcessor {
    fn replace_ids(
        proof_id_mapping: &mut HashMap<ProofId, ProofId>,
        bucket_id_mapping: &mut HashMap<BucketId, BucketId>,
        mut value: ScryptoValue,
    ) -> Result<ScryptoValue, RuntimeError> {
        value
            .replace_ids(proof_id_mapping, bucket_id_mapping)
            .map_err(|e| match e {
                ScryptoValueReplaceError::BucketIdNotFound(bucket_id) => {
                    RuntimeError::BucketNotFound(bucket_id)
                }
                ScryptoValueReplaceError::ProofIdNotFound(proof_id) => {
                    RuntimeError::ProofNotFound(proof_id)
                }
            })?;
        Ok(value)
    }

    pub fn static_main<S: SystemApi<W, I>, W: WasmEngine<I>, I: WasmInstance>(
        call_data: ScryptoValue,
        system_api: &mut S,
    ) -> Result<ScryptoValue, TransactionProcessorError> {
        let function: TransactionProcessorFunction = scrypto_decode(&call_data.raw)
            .map_err(|e| TransactionProcessorError::InvalidRequestData(e))?;

        match function {
            TransactionProcessorFunction::Run(instructions) => {
                let mut proof_id_mapping = HashMap::new();
                let mut bucket_id_mapping = HashMap::new();
                let mut outputs = Vec::new();
                let mut id_allocator = IdAllocator::new(IdSpace::Transaction);

                for inst in &instructions {
                    let result = match inst {
                        ExecutableInstruction::TakeFromWorktop { resource_address } => id_allocator
                            .new_bucket_id()
                            .map_err(RuntimeError::IdAllocationError)
                            .and_then(|new_id| {
                                system_api
                                    .invoke_snode2(
                                        SNodeRef::WorktopRef,
                                        "take_all".to_string(),
                                        ScryptoValue::from_typed(&WorktopTakeAllInput {
                                            resource_address: *resource_address,
                                        }),
                                    )
                                    .map(|rtn| {
                                        let bucket_id = *rtn.bucket_ids.iter().next().unwrap().0;
                                        bucket_id_mapping.insert(new_id, bucket_id);
                                        ScryptoValue::from_typed(&scrypto::resource::Bucket(new_id))
                                    })
                            }),
                        ExecutableInstruction::TakeFromWorktopByAmount {
                            amount,
                            resource_address,
                        } => id_allocator
                            .new_bucket_id()
                            .map_err(RuntimeError::IdAllocationError)
                            .and_then(|new_id| {
                                system_api
                                    .invoke_snode2(
                                        SNodeRef::WorktopRef,
                                        "take_amount".to_string(),
                                        ScryptoValue::from_typed(&WorktopTakeAmountInput {
                                            amount: *amount,
                                            resource_address: *resource_address,
                                        }),
                                    )
                                    .map(|rtn| {
                                        let bucket_id = *rtn.bucket_ids.iter().next().unwrap().0;
                                        bucket_id_mapping.insert(new_id, bucket_id);
                                        ScryptoValue::from_typed(&scrypto::resource::Bucket(new_id))
                                    })
                            }),
                        ExecutableInstruction::TakeFromWorktopByIds {
                            ids,
                            resource_address,
                        } => id_allocator
                            .new_bucket_id()
                            .map_err(RuntimeError::IdAllocationError)
                            .and_then(|new_id| {
                                system_api
                                    .invoke_snode2(
                                        SNodeRef::WorktopRef,
                                        "take_non_fungibles".to_string(),
                                        ScryptoValue::from_typed(&WorktopTakeNonFungiblesInput {
                                            ids: ids.clone(),
                                            resource_address: *resource_address,
                                        }),
                                    )
                                    .map(|rtn| {
                                        let bucket_id = *rtn.bucket_ids.iter().next().unwrap().0;
                                        bucket_id_mapping.insert(new_id, bucket_id);
                                        ScryptoValue::from_typed(&scrypto::resource::Bucket(new_id))
                                    })
                            }),
                        ExecutableInstruction::ReturnToWorktop { bucket_id } => bucket_id_mapping
                            .remove(bucket_id)
                            .map(|real_id| {
                                system_api.invoke_snode2(
                                    SNodeRef::WorktopRef,
                                    "put".to_string(),
                                    ScryptoValue::from_typed(&WorktopPutInput {
                                        bucket: scrypto::resource::Bucket(real_id),
                                    }),
                                )
                            })
                            .unwrap_or(Err(RuntimeError::BucketNotFound(*bucket_id))),
                        ExecutableInstruction::AssertWorktopContains { resource_address } => {
                            system_api.invoke_snode2(
                                SNodeRef::WorktopRef,
                                "assert_contains".to_string(),
                                ScryptoValue::from_typed(&WorktopAssertContainsInput {
                                    resource_address: *resource_address,
                                }),
                            )
                        }
                        ExecutableInstruction::AssertWorktopContainsByAmount {
                            amount,
                            resource_address,
                        } => system_api.invoke_snode2(
                            SNodeRef::WorktopRef,
                            "assert_contains_amount".to_string(),
                            ScryptoValue::from_typed(&WorktopAssertContainsAmountInput {
                                amount: *amount,
                                resource_address: *resource_address,
                            }),
                        ),
                        ExecutableInstruction::AssertWorktopContainsByIds {
                            ids,
                            resource_address,
                        } => system_api.invoke_snode2(
                            SNodeRef::WorktopRef,
                            "assert_contains_non_fungibles".to_string(),
                            ScryptoValue::from_typed(&WorktopAssertContainsNonFungiblesInput {
                                ids: ids.clone(),
                                resource_address: *resource_address,
                            }),
                        ),
                        ExecutableInstruction::PopFromAuthZone {} => id_allocator
                            .new_proof_id()
                            .map_err(RuntimeError::IdAllocationError)
                            .and_then(|new_id| {
                                system_api
                                    .invoke_snode2(
                                        SNodeRef::AuthZoneRef,
                                        "pop".to_string(),
                                        ScryptoValue::from_typed(&AuthZonePopInput {}),
                                    )
                                    .map(|rtn| {
                                        let proof_id = *rtn.proof_ids.iter().next().unwrap().0;
                                        proof_id_mapping.insert(new_id, proof_id);
                                        ScryptoValue::from_typed(&scrypto::resource::Proof(new_id))
                                    })
                            }),
                        ExecutableInstruction::ClearAuthZone => {
                            proof_id_mapping.clear();
                            system_api.invoke_snode2(
                                SNodeRef::AuthZoneRef,
                                "clear".to_string(),
                                ScryptoValue::from_typed(&AuthZoneClearInput {}),
                            )
                        }
                        ExecutableInstruction::PushToAuthZone { proof_id } => proof_id_mapping
                            .remove(proof_id)
                            .ok_or(RuntimeError::ProofNotFound(*proof_id))
                            .and_then(|real_id| {
                                system_api.invoke_snode2(
                                    SNodeRef::AuthZoneRef,
                                    "push".to_string(),
                                    ScryptoValue::from_typed(&AuthZonePushInput {
                                        proof: scrypto::resource::Proof(real_id),
                                    }),
                                )
                            }),
                        ExecutableInstruction::CreateProofFromAuthZone { resource_address } => {
                            id_allocator
                                .new_proof_id()
                                .map_err(RuntimeError::IdAllocationError)
                                .and_then(|new_id| {
                                    system_api
                                        .invoke_snode2(
                                            SNodeRef::AuthZoneRef,
                                            "create_proof".to_string(),
                                            ScryptoValue::from_typed(&AuthZoneCreateProofInput {
                                                resource_address: *resource_address,
                                            }),
                                        )
                                        .map(|rtn| {
                                            let proof_id = *rtn.proof_ids.iter().next().unwrap().0;
                                            proof_id_mapping.insert(new_id, proof_id);
                                            ScryptoValue::from_typed(&scrypto::resource::Proof(
                                                new_id,
                                            ))
                                        })
                                })
                        }
                        ExecutableInstruction::CreateProofFromAuthZoneByAmount {
                            amount,
                            resource_address,
                        } => id_allocator
                            .new_proof_id()
                            .map_err(RuntimeError::IdAllocationError)
                            .and_then(|new_id| {
                                system_api
                                    .invoke_snode2(
                                        SNodeRef::AuthZoneRef,
                                        "create_proof_by_amount".to_string(),
                                        ScryptoValue::from_typed(
                                            &AuthZoneCreateProofByAmountInput {
                                                amount: *amount,
                                                resource_address: *resource_address,
                                            },
                                        ),
                                    )
                                    .map(|rtn| {
                                        let proof_id = *rtn.proof_ids.iter().next().unwrap().0;
                                        proof_id_mapping.insert(new_id, proof_id);
                                        ScryptoValue::from_typed(&scrypto::resource::Proof(new_id))
                                    })
                            }),
                        ExecutableInstruction::CreateProofFromAuthZoneByIds {
                            ids,
                            resource_address,
                        } => id_allocator
                            .new_proof_id()
                            .map_err(RuntimeError::IdAllocationError)
                            .and_then(|new_id| {
                                system_api
                                    .invoke_snode2(
                                        SNodeRef::AuthZoneRef,
                                        "create_proof_by_ids".to_string(),
                                        ScryptoValue::from_typed(&AuthZoneCreateProofByIdsInput {
                                            ids: ids.clone(),
                                            resource_address: *resource_address,
                                        }),
                                    )
                                    .map(|rtn| {
                                        let proof_id = *rtn.proof_ids.iter().next().unwrap().0;
                                        proof_id_mapping.insert(new_id, proof_id);
                                        ScryptoValue::from_typed(&scrypto::resource::Proof(new_id))
                                    })
                            }),
                        ExecutableInstruction::CreateProofFromBucket { bucket_id } => id_allocator
                            .new_proof_id()
                            .map_err(RuntimeError::IdAllocationError)
                            .and_then(|new_id| {
                                bucket_id_mapping
                                    .get(bucket_id)
                                    .cloned()
                                    .map(|real_bucket_id| (new_id, real_bucket_id))
                                    .ok_or(RuntimeError::BucketNotFound(new_id))
                            })
                            .and_then(|(new_id, real_bucket_id)| {
                                system_api
                                    .invoke_snode2(
                                        SNodeRef::BucketRef(real_bucket_id),
                                        "create_proof".to_string(),
                                        ScryptoValue::from_typed(&BucketCreateProofInput {}),
                                    )
                                    .map(|rtn| {
                                        let proof_id = *rtn.proof_ids.iter().next().unwrap().0;
                                        proof_id_mapping.insert(new_id, proof_id);
                                        ScryptoValue::from_typed(&scrypto::resource::Proof(new_id))
                                    })
                            }),
                        ExecutableInstruction::CloneProof { proof_id } => id_allocator
                            .new_proof_id()
                            .map_err(RuntimeError::IdAllocationError)
                            .and_then(|new_id| {
                                proof_id_mapping
                                    .get(proof_id)
                                    .cloned()
                                    .map(|real_id| {
                                        system_api
                                            .invoke_snode2(
                                                SNodeRef::ProofRef(real_id),
                                                "clone".to_string(),
                                                ScryptoValue::from_typed(&ProofCloneInput {}),
                                            )
                                            .map(|v| {
                                                let cloned_proof_id =
                                                    v.proof_ids.iter().next().unwrap().0;
                                                proof_id_mapping.insert(new_id, *cloned_proof_id);
                                                ScryptoValue::from_typed(&scrypto::resource::Proof(
                                                    new_id,
                                                ))
                                            })
                                    })
                                    .unwrap_or(Err(RuntimeError::ProofNotFound(*proof_id)))
                            }),
                        ExecutableInstruction::DropProof { proof_id } => proof_id_mapping
                            .remove(proof_id)
                            .map(|real_id| {
                                system_api.invoke_snode2(
                                    SNodeRef::Proof(real_id),
                                    "drop".to_string(),
                                    ScryptoValue::from_typed(&ConsumingProofDropInput {}),
                                )
                            })
                            .unwrap_or(Err(ProofNotFound(*proof_id))),
                        ExecutableInstruction::CallFunction {
                            package_address,
                            blueprint_name,
                            method_name,
                            arg,
                        } => {
                            Self::replace_ids(
                                &mut proof_id_mapping,
                                &mut bucket_id_mapping,
<<<<<<< HEAD
                                arg.clone(),
=======
                                ScryptoValue::from_slice(call_data).expect("Invalid call data"),
>>>>>>> a09aa2c4
                            )
                            .and_then(|call_data| {
                                system_api.invoke_snode2(
                                    SNodeRef::Scrypto(ScryptoActor::Blueprint(
                                        *package_address,
                                        blueprint_name.to_string(),
                                    )),
                                    method_name.to_string(),
                                    call_data,
                                )
                            })
                            .and_then(|result| {
                                // Auto move into auth_zone
                                for (proof_id, _) in &result.proof_ids {
                                    system_api
                                        .invoke_snode2(
                                            SNodeRef::AuthZoneRef,
                                            "push".to_string(),
                                            ScryptoValue::from_typed(&AuthZonePushInput {
                                                proof: scrypto::resource::Proof(*proof_id),
                                            }),
                                        )
                                        .unwrap(); // TODO: Remove unwrap
                                }
                                // Auto move into worktop
                                for (bucket_id, _) in &result.bucket_ids {
                                    system_api
                                        .invoke_snode2(
                                            SNodeRef::WorktopRef,
                                            "put".to_string(),
                                            ScryptoValue::from_typed(&WorktopPutInput {
                                                bucket: scrypto::resource::Bucket(*bucket_id),
                                            }),
                                        )
                                        .unwrap(); // TODO: Remove unwrap
                                }
                                Ok(result)
                            })
                        }
                        ExecutableInstruction::CallMethod {
                            component_address,
                            method_name,
                            arg,
                        } => {
                            Self::replace_ids(
                                &mut proof_id_mapping,
                                &mut bucket_id_mapping,
<<<<<<< HEAD
                                arg.clone(),
=======
                                ScryptoValue::from_slice(call_data).expect("Invalid call data"),
>>>>>>> a09aa2c4
                            )
                            .and_then(|call_data| {
                                system_api.invoke_snode2(
                                    SNodeRef::Scrypto(ScryptoActor::Component(*component_address)),
                                    method_name.to_string(),
                                    call_data,
                                )
                            })
                            .and_then(|result| {
                                // Auto move into auth_zone
                                for (proof_id, _) in &result.proof_ids {
                                    system_api
                                        .invoke_snode2(
                                            SNodeRef::AuthZoneRef,
                                            "push".to_string(),
                                            ScryptoValue::from_typed(&AuthZonePushInput {
                                                proof: scrypto::resource::Proof(*proof_id),
                                            }),
                                        )
                                        .unwrap();
                                }
                                // Auto move into worktop
                                for (bucket_id, _) in &result.bucket_ids {
                                    system_api
                                        .invoke_snode2(
                                            SNodeRef::WorktopRef,
                                            "put".to_string(),
                                            ScryptoValue::from_typed(&WorktopPutInput {
                                                bucket: scrypto::resource::Bucket(*bucket_id),
                                            }),
                                        )
                                        .unwrap(); // TODO: Remove unwrap
                                }
                                Ok(result)
                            })
                        }
                        ExecutableInstruction::CallMethodWithAllResources {
                            component_address,
                            method,
                        } => system_api
                            .invoke_snode2(
                                SNodeRef::AuthZoneRef,
                                "clear".to_string(),
                                ScryptoValue::from_typed(&AuthZoneClearInput {}),
                            )
                            .and_then(|_| {
                                for (_, real_id) in proof_id_mapping.drain() {
                                    system_api
                                        .invoke_snode2(
                                            SNodeRef::Proof(real_id),
                                            "drop".to_string(),
                                            ScryptoValue::from_typed(&ConsumingProofDropInput {}),
                                        )
                                        .unwrap();
                                }
                                system_api.invoke_snode2(
                                    SNodeRef::WorktopRef,
                                    "drain".to_string(),
                                    ScryptoValue::from_typed(&WorktopDrainInput {}),
                                )
                            })
                            .and_then(|result| {
                                let mut buckets = Vec::new();
                                for (bucket_id, _) in result.bucket_ids {
                                    buckets.push(scrypto::resource::Bucket(bucket_id));
                                }
                                for (_, real_id) in bucket_id_mapping.drain() {
                                    buckets.push(scrypto::resource::Bucket(real_id));
                                }
                                let encoded = to_struct!(buckets);
                                system_api.invoke_snode2(
                                    SNodeRef::Scrypto(ScryptoActor::Component(*component_address)),
                                    method.to_string(),
                                    ScryptoValue::from_slice(&encoded).unwrap(),
                                )
                            }),
                        ExecutableInstruction::PublishPackage { package } => {
                            scrypto_decode::<Package>(package)
                                .map_err(|e| RuntimeError::InvalidPackage(e))
                                .and_then(|package| {
                                    system_api.invoke_snode2(
                                        SNodeRef::PackageStatic,
                                        "publish".to_string(),
                                        ScryptoValue::from_typed(&PackagePublishInput { package }),
                                    )
                                })
                        }
                    }
                    .map_err(TransactionProcessorError::RuntimeError)?;
                    outputs.push(result);
                }

                Ok(ScryptoValue::from_typed(
                    &outputs
                        .into_iter()
                        .map(|sv| sv.raw)
                        .collect::<Vec<Vec<u8>>>(),
                ))
            }
        }
    }
}<|MERGE_RESOLUTION|>--- conflicted
+++ resolved
@@ -349,11 +349,7 @@
                             Self::replace_ids(
                                 &mut proof_id_mapping,
                                 &mut bucket_id_mapping,
-<<<<<<< HEAD
-                                arg.clone(),
-=======
-                                ScryptoValue::from_slice(call_data).expect("Invalid call data"),
->>>>>>> a09aa2c4
+                                ScryptoValue::from_slice(arg).expect("Should be valid arg"),
                             )
                             .and_then(|call_data| {
                                 system_api.invoke_snode2(
@@ -401,11 +397,7 @@
                             Self::replace_ids(
                                 &mut proof_id_mapping,
                                 &mut bucket_id_mapping,
-<<<<<<< HEAD
-                                arg.clone(),
-=======
-                                ScryptoValue::from_slice(call_data).expect("Invalid call data"),
->>>>>>> a09aa2c4
+                                ScryptoValue::from_slice(arg).expect("Should be valid arg"),
                             )
                             .and_then(|call_data| {
                                 system_api.invoke_snode2(
