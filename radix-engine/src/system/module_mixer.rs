use crate::errors::*;
use crate::kernel::actor::Actor;
use crate::kernel::call_frame::CallFrameUpdate;
use crate::kernel::kernel_api::KernelApi;
use crate::kernel::kernel_api::KernelInvocation;
use crate::system::module::SystemModule;
use crate::system::system_callback::SystemConfig;
use crate::system::system_callback_api::SystemCallbackObject;
use crate::system::system_modules::auth::AuthModule;
use crate::system::system_modules::costing::CostingModule;
use crate::system::system_modules::costing::FeeTable;
use crate::system::system_modules::costing::SystemLoanFeeReserve;
use crate::system::system_modules::events::EventsModule;
use crate::system::system_modules::execution_trace::ExecutionTraceModule;
use crate::system::system_modules::kernel_trace::KernelTraceModule;
use crate::system::system_modules::logger::LoggerModule;
use crate::system::system_modules::node_move::NodeMoveModule;
use crate::system::system_modules::transaction_limits::{
    TransactionLimitsConfig, TransactionLimitsModule,
};
use crate::system::system_modules::transaction_runtime::TransactionRuntimeModule;
use crate::system::system_modules::virtualization::VirtualizationModule;
use crate::track::interface::{NodeSubstates, StoreAccessInfo};
use crate::transaction::ExecutionConfig;
use crate::types::*;
use bitflags::bitflags;
use paste::paste;
use radix_engine_interface::api::field_lock_api::LockFlags;
use radix_engine_interface::crypto::Hash;
use resources_tracker_macro::trace_resources;
use transaction::model::AuthZoneParams;

bitflags! {
    pub struct EnabledModules: u32 {
        const KERNEL_DEBUG = 0x1 << 0;
        const COSTING = 0x01 << 1;
        const NODE_MOVE = 0x01 << 2;
        const AUTH = 0x01 << 3;
        const LOGGER = 0x01 << 4;
        const TRANSACTION_RUNTIME = 0x01 << 5;
        const EXECUTION_TRACE = 0x01 << 6;
        const TRANSACTION_LIMITS = 0x01 << 7;
        const EVENTS = 0x01 << 8;
    }
}

pub struct SystemModuleMixer {
    /* flags */
    pub enabled_modules: EnabledModules,

    /* states */
    pub kernel_debug: KernelTraceModule,
    pub costing: CostingModule,
    pub node_move: NodeMoveModule,
    pub auth: AuthModule,
    pub logger: LoggerModule,
    pub transaction_runtime: TransactionRuntimeModule,
    pub execution_trace: ExecutionTraceModule,
    pub transaction_limits: TransactionLimitsModule,
    pub events: EventsModule,
    pub virtualization: VirtualizationModule,
}

// Macro generates default modules dispatches call based on passed function name and arguments.
macro_rules! internal_call_dispatch {
    ($api:ident, $fn:ident ( $($param:ident),*) ) => {
        paste! {
        {
            let modules: EnabledModules = $api.kernel_get_system().modules.enabled_modules;
            if modules.contains(EnabledModules::KERNEL_DEBUG) {
                KernelTraceModule::[< $fn >]($($param, )*)?;
            }
            if modules.contains(EnabledModules::COSTING) {
                CostingModule::[< $fn >]($($param, )*)?;
            }
            if modules.contains(EnabledModules::NODE_MOVE) {
                NodeMoveModule::[< $fn >]($($param, )*)?;
            }
            if modules.contains(EnabledModules::AUTH) {
                AuthModule::[< $fn >]($($param, )*)?;
            }
            if modules.contains(EnabledModules::LOGGER) {
                LoggerModule::[< $fn >]($($param, )*)?;
            }
            if modules.contains(EnabledModules::TRANSACTION_RUNTIME) {
                TransactionRuntimeModule::[< $fn >]($($param, )*)?;
            }
            if modules.contains(EnabledModules::EXECUTION_TRACE) {
                ExecutionTraceModule::[< $fn >]($($param, )*)?;
            }
            if modules.contains(EnabledModules::TRANSACTION_LIMITS) {
                TransactionLimitsModule::[< $fn >]($($param, )*)?;
            }
            if modules.contains(EnabledModules::EVENTS) {
                EventsModule::[< $fn >]($($param, )*)?;
            }
            Ok(())
        }
    }};
}

impl SystemModuleMixer {
    pub fn standard(
        tx_hash: Hash,
        auth_zone_params: AuthZoneParams,
        fee_reserve: SystemLoanFeeReserve,
        fee_table: FeeTable,
        payload_len: usize,
        num_of_signatures: usize,
        execution_config: &ExecutionConfig,
    ) -> Self {
        let mut modules = EnabledModules::empty();

        if execution_config.kernel_trace {
            modules |= EnabledModules::KERNEL_DEBUG
        };

        if execution_config.execution_trace.is_some() {
            modules |= EnabledModules::EXECUTION_TRACE;
        }

        if !execution_config.genesis {
            modules |= EnabledModules::COSTING;
            modules |= EnabledModules::AUTH;
            modules |= EnabledModules::TRANSACTION_LIMITS;
        }

        modules |= EnabledModules::NODE_MOVE;
        modules |= EnabledModules::LOGGER;
        modules |= EnabledModules::TRANSACTION_RUNTIME;
        modules |= EnabledModules::EVENTS;

        Self {
            enabled_modules: modules,
            kernel_debug: KernelTraceModule {},
            costing: CostingModule {
                fee_reserve,
                fee_table,
                max_call_depth: execution_config.max_call_depth,
                payload_len,
                num_of_signatures,
            },
            node_move: NodeMoveModule {},
            auth: AuthModule {
                params: auth_zone_params.clone(),
                auth_zone_stack: Vec::new(),
            },
            logger: LoggerModule::default(),
            transaction_runtime: TransactionRuntimeModule {
                tx_hash,
                next_id: 0,
            },
            transaction_limits: TransactionLimitsModule::new(TransactionLimitsConfig {
                max_wasm_memory: execution_config.max_wasm_mem_per_transaction,
                max_wasm_memory_per_call_frame: execution_config.max_wasm_mem_per_call_frame,
                max_substate_read_count: execution_config.max_substate_reads_per_transaction,
                max_substate_write_count: execution_config.max_substate_writes_per_transaction,
                max_substate_size: execution_config.max_substate_size,
                max_invoke_payload_size: execution_config.max_invoke_input_size,
            }),
            execution_trace: ExecutionTraceModule::new(
                execution_config.execution_trace.unwrap_or(0),
            ),
            events: EventsModule::default(),
            virtualization: VirtualizationModule,
        }
    }
}

//====================================================================
// NOTE: Modules are applied in the reverse order of initialization!
//====================================================================

impl<V: SystemCallbackObject> SystemModule<SystemConfig<V>> for SystemModuleMixer {
    #[trace_resources]
    fn on_init<Y: KernelApi<SystemConfig<V>>>(api: &mut Y) -> Result<(), RuntimeError> {
        let modules: EnabledModules = api.kernel_get_system().modules.enabled_modules;

        // Enable transaction limits
        if modules.contains(EnabledModules::TRANSACTION_LIMITS) {
            TransactionLimitsModule::on_init(api)?;
        }

        // Enable execution trace
        if modules.contains(EnabledModules::KERNEL_DEBUG) {
            ExecutionTraceModule::on_init(api)?;
        }

        // Enable transaction runtime
        if modules.contains(EnabledModules::TRANSACTION_RUNTIME) {
            TransactionRuntimeModule::on_init(api)?;
        }

        // Enable logger
        if modules.contains(EnabledModules::LOGGER) {
            LoggerModule::on_init(api)?;
        }

        // Enable auth
        if modules.contains(EnabledModules::AUTH) {
            AuthModule::on_init(api)?;
        }

        // Enable node move
        if modules.contains(EnabledModules::NODE_MOVE) {
            NodeMoveModule::on_init(api)?;
        }

        // Enable costing
        if modules.contains(EnabledModules::COSTING) {
            CostingModule::on_init(api)?;
        }

        // Enable debug
        if modules.contains(EnabledModules::KERNEL_DEBUG) {
            KernelTraceModule::on_init(api)?;
        }

        // Enable events
        if modules.contains(EnabledModules::EVENTS) {
            EventsModule::on_init(api)?;
        }

        Ok(())
    }

    #[trace_resources]
    fn on_teardown<Y: KernelApi<SystemConfig<V>>>(api: &mut Y) -> Result<(), RuntimeError> {
        internal_call_dispatch!(api, on_teardown(api))
    }

    #[trace_resources(log=input_size)]
    fn before_invoke<Y: KernelApi<SystemConfig<V>>>(
        api: &mut Y,
        identifier: &KernelInvocation<Actor>,
        input_size: usize,
    ) -> Result<(), RuntimeError> {
        internal_call_dispatch!(api, before_invoke(api, identifier, input_size))
    }

    #[trace_resources]
    fn before_push_frame<Y: KernelApi<SystemConfig<V>>>(
        api: &mut Y,
        callee: &Actor,
        update: &mut CallFrameUpdate,
        args: &IndexedScryptoValue,
    ) -> Result<(), RuntimeError> {
        internal_call_dispatch!(api, before_push_frame(api, callee, update, args))
    }

    #[trace_resources]
    fn on_execution_start<Y: KernelApi<SystemConfig<V>>>(api: &mut Y) -> Result<(), RuntimeError> {
        internal_call_dispatch!(api, on_execution_start(api))
    }

    #[trace_resources]
    fn on_execution_finish<Y: KernelApi<SystemConfig<V>>>(
        api: &mut Y,
        update: &CallFrameUpdate,
    ) -> Result<(), RuntimeError> {
        internal_call_dispatch!(api, on_execution_finish(api, update))
    }

    #[trace_resources]
    fn after_pop_frame<Y: KernelApi<SystemConfig<V>>>(api: &mut Y) -> Result<(), RuntimeError> {
        internal_call_dispatch!(api, after_pop_frame(api))
    }

    #[trace_resources(log=output_size)]
    fn after_invoke<Y: KernelApi<SystemConfig<V>>>(
        api: &mut Y,
        output_size: usize,
    ) -> Result<(), RuntimeError> {
        internal_call_dispatch!(api, after_invoke(api, output_size))
    }

    #[trace_resources(log=entity_type)]
    fn on_allocate_node_id<Y: KernelApi<SystemConfig<V>>>(
        api: &mut Y,
        entity_type: Option<EntityType>,
        virtual_node: bool,
    ) -> Result<(), RuntimeError> {
        internal_call_dispatch!(api, on_allocate_node_id(api, entity_type, virtual_node))
    }

    #[trace_resources]
    fn before_create_node<Y: KernelApi<SystemConfig<V>>>(
        api: &mut Y,
        node_id: &NodeId,
        node_substates: &NodeSubstates,
    ) -> Result<(), RuntimeError> {
        internal_call_dispatch!(api, before_create_node(api, node_id, node_substates))
    }

    #[trace_resources]
    fn after_create_node<Y: KernelApi<SystemConfig<V>>>(
        api: &mut Y,
        node_id: &NodeId,
    ) -> Result<(), RuntimeError> {
        internal_call_dispatch!(api, after_create_node(api, node_id))
    }

    #[trace_resources]
    fn before_drop_node<Y: KernelApi<SystemConfig<V>>>(
        api: &mut Y,
        node_id: &NodeId,
    ) -> Result<(), RuntimeError> {
        internal_call_dispatch!(api, before_drop_node(api, node_id))
    }

    #[trace_resources]
    fn after_drop_node<Y: KernelApi<SystemConfig<V>>>(api: &mut Y) -> Result<(), RuntimeError> {
        internal_call_dispatch!(api, after_drop_node(api))
    }

    #[trace_resources]
    fn before_lock_substate<Y: KernelApi<SystemConfig<V>>>(
        api: &mut Y,
        node_id: &NodeId,
        module_id: &PartitionNumber,
        substate_key: &SubstateKey,
        flags: &LockFlags,
    ) -> Result<(), RuntimeError> {
        internal_call_dispatch!(
            api,
            before_lock_substate(api, node_id, module_id, substate_key, flags)
        )
    }

    #[trace_resources(log=size)]
    fn after_lock_substate<Y: KernelApi<SystemConfig<V>>>(
        api: &mut Y,
        handle: LockHandle,
        store_access: &StoreAccessInfo,
        size: usize,
    ) -> Result<(), RuntimeError> {
<<<<<<< HEAD
        let modules: EnabledModules = api.kernel_get_system().modules.enabled_modules;
        if modules.contains(EnabledModules::KERNEL_DEBUG) {
            KernelTraceModule::after_lock_substate(api, handle, store_access, size)?;
        }
        if modules.contains(EnabledModules::COSTING) {
            CostingModule::after_lock_substate(api, handle, store_access, size)?;
        }
        if modules.contains(EnabledModules::NODE_MOVE) {
            NodeMoveModule::after_lock_substate(api, handle, store_access, size)?;
        }
        if modules.contains(EnabledModules::AUTH) {
            AuthModule::after_lock_substate(api, handle, store_access, size)?;
        }
        if modules.contains(EnabledModules::LOGGER) {
            LoggerModule::after_lock_substate(api, handle, store_access, size)?;
        }
        if modules.contains(EnabledModules::TRANSACTION_RUNTIME) {
            TransactionRuntimeModule::after_lock_substate(api, handle, store_access, size)?;
        }
        if modules.contains(EnabledModules::EXECUTION_TRACE) {
            ExecutionTraceModule::after_lock_substate(api, handle, store_access, size)?;
        }
        if modules.contains(EnabledModules::TRANSACTION_LIMITS) {
            TransactionLimitsModule::after_lock_substate(api, handle, store_access, size)?;
        }
        if modules.contains(EnabledModules::EVENTS) {
            EventsModule::after_lock_substate(api, handle, store_access, size)?;
        }
        Ok(())
=======
        internal_call_dispatch!(
            api,
            after_lock_substate(api, handle, first_lock_from_db, size)
        )
>>>>>>> 9a258bb6
    }

    #[trace_resources(log=size)]
    fn on_read_substate<Y: KernelApi<SystemConfig<V>>>(
        api: &mut Y,
        lock_handle: LockHandle,
        size: usize,
    ) -> Result<(), RuntimeError> {
        internal_call_dispatch!(api, on_read_substate(api, lock_handle, size))
    }

    #[trace_resources(log=size)]
    fn on_write_substate<Y: KernelApi<SystemConfig<V>>>(
        api: &mut Y,
        lock_handle: LockHandle,
        size: usize,
    ) -> Result<(), RuntimeError> {
        internal_call_dispatch!(api, on_write_substate(api, lock_handle, size))
    }

    #[trace_resources]
    fn on_drop_lock<Y: KernelApi<SystemConfig<V>>>(
        api: &mut Y,
        lock_handle: LockHandle,
    ) -> Result<(), RuntimeError> {
        internal_call_dispatch!(api, on_drop_lock(api, lock_handle))
    }

    #[trace_resources]
    fn on_scan_substate<Y: KernelApi<SystemConfig<V>>>(
        api: &mut Y,
        store_access: &StoreAccessInfo,
    ) -> Result<(), RuntimeError> {
        let modules: EnabledModules = api.kernel_get_system().modules.enabled_modules;
        if modules.contains(EnabledModules::KERNEL_DEBUG) {
            KernelTraceModule::on_scan_substate(api, store_access)?;
        }
        if modules.contains(EnabledModules::COSTING) {
            CostingModule::on_scan_substate(api, store_access)?;
        }
        if modules.contains(EnabledModules::NODE_MOVE) {
            NodeMoveModule::on_scan_substate(api, store_access)?;
        }
        if modules.contains(EnabledModules::AUTH) {
            AuthModule::on_scan_substate(api, store_access)?;
        }
        if modules.contains(EnabledModules::LOGGER) {
            LoggerModule::on_scan_substate(api, store_access)?;
        }
        if modules.contains(EnabledModules::TRANSACTION_RUNTIME) {
            TransactionRuntimeModule::on_scan_substate(api, store_access)?;
        }
        if modules.contains(EnabledModules::EXECUTION_TRACE) {
            ExecutionTraceModule::on_scan_substate(api, store_access)?;
        }
        if modules.contains(EnabledModules::TRANSACTION_LIMITS) {
            TransactionLimitsModule::on_scan_substate(api, store_access)?;
        }
        if modules.contains(EnabledModules::EVENTS) {
            EventsModule::on_scan_substate(api, store_access)?;
        }
        Ok(())
    }

    #[trace_resources]
    fn on_set_substate<Y: KernelApi<SystemConfig<V>>>(
        api: &mut Y,
        store_access: &StoreAccessInfo,
    ) -> Result<(), RuntimeError> {
        let modules: EnabledModules = api.kernel_get_system().modules.enabled_modules;
        if modules.contains(EnabledModules::KERNEL_DEBUG) {
            KernelTraceModule::on_set_substate(api, store_access)?;
        }
        if modules.contains(EnabledModules::COSTING) {
            CostingModule::on_set_substate(api, store_access)?;
        }
        if modules.contains(EnabledModules::NODE_MOVE) {
            NodeMoveModule::on_set_substate(api, store_access)?;
        }
        if modules.contains(EnabledModules::AUTH) {
            AuthModule::on_set_substate(api, store_access)?;
        }
        if modules.contains(EnabledModules::LOGGER) {
            LoggerModule::on_set_substate(api, store_access)?;
        }
        if modules.contains(EnabledModules::TRANSACTION_RUNTIME) {
            TransactionRuntimeModule::on_set_substate(api, store_access)?;
        }
        if modules.contains(EnabledModules::EXECUTION_TRACE) {
            ExecutionTraceModule::on_set_substate(api, store_access)?;
        }
        if modules.contains(EnabledModules::TRANSACTION_LIMITS) {
            TransactionLimitsModule::on_set_substate(api, store_access)?;
        }
        if modules.contains(EnabledModules::EVENTS) {
            EventsModule::on_set_substate(api, store_access)?;
        }
        Ok(())
    }

    #[trace_resources]
    fn on_take_substates<Y: KernelApi<SystemConfig<V>>>(
        api: &mut Y,
        store_access: &StoreAccessInfo,
    ) -> Result<(), RuntimeError> {
        let modules: EnabledModules = api.kernel_get_system().modules.enabled_modules;
        if modules.contains(EnabledModules::KERNEL_DEBUG) {
            KernelTraceModule::on_take_substates(api, store_access)?;
        }
        if modules.contains(EnabledModules::COSTING) {
            CostingModule::on_take_substates(api, store_access)?;
        }
        if modules.contains(EnabledModules::NODE_MOVE) {
            NodeMoveModule::on_take_substates(api, store_access)?;
        }
        if modules.contains(EnabledModules::AUTH) {
            AuthModule::on_take_substates(api, store_access)?;
        }
        if modules.contains(EnabledModules::LOGGER) {
            LoggerModule::on_take_substates(api, store_access)?;
        }
        if modules.contains(EnabledModules::TRANSACTION_RUNTIME) {
            TransactionRuntimeModule::on_take_substates(api, store_access)?;
        }
        if modules.contains(EnabledModules::EXECUTION_TRACE) {
            ExecutionTraceModule::on_take_substates(api, store_access)?;
        }
        if modules.contains(EnabledModules::TRANSACTION_LIMITS) {
            TransactionLimitsModule::on_take_substates(api, store_access)?;
        }
        if modules.contains(EnabledModules::EVENTS) {
            EventsModule::on_take_substates(api, store_access)?;
        }
        Ok(())
    }
}<|MERGE_RESOLUTION|>--- conflicted
+++ resolved
@@ -334,42 +334,10 @@
         store_access: &StoreAccessInfo,
         size: usize,
     ) -> Result<(), RuntimeError> {
-<<<<<<< HEAD
-        let modules: EnabledModules = api.kernel_get_system().modules.enabled_modules;
-        if modules.contains(EnabledModules::KERNEL_DEBUG) {
-            KernelTraceModule::after_lock_substate(api, handle, store_access, size)?;
-        }
-        if modules.contains(EnabledModules::COSTING) {
-            CostingModule::after_lock_substate(api, handle, store_access, size)?;
-        }
-        if modules.contains(EnabledModules::NODE_MOVE) {
-            NodeMoveModule::after_lock_substate(api, handle, store_access, size)?;
-        }
-        if modules.contains(EnabledModules::AUTH) {
-            AuthModule::after_lock_substate(api, handle, store_access, size)?;
-        }
-        if modules.contains(EnabledModules::LOGGER) {
-            LoggerModule::after_lock_substate(api, handle, store_access, size)?;
-        }
-        if modules.contains(EnabledModules::TRANSACTION_RUNTIME) {
-            TransactionRuntimeModule::after_lock_substate(api, handle, store_access, size)?;
-        }
-        if modules.contains(EnabledModules::EXECUTION_TRACE) {
-            ExecutionTraceModule::after_lock_substate(api, handle, store_access, size)?;
-        }
-        if modules.contains(EnabledModules::TRANSACTION_LIMITS) {
-            TransactionLimitsModule::after_lock_substate(api, handle, store_access, size)?;
-        }
-        if modules.contains(EnabledModules::EVENTS) {
-            EventsModule::after_lock_substate(api, handle, store_access, size)?;
-        }
-        Ok(())
-=======
         internal_call_dispatch!(
             api,
-            after_lock_substate(api, handle, first_lock_from_db, size)
+            after_lock_substate(api, handle, store_access, size)
         )
->>>>>>> 9a258bb6
     }
 
     #[trace_resources(log=size)]
@@ -403,35 +371,7 @@
         api: &mut Y,
         store_access: &StoreAccessInfo,
     ) -> Result<(), RuntimeError> {
-        let modules: EnabledModules = api.kernel_get_system().modules.enabled_modules;
-        if modules.contains(EnabledModules::KERNEL_DEBUG) {
-            KernelTraceModule::on_scan_substate(api, store_access)?;
-        }
-        if modules.contains(EnabledModules::COSTING) {
-            CostingModule::on_scan_substate(api, store_access)?;
-        }
-        if modules.contains(EnabledModules::NODE_MOVE) {
-            NodeMoveModule::on_scan_substate(api, store_access)?;
-        }
-        if modules.contains(EnabledModules::AUTH) {
-            AuthModule::on_scan_substate(api, store_access)?;
-        }
-        if modules.contains(EnabledModules::LOGGER) {
-            LoggerModule::on_scan_substate(api, store_access)?;
-        }
-        if modules.contains(EnabledModules::TRANSACTION_RUNTIME) {
-            TransactionRuntimeModule::on_scan_substate(api, store_access)?;
-        }
-        if modules.contains(EnabledModules::EXECUTION_TRACE) {
-            ExecutionTraceModule::on_scan_substate(api, store_access)?;
-        }
-        if modules.contains(EnabledModules::TRANSACTION_LIMITS) {
-            TransactionLimitsModule::on_scan_substate(api, store_access)?;
-        }
-        if modules.contains(EnabledModules::EVENTS) {
-            EventsModule::on_scan_substate(api, store_access)?;
-        }
-        Ok(())
+        internal_call_dispatch!(api, on_scan_substate(api, store_access))
     }
 
     #[trace_resources]
@@ -439,35 +379,7 @@
         api: &mut Y,
         store_access: &StoreAccessInfo,
     ) -> Result<(), RuntimeError> {
-        let modules: EnabledModules = api.kernel_get_system().modules.enabled_modules;
-        if modules.contains(EnabledModules::KERNEL_DEBUG) {
-            KernelTraceModule::on_set_substate(api, store_access)?;
-        }
-        if modules.contains(EnabledModules::COSTING) {
-            CostingModule::on_set_substate(api, store_access)?;
-        }
-        if modules.contains(EnabledModules::NODE_MOVE) {
-            NodeMoveModule::on_set_substate(api, store_access)?;
-        }
-        if modules.contains(EnabledModules::AUTH) {
-            AuthModule::on_set_substate(api, store_access)?;
-        }
-        if modules.contains(EnabledModules::LOGGER) {
-            LoggerModule::on_set_substate(api, store_access)?;
-        }
-        if modules.contains(EnabledModules::TRANSACTION_RUNTIME) {
-            TransactionRuntimeModule::on_set_substate(api, store_access)?;
-        }
-        if modules.contains(EnabledModules::EXECUTION_TRACE) {
-            ExecutionTraceModule::on_set_substate(api, store_access)?;
-        }
-        if modules.contains(EnabledModules::TRANSACTION_LIMITS) {
-            TransactionLimitsModule::on_set_substate(api, store_access)?;
-        }
-        if modules.contains(EnabledModules::EVENTS) {
-            EventsModule::on_set_substate(api, store_access)?;
-        }
-        Ok(())
+        internal_call_dispatch!(api, on_set_substate(api, store_access))
     }
 
     #[trace_resources]
@@ -475,34 +387,6 @@
         api: &mut Y,
         store_access: &StoreAccessInfo,
     ) -> Result<(), RuntimeError> {
-        let modules: EnabledModules = api.kernel_get_system().modules.enabled_modules;
-        if modules.contains(EnabledModules::KERNEL_DEBUG) {
-            KernelTraceModule::on_take_substates(api, store_access)?;
-        }
-        if modules.contains(EnabledModules::COSTING) {
-            CostingModule::on_take_substates(api, store_access)?;
-        }
-        if modules.contains(EnabledModules::NODE_MOVE) {
-            NodeMoveModule::on_take_substates(api, store_access)?;
-        }
-        if modules.contains(EnabledModules::AUTH) {
-            AuthModule::on_take_substates(api, store_access)?;
-        }
-        if modules.contains(EnabledModules::LOGGER) {
-            LoggerModule::on_take_substates(api, store_access)?;
-        }
-        if modules.contains(EnabledModules::TRANSACTION_RUNTIME) {
-            TransactionRuntimeModule::on_take_substates(api, store_access)?;
-        }
-        if modules.contains(EnabledModules::EXECUTION_TRACE) {
-            ExecutionTraceModule::on_take_substates(api, store_access)?;
-        }
-        if modules.contains(EnabledModules::TRANSACTION_LIMITS) {
-            TransactionLimitsModule::on_take_substates(api, store_access)?;
-        }
-        if modules.contains(EnabledModules::EVENTS) {
-            EventsModule::on_take_substates(api, store_access)?;
-        }
-        Ok(())
+        internal_call_dispatch!(api, on_take_substates(api, store_access))
     }
 }