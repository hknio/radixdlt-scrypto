--- conflicted
+++ resolved
@@ -405,11 +405,28 @@
     }
 
     #[trace_resources]
-    fn after_scan_substates<Y: KernelApi<SystemConfig<V>>>(
-        api: &mut Y,
-        store_access: &StoreAccessInfo,
-    ) -> Result<(), RuntimeError> {
-        internal_call_dispatch!(api, after_scan_substates(api, store_access))
+    fn after_set_substate<Y: KernelApi<SystemConfig<V>>>(
+        api: &mut Y,
+        value_size: usize,
+        store_access: &StoreAccessInfo,
+    ) -> Result<(), RuntimeError> {
+        internal_call_dispatch!(api, after_set_substate(api, value_size, store_access))
+    }
+
+    #[trace_resources]
+    fn after_remove_substate<Y: KernelApi<SystemConfig<V>>>(
+        api: &mut Y,
+        store_access: &StoreAccessInfo,
+    ) -> Result<(), RuntimeError> {
+        internal_call_dispatch!(api, after_remove_substate(api, store_access))
+    }
+
+    #[trace_resources]
+    fn after_scan_keys<Y: KernelApi<SystemConfig<V>>>(
+        api: &mut Y,
+        store_access: &StoreAccessInfo,
+    ) -> Result<(), RuntimeError> {
+        internal_call_dispatch!(api, after_scan_keys(api, store_access))
     }
 
     #[trace_resources]
@@ -421,36 +438,11 @@
     }
 
     #[trace_resources]
-    fn after_take_substates<Y: KernelApi<SystemConfig<V>>>(
-        api: &mut Y,
-        store_access: &StoreAccessInfo,
-    ) -> Result<(), RuntimeError> {
-        internal_call_dispatch!(api, after_take_substates(api, store_access))
-    }
-
-    #[trace_resources]
-    fn after_set_substate<Y: KernelApi<SystemConfig<V>>>(
-        api: &mut Y,
-        value_size: usize,
-        store_access: &StoreAccessInfo,
-    ) -> Result<(), RuntimeError> {
-        internal_call_dispatch!(api, after_set_substate(api, value_size, store_access))
-    }
-
-    #[trace_resources]
-<<<<<<< HEAD
-    fn after_remove_substate<Y: KernelApi<SystemConfig<V>>>(
-        api: &mut Y,
-        store_access: &StoreAccessInfo,
-    ) -> Result<(), RuntimeError> {
-        internal_call_dispatch!(api, after_remove_substate(api, store_access))
-=======
-    fn on_drain_substates<Y: KernelApi<SystemConfig<V>>>(
-        api: &mut Y,
-        store_access: &StoreAccessInfo,
-    ) -> Result<(), RuntimeError> {
-        internal_call_dispatch!(api, on_drain_substates(api, store_access))
->>>>>>> 5d899f2d
+    fn after_drain_substates<Y: KernelApi<SystemConfig<V>>>(
+        api: &mut Y,
+        store_access: &StoreAccessInfo,
+    ) -> Result<(), RuntimeError> {
+        internal_call_dispatch!(api, after_drain_substates(api, store_access))
     }
 }
 
