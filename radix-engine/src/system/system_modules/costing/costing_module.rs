use super::*;
use super::{CostingReason, FeeReserveError, FeeTable, SystemLoanFeeReserve};
use crate::kernel::actor::{Actor, MethodActor};
use crate::kernel::call_frame::Message;
use crate::kernel::kernel_api::{KernelApi, KernelInvocation};
use crate::system::module::SystemModule;
use crate::system::system::{SubstateMutability, SubstateWrapper, SystemService};
use crate::system::system_callback::{SystemConfig, SystemLockData};
use crate::system::system_callback_api::SystemCallbackObject;
use crate::track::interface::{StoreAccess, StoreAccessInfo};
use crate::types::*;
use crate::{
    errors::{CanBeAbortion, RuntimeError, SystemModuleError},
    transaction::AbortReason,
};
use native_sdk::resource::ResourceManager;
<<<<<<< HEAD
use radix_engine_interface::api::component::ComponentRoyaltyAccumulatorSubstate;
=======
>>>>>>> 42e5d29a
use radix_engine_interface::api::field_lock_api::LockFlags;
use radix_engine_interface::api::node_modules::royalty::*;
use radix_engine_interface::blueprints::package::PackageRoyaltySubstate;
use radix_engine_interface::blueprints::resource::LiquidFungibleResource;
use radix_engine_interface::{types::NodeId, *};

#[derive(Debug, Clone, PartialEq, Eq, ScryptoSbor)]
pub enum CostingError {
    FeeReserveError(FeeReserveError),
    MaxCallDepthLimitReached,
    WrongSubstateStoreDbAccessInfo,
}

impl CanBeAbortion for CostingError {
    fn abortion(&self) -> Option<&AbortReason> {
        match self {
            Self::FeeReserveError(err) => err.abortion(),
            _ => None,
        }
    }
}

#[derive(Debug, Clone)]
pub struct CostingModule {
    pub fee_reserve: SystemLoanFeeReserve,
    pub fee_table: FeeTable,
    pub max_call_depth: usize,
    pub payload_len: usize,
    pub num_of_signatures: usize,
}

impl CostingModule {
    pub fn fee_reserve(self) -> SystemLoanFeeReserve {
        self.fee_reserve
    }

    pub fn apply_execution_cost<F>(
        &mut self,
        reason: CostingReason,
        base_price: F,
        multiplier: usize,
    ) -> Result<(), RuntimeError>
    where
        F: Fn(&FeeTable) -> u32,
    {
        let cost_units = base_price(&self.fee_table);
        self.fee_reserve
            .consume_multiplied_execution(cost_units, multiplier, reason)
            .map_err(|e| {
                RuntimeError::SystemModuleError(SystemModuleError::CostingError(
                    CostingError::FeeReserveError(e),
                ))
            })
    }

    pub fn credit_cost_units(
        &mut self,
        vault_id: NodeId,
        locked_fee: LiquidFungibleResource,
        contingent: bool,
    ) -> Result<LiquidFungibleResource, RuntimeError> {
        self.fee_reserve
            .lock_fee(vault_id, locked_fee, contingent)
            .map_err(|e| {
                RuntimeError::SystemModuleError(SystemModuleError::CostingError(
                    CostingError::FeeReserveError(e),
                ))
            })
    }

    fn apply_access_store_costs(
        &mut self,
        costing_reason: CostingReason,
        store_access: &StoreAccessInfo,
    ) -> Result<(), RuntimeError> {
        for item in store_access.data().iter() {
            match item {
                StoreAccess::ReadFromDb(size) => self.apply_execution_cost(
                    costing_reason.clone(),
                    |fee_table| {
                        fee_table.kernel_api_cost(CostingEntry::SubstateReadFromDb {
                            size: *size as u32,
                        })
                    },
                    1,
                )?,
                StoreAccess::ReadFromTrack(size) => self.apply_execution_cost(
                    costing_reason.clone(),
                    |fee_table| {
                        fee_table.kernel_api_cost(CostingEntry::SubstateReadFromTrack {
                            size: *size as u32,
                        })
                    },
                    1,
                )?,
                StoreAccess::WriteToTrack(size) => self.apply_execution_cost(
                    costing_reason.clone(),
                    |fee_table| {
                        fee_table.kernel_api_cost(CostingEntry::SubstateWriteToTrack {
                            size: *size as u32,
                        })
                    },
                    1,
                )?,
                StoreAccess::RewriteToTrack(size_old, size_new) => self.apply_execution_cost(
                    costing_reason.clone(),
                    |fee_table| {
                        fee_table.kernel_api_cost(CostingEntry::SubstateRewriteToTrack {
                            size_old: *size_old as u32,
                            size_new: *size_new as u32,
                        })
                    },
                    1,
                )?,
                StoreAccess::ReadFromDbNotFound => self.apply_execution_cost(
                    costing_reason.clone(),
                    |fee_table| fee_table.kernel_api_cost(CostingEntry::SubstateReadFromDbNotFound),
                    1,
                )?,
            }
        }
        Ok(())
    }
}

fn apply_royalty_cost<Y: KernelApi<SystemConfig<V>>, V: SystemCallbackObject>(
    api: &mut Y,
    royalty_amount: RoyaltyAmount,
    recipient: RoyaltyRecipient,
    recipient_vault_id: NodeId,
) -> Result<(), RuntimeError> {
    api.kernel_get_system()
        .modules
        .costing
        .fee_reserve
        .consume_royalty(royalty_amount, recipient, recipient_vault_id)
        .map_err(|e| {
            RuntimeError::SystemModuleError(SystemModuleError::CostingError(
                CostingError::FeeReserveError(e),
            ))
        })
}

impl<V: SystemCallbackObject> SystemModule<SystemConfig<V>> for CostingModule {
    fn on_init<Y: KernelApi<SystemConfig<V>>>(api: &mut Y) -> Result<(), RuntimeError> {
        let costing = &mut api.kernel_get_system().modules.costing;
        let fee_reserve = &mut costing.fee_reserve;
        let fee_table = &costing.fee_table;

        fee_reserve
            .consume_deferred(fee_table.tx_base_fee(), 1, CostingReason::TxBaseCost)
            .and_then(|()| {
                fee_reserve.consume_deferred(
                    fee_table.tx_payload_cost_per_byte(),
                    costing.payload_len,
                    CostingReason::TxPayloadCost,
                )
            })
            .and_then(|()| {
                fee_reserve.consume_deferred(
                    fee_table.tx_signature_verification_per_sig(),
                    costing.num_of_signatures,
                    CostingReason::TxSignatureVerification,
                )
            })
            .map_err(|e| {
                RuntimeError::SystemModuleError(SystemModuleError::CostingError(
                    CostingError::FeeReserveError(e),
                ))
            })
    }

    fn before_invoke<Y: KernelApi<SystemConfig<V>>>(
        api: &mut Y,
        invocation: &KernelInvocation,
    ) -> Result<(), RuntimeError> {
        let current_depth = api.kernel_get_current_depth();
        if current_depth == api.kernel_get_system().modules.costing.max_call_depth {
            return Err(RuntimeError::SystemModuleError(
                SystemModuleError::CostingError(CostingError::MaxCallDepthLimitReached),
            ));
        }

        if current_depth > 0 {
            api.kernel_get_system()
                .modules
                .costing
                .apply_execution_cost(
                    CostingReason::Invoke,
                    |fee_table| {
                        fee_table.kernel_api_cost(CostingEntry::Invoke {
                            input_size: invocation.len() as u32,
                            actor: &invocation.actor,
                        })
                    },
                    1,
                )?;
        }

        Ok(())
    }

    fn before_push_frame<Y: KernelApi<SystemConfig<V>>>(
        api: &mut Y,
        callee: &Actor,
        _message: &mut Message,
        _args: &IndexedScryptoValue,
    ) -> Result<(), RuntimeError> {
        // Identify the function, and optional component address
        let (blueprint, ident, optional_component) = {
            let blueprint = callee.blueprint();
            let (maybe_component, ident) = match &callee {
                Actor::Method(MethodActor { node_id, ident, .. }) => {
                    if node_id.is_global_component() {
                        (
                            Some(ComponentAddress::new_or_panic(node_id.clone().into())),
                            ident,
                        )
                    } else {
                        (None, ident)
                    }
                }
                Actor::Function { ident, .. } => (None, ident),
                Actor::VirtualLazyLoad { .. } | Actor::Root => {
                    return Ok(());
                }
            };

            (blueprint, ident, maybe_component)
        };

        //===========================
        // Apply package royalty
        //===========================
        let handle = api.kernel_lock_substate(
            blueprint.package_address.as_node_id(),
            MAIN_BASE_PARTITION,
            &PackageField::Royalty.into(),
            LockFlags::MUTABLE,
            SystemLockData::default(),
        )?;
        let mut substate: PackageRoyaltySubstate =
            api.kernel_read_substate(handle)?.as_typed().unwrap();
        let royalty_charge = substate
            .blueprint_royalty_configs
            .get(blueprint.blueprint_name.as_str())
            .map(|x| x.get_rule(ident).clone())
            .unwrap_or(RoyaltyAmount::Free);
        if royalty_charge.is_non_zero() {
            let vault_id = if let Some(vault) = substate.royalty_vault {
                vault
            } else {
                let mut system = SystemService::new(api);
                let new_vault = ResourceManager(RADIX_TOKEN).new_empty_vault(&mut system)?;
                substate.royalty_vault = Some(new_vault);
                api.kernel_write_substate(handle, IndexedScryptoValue::from_typed(&substate))?;
                new_vault
            };
            apply_royalty_cost(
                api,
                royalty_charge,
                RoyaltyRecipient::Package(blueprint.package_address),
                vault_id.0,
            )?;
        }
        api.kernel_drop_lock(handle)?;

        //===========================
        // Apply component royalty
        //===========================
        if let Some(component_address) = optional_component {
            let handle = api.kernel_lock_substate_with_default(
                component_address.as_node_id(),
                ROYALTY_BASE_PARTITION
                    .at_offset(ROYALTY_CONFIG_PARTITION_OFFSET)
                    .unwrap(),
                &SubstateKey::Map(scrypto_encode(ident).unwrap()),
                LockFlags::read_only(),
                Some(|| {
                    let wrapper = SubstateWrapper {
                        value: None::<()>,
                        mutability: SubstateMutability::Mutable,
                    };
                    IndexedScryptoValue::from_typed(&wrapper)
                }),
                SystemLockData::default(),
            )?;

            let substate: SubstateWrapper<Option<RoyaltyAmount>> =
                api.kernel_read_substate(handle)?.as_typed().unwrap();
            api.kernel_drop_lock(handle)?;

            let royalty_charge = substate.value.unwrap_or(RoyaltyAmount::Free);

            if royalty_charge.is_non_zero() {
                let handle = api.kernel_lock_substate(
                    component_address.as_node_id(),
                    ROYALTY_BASE_PARTITION
                        .at_offset(ROYALTY_FIELDS_PARTITION_OFFSET)
                        .unwrap(),
                    &RoyaltyField::RoyaltyAccumulator.into(),
                    LockFlags::MUTABLE,
                    SystemLockData::default(),
                )?;
                let substate: ComponentRoyaltyAccumulatorSubstate =
                    api.kernel_read_substate(handle)?.as_typed().unwrap();

                let vault_id = substate.royalty_vault.0;

                apply_royalty_cost(
                    api,
                    royalty_charge,
                    RoyaltyRecipient::Component(component_address.clone()),
                    vault_id.into(),
                )?;
                api.kernel_write_substate(handle, IndexedScryptoValue::from_typed(&substate))?;
                api.kernel_drop_lock(handle)?;
            }
        }

        Ok(())
    }

    fn after_create_node<Y: KernelApi<SystemConfig<V>>>(
        api: &mut Y,
        node_id: &NodeId,
        store_access: &StoreAccessInfo,
    ) -> Result<(), RuntimeError> {
        // CPU execution part
        api.kernel_get_system()
            .modules
            .costing
            .apply_execution_cost(
                CostingReason::CreateNode,
                |fee_table| fee_table.kernel_api_cost(CostingEntry::CreateNode { node_id }),
                1,
            )?;
        // Storage usage part
        api.kernel_get_system()
            .modules
            .costing
            .apply_access_store_costs(CostingReason::CreateNode, store_access)
    }

    fn after_drop_node<Y: KernelApi<SystemConfig<V>>>(api: &mut Y) -> Result<(), RuntimeError> {
        api.kernel_get_system()
            .modules
            .costing
            .apply_execution_cost(
                CostingReason::DropNode,
                |fee_table| fee_table.kernel_api_cost(CostingEntry::DropNode),
                1,
            )
    }

    fn before_lock_substate<Y: KernelApi<SystemConfig<V>>>(
        api: &mut Y,
        node_id: &NodeId,
        partition_num: &PartitionNumber,
        substate_key: &SubstateKey,
        _flags: &LockFlags,
    ) -> Result<(), RuntimeError> {
        // CPU execution part
        api.kernel_get_system()
            .modules
            .costing
            .apply_execution_cost(
                CostingReason::LockSubstate,
                |fee_table| {
                    fee_table.kernel_api_cost(CostingEntry::LockSubstate {
                        node_id,
                        partition_num,
                        substate_key,
                    })
                },
                1,
            )
    }

    fn after_lock_substate<Y: KernelApi<SystemConfig<V>>>(
        api: &mut Y,
        _handle: LockHandle,
        store_access: &StoreAccessInfo,
        _size: usize,
    ) -> Result<(), RuntimeError> {
        // Storage usage part
        api.kernel_get_system()
            .modules
            .costing
            .apply_access_store_costs(CostingReason::LockSubstate, store_access)
    }

    fn on_read_substate<Y: KernelApi<SystemConfig<V>>>(
        api: &mut Y,
        _lock_handle: LockHandle,
        value_size: usize,
        store_access: &StoreAccessInfo,
    ) -> Result<(), RuntimeError> {
        // CPU execution part + value size costing
        api.kernel_get_system()
            .modules
            .costing
            .apply_execution_cost(
                CostingReason::ReadSubstate,
                |fee_table| {
                    fee_table.kernel_api_cost(CostingEntry::ReadSubstate {
                        size: value_size as u32,
                    })
                },
                1,
            )?;
        // Storage usage part
        api.kernel_get_system()
            .modules
            .costing
            .apply_access_store_costs(CostingReason::ReadSubstate, store_access)
    }

    fn on_write_substate<Y: KernelApi<SystemConfig<V>>>(
        api: &mut Y,
        _lock_handle: LockHandle,
        value_size: usize,
        store_access: &StoreAccessInfo,
    ) -> Result<(), RuntimeError> {
        // CPU execution part + value size costing
        api.kernel_get_system()
            .modules
            .costing
            .apply_execution_cost(
                CostingReason::WriteSubstate,
                |fee_table| {
                    fee_table.kernel_api_cost(CostingEntry::WriteSubstate {
                        size: value_size as u32,
                    })
                },
                1,
            )?;
        // Storage usage part
        api.kernel_get_system()
            .modules
            .costing
            .apply_access_store_costs(CostingReason::WriteSubstate, store_access)
    }

    fn on_drop_lock<Y: KernelApi<SystemConfig<V>>>(
        api: &mut Y,
        _lock_handle: LockHandle,
        store_access: &StoreAccessInfo,
    ) -> Result<(), RuntimeError> {
        // CPU execution part
        api.kernel_get_system()
            .modules
            .costing
            .apply_execution_cost(
                CostingReason::DropLock,
                |fee_table| fee_table.kernel_api_cost(CostingEntry::DropLock),
                1,
            )?;
        // Storage usage part
        api.kernel_get_system()
            .modules
            .costing
            .apply_access_store_costs(CostingReason::DropLock, store_access)
    }

    fn on_scan_substate<Y: KernelApi<SystemConfig<V>>>(
        api: &mut Y,
        store_access: &StoreAccessInfo,
    ) -> Result<(), RuntimeError> {
        // CPU execution part
        api.kernel_get_system()
            .modules
            .costing
            .apply_execution_cost(
                CostingReason::ScanSubstate,
                |fee_table| fee_table.kernel_api_cost(CostingEntry::ScanSubstate),
                1,
            )?;
        // Storage usage part
        api.kernel_get_system()
            .modules
            .costing
            .apply_access_store_costs(CostingReason::ScanSubstate, store_access)
    }

    fn on_set_substate<Y: KernelApi<SystemConfig<V>>>(
        api: &mut Y,
        store_access: &StoreAccessInfo,
    ) -> Result<(), RuntimeError> {
        // CPU execution part
        api.kernel_get_system()
            .modules
            .costing
            .apply_execution_cost(
                CostingReason::SetSubstate,
                |fee_table| fee_table.kernel_api_cost(CostingEntry::SetSubstate),
                1,
            )?;
        // Storage usage part
        api.kernel_get_system()
            .modules
            .costing
            .apply_access_store_costs(CostingReason::SetSubstate, store_access)
    }

    fn on_take_substates<Y: KernelApi<SystemConfig<V>>>(
        api: &mut Y,
        store_access: &StoreAccessInfo,
    ) -> Result<(), RuntimeError> {
        // CPU execution part
        api.kernel_get_system()
            .modules
            .costing
            .apply_execution_cost(
                CostingReason::TakeSubstate,
                |fee_table| fee_table.kernel_api_cost(CostingEntry::TakeSubstate),
                1,
            )?;
        // Storage usage part
        api.kernel_get_system()
            .modules
            .costing
            .apply_access_store_costs(CostingReason::TakeSubstate, store_access)
    }

    fn on_allocate_node_id<Y: KernelApi<SystemConfig<V>>>(
        api: &mut Y,
        _entity_type: EntityType,
    ) -> Result<(), RuntimeError> {
        api.kernel_get_system()
            .modules
            .costing
            .apply_execution_cost(
                CostingReason::AllocateNodeId,
                |fee_table| fee_table.kernel_api_cost(CostingEntry::AllocateNodeId),
                1,
            )
    }
}<|MERGE_RESOLUTION|>--- conflicted
+++ resolved
@@ -4,7 +4,7 @@
 use crate::kernel::call_frame::Message;
 use crate::kernel::kernel_api::{KernelApi, KernelInvocation};
 use crate::system::module::SystemModule;
-use crate::system::system::{SubstateMutability, SubstateWrapper, SystemService};
+use crate::system::system::{KeyValueEntrySubstate, SystemService};
 use crate::system::system_callback::{SystemConfig, SystemLockData};
 use crate::system::system_callback_api::SystemCallbackObject;
 use crate::track::interface::{StoreAccess, StoreAccessInfo};
@@ -14,10 +14,6 @@
     transaction::AbortReason,
 };
 use native_sdk::resource::ResourceManager;
-<<<<<<< HEAD
-use radix_engine_interface::api::component::ComponentRoyaltyAccumulatorSubstate;
-=======
->>>>>>> 42e5d29a
 use radix_engine_interface::api::field_lock_api::LockFlags;
 use radix_engine_interface::api::node_modules::royalty::*;
 use radix_engine_interface::blueprints::package::PackageRoyaltySubstate;
@@ -296,17 +292,11 @@
                     .unwrap(),
                 &SubstateKey::Map(scrypto_encode(ident).unwrap()),
                 LockFlags::read_only(),
-                Some(|| {
-                    let wrapper = SubstateWrapper {
-                        value: None::<()>,
-                        mutability: SubstateMutability::Mutable,
-                    };
-                    IndexedScryptoValue::from_typed(&wrapper)
-                }),
+                Some(|| IndexedScryptoValue::from_typed(&KeyValueEntrySubstate::<()>::default())),
                 SystemLockData::default(),
             )?;
 
-            let substate: SubstateWrapper<Option<RoyaltyAmount>> =
+            let substate: KeyValueEntrySubstate<RoyaltyAmount> =
                 api.kernel_read_substate(handle)?.as_typed().unwrap();
             api.kernel_drop_lock(handle)?;
 
