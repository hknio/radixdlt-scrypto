use super::*;
use super::{FeeReserveError, FeeTable, SystemLoanFeeReserve};
use crate::blueprints::package::PackageRoyaltyNativeBlueprint;
use crate::kernel::actor::{Actor, MethodActor};
use crate::kernel::call_frame::Message;
use crate::kernel::kernel_api::{KernelApi, KernelInvocation};
use crate::system::module::SystemModule;
use crate::system::node_modules::royalty::ComponentRoyaltyBlueprint;
use crate::system::system_callback::SystemConfig;
use crate::system::system_callback_api::SystemCallbackObject;
use crate::track::interface::StoreAccessInfo;
use crate::types::*;
use crate::{
    errors::{CanBeAbortion, RuntimeError, SystemModuleError},
    transaction::AbortReason,
};
use radix_engine_interface::blueprints::package::BlueprintVersionKey;
use radix_engine_interface::blueprints::resource::LiquidFungibleResource;
use radix_engine_interface::{types::NodeId, *};

#[derive(Debug, Clone, PartialEq, Eq, ScryptoSbor)]
pub enum CostingError {
    FeeReserveError(FeeReserveError),
}

impl CanBeAbortion for CostingError {
    fn abortion(&self) -> Option<&AbortReason> {
        match self {
            Self::FeeReserveError(err) => err.abortion(),
        }
    }
}

#[derive(Debug, Clone)]
pub struct CostingModule {
    pub fee_reserve: SystemLoanFeeReserve,
    pub fee_table: FeeTable,
    pub max_call_depth: usize,
    pub payload_len: usize,
    pub num_of_signatures: usize,
<<<<<<< HEAD

    /// The maximum allowed method royalty in XRD allowed to be set by package and component owners
    pub max_per_function_royalty_in_xrd: Decimal,
=======
    pub enable_cost_breakdown: bool,
    pub costing_traces: IndexMap<&'static str, u32>,
>>>>>>> 1ce9c450
}

impl CostingModule {
    pub fn fee_reserve(self) -> SystemLoanFeeReserve {
        self.fee_reserve
    }

    pub fn apply_execution_cost(
        &mut self,
        costing_entry: CostingEntry,
    ) -> Result<(), RuntimeError> {
        let cost_units = costing_entry.to_cost_units(&self.fee_table);

        self.fee_reserve
            .consume_execution(cost_units)
            .map_err(|e| {
                RuntimeError::SystemModuleError(SystemModuleError::CostingError(
                    CostingError::FeeReserveError(e),
                ))
            })?;

        if self.enable_cost_breakdown {
            let key: &'static str = costing_entry.into();
            self.costing_traces
                .entry(key)
                .or_default()
                .add_assign(cost_units);
        }

        Ok(())
    }

    pub fn apply_deferred_execution_cost(
        &mut self,
        costing_entry: CostingEntry,
    ) -> Result<(), RuntimeError> {
        let cost_units = costing_entry.to_cost_units(&self.fee_table);

        self.fee_reserve.consume_deferred(cost_units).map_err(|e| {
            RuntimeError::SystemModuleError(SystemModuleError::CostingError(
                CostingError::FeeReserveError(e),
            ))
        })?;

        if self.enable_cost_breakdown {
            let key: &'static str = costing_entry.into();
            self.costing_traces
                .entry(key)
                .or_default()
                .add_assign(cost_units);
        }

        Ok(())
    }

    pub fn credit_cost_units(
        &mut self,
        vault_id: NodeId,
        locked_fee: LiquidFungibleResource,
        contingent: bool,
    ) -> Result<LiquidFungibleResource, RuntimeError> {
        self.fee_reserve
            .lock_fee(vault_id, locked_fee, contingent)
            .map_err(|e| {
                RuntimeError::SystemModuleError(SystemModuleError::CostingError(
                    CostingError::FeeReserveError(e),
                ))
            })
    }
}

pub fn apply_royalty_cost<Y: KernelApi<SystemConfig<V>>, V: SystemCallbackObject>(
    api: &mut Y,
    royalty_amount: RoyaltyAmount,
    recipient: RoyaltyRecipient,
    recipient_vault_id: NodeId,
) -> Result<(), RuntimeError> {
    api.kernel_get_system()
        .modules
        .costing
        .fee_reserve
        .consume_royalty(royalty_amount, recipient, recipient_vault_id)
        .map_err(|e| {
            RuntimeError::SystemModuleError(SystemModuleError::CostingError(
                CostingError::FeeReserveError(e),
            ))
        })
}

impl<V: SystemCallbackObject> SystemModule<SystemConfig<V>> for CostingModule {
    fn on_init<Y: KernelApi<SystemConfig<V>>>(api: &mut Y) -> Result<(), RuntimeError> {
        let costing = &mut api.kernel_get_system().modules.costing;

        costing.apply_deferred_execution_cost(CostingEntry::TxBaseCost)?;
        costing.apply_deferred_execution_cost(CostingEntry::TxPayloadCost {
            size: costing.payload_len,
        })?;
        costing.apply_deferred_execution_cost(CostingEntry::TxSignatureVerification {
            num_signatures: costing.num_of_signatures,
        })?;

        Ok(())
    }

    fn before_invoke<Y: KernelApi<SystemConfig<V>>>(
        api: &mut Y,
        invocation: &KernelInvocation,
    ) -> Result<(), RuntimeError> {
        // Skip invocation costing for transaction processor
        if api.kernel_get_current_depth() > 0 {
            api.kernel_get_system()
                .modules
                .costing
                .apply_execution_cost(CostingEntry::Invoke {
                    actor: &invocation.actor,
                    input_size: invocation.len(),
                })?;
        }

        Ok(())
    }

    fn before_push_frame<Y: KernelApi<SystemConfig<V>>>(
        api: &mut Y,
        callee: &Actor,
        _message: &mut Message,
        _args: &IndexedScryptoValue,
    ) -> Result<(), RuntimeError> {
        // Identify the function, and optional component address
        let (blueprint, ident, optional_component) = {
            let blueprint = callee.blueprint_id();
            let (maybe_component, ident) = match &callee {
                Actor::Method(MethodActor { node_id, ident, .. }) => {
                    if node_id.is_global_component() {
                        (
                            Some(ComponentAddress::new_or_panic(node_id.clone().into())),
                            ident,
                        )
                    } else {
                        (None, ident)
                    }
                }
                Actor::Function { ident, .. } => (None, ident),
                Actor::VirtualLazyLoad { .. } | Actor::Root => {
                    return Ok(());
                }
            };

            (blueprint, ident, maybe_component)
        };

        //===========================
        // Apply package royalty
        //===========================
        let bp_version_key = BlueprintVersionKey::new_default(blueprint.blueprint_name.as_str());
        PackageRoyaltyNativeBlueprint::charge_package_royalty(
            blueprint.package_address.as_node_id(),
            &bp_version_key,
            ident,
            api,
        )?;

        //===========================
        // Apply component royalty
        //===========================
        if let Some(component_address) = optional_component {
            ComponentRoyaltyBlueprint::charge_component_royalty(
                component_address.as_node_id(),
                ident,
                api,
            )?;
        }

        Ok(())
    }

    fn after_create_node<Y: KernelApi<SystemConfig<V>>>(
        api: &mut Y,
        node_id: &NodeId,
        total_substate_size: usize,
        store_access: &StoreAccessInfo,
    ) -> Result<(), RuntimeError> {
        api.kernel_get_system()
            .modules
            .costing
            .apply_execution_cost(CostingEntry::CreateNode {
                node_id,
                total_substate_size,
                store_access: store_access,
            })?;

        Ok(())
    }

    fn after_drop_node<Y: KernelApi<SystemConfig<V>>>(
        api: &mut Y,
        total_substate_size: usize,
    ) -> Result<(), RuntimeError> {
        api.kernel_get_system()
            .modules
            .costing
            .apply_execution_cost(CostingEntry::DropNode {
                total_substate_size,
            })?;

        Ok(())
    }

    fn after_lock_substate<Y: KernelApi<SystemConfig<V>>>(
        api: &mut Y,
        _handle: LockHandle,
        store_access: &StoreAccessInfo,
        value_size: usize,
    ) -> Result<(), RuntimeError> {
        api.kernel_get_system()
            .modules
            .costing
            .apply_execution_cost(CostingEntry::OpenSubstate {
                store_access: store_access,
                value_size,
            })?;

        Ok(())
    }

    fn on_read_substate<Y: KernelApi<SystemConfig<V>>>(
        api: &mut Y,
        _lock_handle: LockHandle,
        value_size: usize,
        store_access: &StoreAccessInfo,
    ) -> Result<(), RuntimeError> {
        api.kernel_get_system()
            .modules
            .costing
            .apply_execution_cost(CostingEntry::ReadSubstate {
                value_size,
                store_access: store_access,
            })?;

        Ok(())
    }

    fn on_write_substate<Y: KernelApi<SystemConfig<V>>>(
        api: &mut Y,
        _lock_handle: LockHandle,
        value_size: usize,
        store_access: &StoreAccessInfo,
    ) -> Result<(), RuntimeError> {
        api.kernel_get_system()
            .modules
            .costing
            .apply_execution_cost(CostingEntry::WriteSubstate {
                value_size,
                store_access: &store_access,
            })?;

        Ok(())
    }

    fn on_drop_lock<Y: KernelApi<SystemConfig<V>>>(
        api: &mut Y,
        _lock_handle: LockHandle,
        store_access: &StoreAccessInfo,
    ) -> Result<(), RuntimeError> {
        api.kernel_get_system()
            .modules
            .costing
            .apply_execution_cost(CostingEntry::CloseSubstate {
                store_access: store_access,
            })?;

        Ok(())
    }

    fn on_scan_substate<Y: KernelApi<SystemConfig<V>>>(
        api: &mut Y,
        store_access: &StoreAccessInfo,
    ) -> Result<(), RuntimeError> {
        api.kernel_get_system()
            .modules
            .costing
            .apply_execution_cost(CostingEntry::ScanSubstates {
                store_access: store_access,
            })?;

        Ok(())
    }

    fn on_set_substate<Y: KernelApi<SystemConfig<V>>>(
        api: &mut Y,
        value_size: usize,
        store_access: &StoreAccessInfo,
    ) -> Result<(), RuntimeError> {
        api.kernel_get_system()
            .modules
            .costing
            .apply_execution_cost(CostingEntry::SetSubstate {
                value_size,
                store_access: store_access,
            })?;

        Ok(())
    }

    fn on_take_substates<Y: KernelApi<SystemConfig<V>>>(
        api: &mut Y,
        store_access: &StoreAccessInfo,
    ) -> Result<(), RuntimeError> {
        api.kernel_get_system()
            .modules
            .costing
            .apply_execution_cost(CostingEntry::TakeSubstate {
                store_access: store_access,
            })?;

        Ok(())
    }

    fn on_allocate_node_id<Y: KernelApi<SystemConfig<V>>>(
        api: &mut Y,
        _entity_type: EntityType,
    ) -> Result<(), RuntimeError> {
        api.kernel_get_system()
            .modules
            .costing
            .apply_execution_cost(CostingEntry::AllocateNodeId)?;

        Ok(())
    }
}<|MERGE_RESOLUTION|>--- conflicted
+++ resolved
@@ -38,14 +38,10 @@
     pub max_call_depth: usize,
     pub payload_len: usize,
     pub num_of_signatures: usize,
-<<<<<<< HEAD
-
     /// The maximum allowed method royalty in XRD allowed to be set by package and component owners
     pub max_per_function_royalty_in_xrd: Decimal,
-=======
     pub enable_cost_breakdown: bool,
     pub costing_traces: IndexMap<&'static str, u32>,
->>>>>>> 1ce9c450
 }
 
 impl CostingModule {
