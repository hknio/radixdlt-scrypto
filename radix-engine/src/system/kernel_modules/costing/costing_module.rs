--- conflicted
+++ resolved
@@ -267,15 +267,9 @@
 
     fn before_create_node<Y: KernelModuleApi<RuntimeError>>(
         api: &mut Y,
-<<<<<<< HEAD
-        node_id: &RENodeId,
-        _node_init: &RENodeInit,
-        _node_module_init: &BTreeMap<NodeModuleId, RENodeModuleInit>,
-=======
-        _node_id: &NodeId,
+        node_id: &NodeId,
         _node_init: &NodeInit,
         _node_module_init: &BTreeMap<SysModuleId, BTreeMap<SubstateKey, IndexedScryptoValue>>,
->>>>>>> 1d351369
     ) -> Result<(), RuntimeError> {
         // TODO: calculate size
         api.kernel_get_module_state().costing.apply_execution_cost(
@@ -299,15 +293,9 @@
 
     fn before_lock_substate<Y: KernelModuleApi<RuntimeError>>(
         api: &mut Y,
-<<<<<<< HEAD
-        node_id: &RENodeId,
-        module_id: &NodeModuleId,
-        offset: &SubstateOffset,
-=======
-        _node_id: &NodeId,
-        _module_id: &SysModuleId,
-        _offset: &SubstateKey,
->>>>>>> 1d351369
+        node_id: &NodeId,
+        module_id: &SysModuleId,
+        substate_key: &SubstateKey,
         _flags: &LockFlags,
     ) -> Result<(), RuntimeError> {
         api.kernel_get_module_state().costing.apply_execution_cost(
@@ -316,7 +304,7 @@
                 fee_table.kernel_api_cost(CostingEntry::LockSubstate {
                     node_id,
                     module_id,
-                    offset,
+                    substate_key,
                 })
             },
             1,
@@ -373,11 +361,11 @@
 
     fn on_allocate_node_id<Y: KernelModuleApi<RuntimeError>>(
         api: &mut Y,
-        node_type: &AllocateEntityType,
+        entity_type: &EntityType,
     ) -> Result<(), RuntimeError> {
         api.kernel_get_module_state().costing.apply_execution_cost(
             CostingReason::AllocateNodeId,
-            |fee_table| fee_table.kernel_api_cost(CostingEntry::AllocateNodeId { node_type }),
+            |fee_table| fee_table.kernel_api_cost(CostingEntry::AllocateNodeId { entity_type }),
             1,
         )?;
         Ok(())
