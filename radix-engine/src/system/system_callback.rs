use super::node_modules::type_info::{TypeInfoBlueprint, TypeInfoSubstate};
use crate::blueprints::account::ACCOUNT_CREATE_VIRTUAL_ED25519_ID;
use crate::blueprints::account::ACCOUNT_CREATE_VIRTUAL_SECP256K1_ID;
use crate::blueprints::identity::IDENTITY_CREATE_VIRTUAL_ED25519_ID;
use crate::blueprints::identity::IDENTITY_CREATE_VIRTUAL_SECP256K1_ID;
use crate::blueprints::resource::AuthZone;
use crate::errors::RuntimeError;
use crate::errors::SystemUpstreamError;
use crate::kernel::actor::Actor;
use crate::kernel::actor::BlueprintHookActor;
use crate::kernel::actor::FunctionActor;
use crate::kernel::actor::MethodActor;
use crate::kernel::call_frame::Message;
use crate::kernel::heap::Heap;
use crate::kernel::kernel_api::KernelSubstateApi;
use crate::kernel::kernel_api::{KernelApi, KernelInvocation};
use crate::kernel::kernel_callback_api::KernelCallbackObject;
use crate::system::module::SystemModule;
use crate::system::system::FieldSubstate;
use crate::system::system::KeyValueEntrySubstate;
use crate::system::system::SystemService;
use crate::system::system_callback_api::SystemCallbackObject;
use crate::system::system_modules::SystemModuleMixer;
use crate::track::interface::StoreAccessInfo;
use crate::track::interface::SubstateStore;
use crate::types::*;
use radix_engine_interface::api::field_api::LockFlags;
use radix_engine_interface::api::ClientBlueprintApi;
use radix_engine_interface::api::ClientObjectApi;
use radix_engine_interface::api::ObjectModuleId;
use radix_engine_interface::blueprints::account::ACCOUNT_BLUEPRINT;
use radix_engine_interface::blueprints::identity::IDENTITY_BLUEPRINT;
use radix_engine_interface::blueprints::package::*;
use radix_engine_interface::hooks::OnDropInput;
use radix_engine_interface::hooks::OnDropOutput;
use radix_engine_interface::hooks::OnMoveInput;
use radix_engine_interface::hooks::OnMoveOutput;
use radix_engine_interface::hooks::OnVirtualizeInput;
use radix_engine_interface::hooks::OnVirtualizeOutput;
use radix_engine_interface::schema::{InstanceSchema, RefTypes};

#[derive(Clone)]
pub enum SystemLockData {
    KeyValueEntry(KeyValueEntryLockData),
    Field(FieldLockData),
    Default,
}

impl Default for SystemLockData {
    fn default() -> Self {
        SystemLockData::Default
    }
}

#[derive(Clone)]
pub enum KeyValueEntryLockData {
    Read,
    Write {
        schema: ScryptoSchema,
        index: LocalTypeIndex,
        can_own: bool,
    },
    BlueprintWrite {
        blueprint_id: BlueprintId,
        instance_schema: Option<InstanceSchema>,
        type_pointer: TypePointer,
        can_own: bool,
    },
}

#[derive(Clone)]
pub enum FieldLockData {
    Read,
    Write {
        blueprint_id: BlueprintId,
        type_pointer: TypePointer,
    },
}

impl SystemLockData {
    pub fn is_kv_entry(&self) -> bool {
        matches!(self, SystemLockData::KeyValueEntry(..))
    }
}

pub struct SystemConfig<C: SystemCallbackObject> {
    pub callback_obj: C,
    pub blueprint_cache: NonIterMap<CanonicalBlueprintId, BlueprintDefinition>,
    pub schema_cache: NonIterMap<Hash, ScryptoSchema>,
    pub auth_cache: NonIterMap<CanonicalBlueprintId, AuthConfig>,
    pub modules: SystemModuleMixer,
}

impl<C: SystemCallbackObject> KernelCallbackObject for SystemConfig<C> {
    type LockData = SystemLockData;

    fn on_init<Y>(api: &mut Y) -> Result<(), RuntimeError>
    where
        Y: KernelApi<Self>,
    {
        SystemModuleMixer::on_init(api)
    }

    fn on_teardown<Y>(api: &mut Y) -> Result<(), RuntimeError>
    where
        Y: KernelApi<Self>,
    {
        SystemModuleMixer::on_teardown(api)
    }

    fn before_drop_node<Y>(node_id: &NodeId, api: &mut Y) -> Result<(), RuntimeError>
    where
        Y: KernelApi<Self>,
    {
        SystemModuleMixer::before_drop_node(api, node_id)
    }

    fn after_drop_node<Y>(api: &mut Y, total_substate_size: usize) -> Result<(), RuntimeError>
    where
        Y: KernelApi<Self>,
    {
        SystemModuleMixer::after_drop_node(api, total_substate_size)
    }

    fn before_create_node<Y>(
        node_id: &NodeId,
        node_module_init: &BTreeMap<PartitionNumber, BTreeMap<SubstateKey, IndexedScryptoValue>>,
        api: &mut Y,
    ) -> Result<(), RuntimeError>
    where
        Y: KernelApi<Self>,
    {
        SystemModuleMixer::before_create_node(api, node_id, node_module_init)
    }

    fn before_open_substate<Y>(
        node_id: &NodeId,
        partition_num: &PartitionNumber,
        substate_key: &SubstateKey,
        flags: &LockFlags,
        api: &mut Y,
    ) -> Result<(), RuntimeError>
    where
        Y: KernelApi<Self>,
    {
        SystemModuleMixer::before_open_substate(api, node_id, partition_num, substate_key, flags)
    }

    fn after_open_substate<Y>(
        handle: LockHandle,
        node_id: &NodeId,
        size: usize,
        store_access: &StoreAccessInfo,
        api: &mut Y,
    ) -> Result<(), RuntimeError>
    where
        Y: KernelApi<Self>,
    {
        SystemModuleMixer::after_open_substate(api, handle, node_id, store_access, size)
    }

    fn after_close_substate<Y>(
        lock_handle: LockHandle,
        store_access: &StoreAccessInfo,
        api: &mut Y,
    ) -> Result<(), RuntimeError>
    where
        Y: KernelApi<Self>,
    {
        SystemModuleMixer::after_close_substate(api, lock_handle, store_access)
    }

    fn after_read_substate<Y>(
        lock_handle: LockHandle,
        value_size: usize,
        store_access: &StoreAccessInfo,
        api: &mut Y,
    ) -> Result<(), RuntimeError>
    where
        Y: KernelApi<Self>,
    {
        SystemModuleMixer::after_read_substate(api, lock_handle, value_size, store_access)
    }

    fn after_write_substate<Y>(
        lock_handle: LockHandle,
        value_size: usize,
        store_access: &StoreAccessInfo,
        api: &mut Y,
    ) -> Result<(), RuntimeError>
    where
        Y: KernelApi<Self>,
    {
        SystemModuleMixer::after_write_substate(api, lock_handle, value_size, store_access)
    }

    fn after_scan_substates<Y>(
        store_access: &StoreAccessInfo,
        api: &mut Y,
    ) -> Result<(), RuntimeError>
    where
        Y: KernelApi<Self>,
    {
        SystemModuleMixer::after_scan_substates(api, store_access)
    }

    fn after_scan_sorted_substates<Y>(
        store_access: &StoreAccessInfo,
        api: &mut Y,
    ) -> Result<(), RuntimeError>
    where
        Y: KernelApi<Self>,
    {
        SystemModuleMixer::after_scan_sorted_substates(api, store_access)
    }

    fn after_take_substates<Y>(
        store_access: &StoreAccessInfo,
        api: &mut Y,
    ) -> Result<(), RuntimeError>
    where
        Y: KernelApi<Self>,
    {
        SystemModuleMixer::after_take_substates(api, store_access)
    }

    fn after_set_substate<Y>(
        value_size: usize,
        store_access: &StoreAccessInfo,
        api: &mut Y,
    ) -> Result<(), RuntimeError>
    where
        Y: KernelApi<Self>,
    {
        SystemModuleMixer::after_set_substate(api, value_size, store_access)
    }

<<<<<<< HEAD
    fn after_remove_substate<Y>(
=======
    fn on_drain_substates<Y>(
>>>>>>> 5d899f2d
        store_access: &StoreAccessInfo,
        api: &mut Y,
    ) -> Result<(), RuntimeError>
    where
        Y: KernelApi<Self>,
    {
<<<<<<< HEAD
        SystemModuleMixer::after_remove_substate(api, store_access)
=======
        SystemModuleMixer::on_drain_substates(api, store_access)
>>>>>>> 5d899f2d
    }

    fn after_create_node<Y>(
        node_id: &NodeId,
        total_substate_size: usize,
        store_access: &StoreAccessInfo,
        api: &mut Y,
    ) -> Result<(), RuntimeError>
    where
        Y: KernelApi<Self>,
    {
        SystemModuleMixer::after_create_node(api, node_id, total_substate_size, store_access)
    }

    fn before_invoke<Y>(invocation: &KernelInvocation, api: &mut Y) -> Result<(), RuntimeError>
    where
        Y: KernelApi<Self>,
    {
        SystemModuleMixer::before_invoke(api, invocation)
    }

    fn after_invoke<Y>(output_size: usize, api: &mut Y) -> Result<(), RuntimeError>
    where
        Y: KernelApi<Self>,
    {
        SystemModuleMixer::after_invoke(api, output_size)
    }

    fn before_push_frame<Y>(
        callee: &Actor,
        message: &mut Message,
        args: &IndexedScryptoValue,
        api: &mut Y,
    ) -> Result<(), RuntimeError>
    where
        Y: KernelApi<Self>,
    {
        SystemModuleMixer::before_push_frame(api, callee, message, args)?;

        let is_to_barrier = callee.is_barrier();
        let is_to_auth_zone = callee.is_auth_zone();
        let destination_blueprint_id = callee.blueprint_id().cloned();
        for node_id in &message.move_nodes {
            Self::on_move_node(
                node_id,
                true,
                is_to_barrier,
                is_to_auth_zone,
                destination_blueprint_id.clone(),
                api,
            )?;
        }

        Ok(())
    }

    fn on_execution_start<Y>(api: &mut Y) -> Result<(), RuntimeError>
    where
        Y: KernelApi<Self>,
    {
        SystemModuleMixer::on_execution_start(api)
    }

    fn on_execution_finish<Y>(message: &Message, api: &mut Y) -> Result<(), RuntimeError>
    where
        Y: KernelApi<Self>,
    {
        SystemModuleMixer::on_execution_finish(api, message)?;

        Ok(())
    }

    fn after_pop_frame<Y>(
        dropped_actor: &Actor,
        message: &Message,
        api: &mut Y,
    ) -> Result<(), RuntimeError>
    where
        Y: KernelApi<Self>,
    {
        SystemModuleMixer::after_pop_frame(api, dropped_actor, message)?;

        let current_actor = api.kernel_get_system_state().current_actor;
        let is_to_barrier = current_actor.is_barrier();
        let is_to_auth_zone = current_actor.is_auth_zone();
        let destination_blueprint_id = current_actor.blueprint_id().cloned();
        for node_id in &message.move_nodes {
            Self::on_move_node(
                node_id,
                false,
                is_to_barrier,
                is_to_auth_zone,
                destination_blueprint_id.clone(),
                api,
            )?;
        }

        Ok(())
    }

    fn on_allocate_node_id<Y>(entity_type: EntityType, api: &mut Y) -> Result<(), RuntimeError>
    where
        Y: KernelApi<Self>,
    {
        SystemModuleMixer::on_allocate_node_id(api, entity_type)
    }

    fn after_move_modules<Y>(
        src_node_id: &NodeId,
        src_partition_number: PartitionNumber,
        dest_node_id: &NodeId,
        dest_partition_number: PartitionNumber,
        store_access: &StoreAccessInfo,
        api: &mut Y,
    ) -> Result<(), RuntimeError>
    where
        Y: KernelApi<Self>,
    {
        SystemModuleMixer::after_move_modules(
            api,
            src_node_id,
            src_partition_number,
            dest_node_id,
            dest_partition_number,
            store_access,
        )
    }

    //--------------------------------------------------------------------------
    // Note that the following logic doesn't go through mixer and is not costed
    //--------------------------------------------------------------------------

    fn invoke_upstream<Y>(
        input: &IndexedScryptoValue,
        api: &mut Y,
    ) -> Result<IndexedScryptoValue, RuntimeError>
    where
        Y: KernelApi<SystemConfig<C>>,
    {
        let mut system = SystemService::new(api);
        let actor = system.current_actor();
        let node_id = actor.node_id();
        let is_direct_access = actor.is_direct_access();

        // Make dependent resources/components visible
        if let Some(blueprint_id) = actor.blueprint_id() {
            let key = BlueprintVersionKey {
                blueprint: blueprint_id.blueprint_name.clone(),
                version: BlueprintVersion::default(),
            };

            let handle = system.kernel_open_substate_with_default(
                blueprint_id.package_address.as_node_id(),
                MAIN_BASE_PARTITION
                    .at_offset(PACKAGE_BLUEPRINT_DEPENDENCIES_PARTITION_OFFSET)
                    .unwrap(),
                &SubstateKey::Map(scrypto_encode(&key).unwrap()),
                LockFlags::read_only(),
                Some(|| {
                    let kv_entry = KeyValueEntrySubstate::<()>::default();
                    IndexedScryptoValue::from_typed(&kv_entry)
                }),
                SystemLockData::default(),
            )?;
            system.kernel_read_substate(handle)?;
            system.kernel_close_substate(handle)?;
        }

        match actor {
            Actor::Root => panic!("Root is invoked"),
            Actor::Method(MethodActor {
                object_info:
                    ObjectInfo {
                        main_blueprint_id: blueprint_id,
                        ..
                    },
                ident,
                ..
            })
            | Actor::Function(FunctionActor {
                blueprint_id,
                ident,
                ..
            }) => {
                //  Validate input
                let definition = system.load_blueprint_definition(
                    blueprint_id.package_address,
                    &BlueprintVersionKey::new_default(blueprint_id.blueprint_name.as_str()),
                )?;
                let input_type_pointer = definition
                    .interface
                    .get_function_input_type_pointer(ident.as_str())
                    .ok_or_else(|| {
                        RuntimeError::SystemUpstreamError(SystemUpstreamError::FnNotFound(
                            ident.to_string(),
                        ))
                    })?;
                system.validate_payload_against_blueprint_schema(
                    &blueprint_id,
                    &None,
                    &[(input.as_vec_ref(), input_type_pointer)],
                )?;

                // Validate receiver type
                let function_schema = definition
                    .interface
                    .functions
                    .get(&ident)
                    .expect("Should exist due to schema check");
                match (&function_schema.receiver, node_id) {
                    (Some(receiver_info), Some(_)) => {
                        if is_direct_access
                            != receiver_info.ref_types.contains(RefTypes::DIRECT_ACCESS)
                        {
                            return Err(RuntimeError::SystemUpstreamError(
                                SystemUpstreamError::ReceiverNotMatch(ident.to_string()),
                            ));
                        }
                    }
                    (None, None) => {}
                    _ => {
                        return Err(RuntimeError::SystemUpstreamError(
                            SystemUpstreamError::ReceiverNotMatch(ident.to_string()),
                        ));
                    }
                }

                // Execute
                let export = definition
                    .function_exports
                    .get(&ident)
                    .expect("Schema should have validated this exists")
                    .clone();
                let output =
                    { C::invoke(&blueprint_id.package_address, export, input, &mut system)? };

                // Validate output
                let output_type_pointer = definition
                    .interface
                    .get_function_output_type_pointer(ident.as_str())
                    .expect("Schema verification should enforce that this exists.");
                system.validate_payload_against_blueprint_schema(
                    &blueprint_id,
                    &None,
                    &[(output.as_vec_ref(), output_type_pointer)],
                )?;
                Ok(output)
            }
            Actor::BlueprintHook(BlueprintHookActor {
                blueprint_id,
                hook,
                export,
                ..
            }) => {
                // Input is not validated as they're created by system.

                // Invoke the export
                let output = C::invoke(
                    &blueprint_id.package_address,
                    export.clone(),
                    &input,
                    &mut system,
                )?;

                // Check output against well-known schema
                match hook {
                    BlueprintHook::OnVirtualize => {
                        scrypto_decode::<OnVirtualizeOutput>(output.as_slice()).map(|_| ())
                    }
                    BlueprintHook::OnDrop => {
                        scrypto_decode::<OnDropOutput>(output.as_slice()).map(|_| ())
                    }
                    BlueprintHook::OnMove => {
                        scrypto_decode::<OnMoveOutput>(output.as_slice()).map(|_| ())
                    }
                }
                .map_err(|e| {
                    RuntimeError::SystemUpstreamError(SystemUpstreamError::OutputDecodeError(e))
                })?;

                Ok(output)
            }
        }
    }

    // Note: we check dangling nodes, in kernel, after auto-drop
    fn auto_drop<Y>(nodes: Vec<NodeId>, api: &mut Y) -> Result<(), RuntimeError>
    where
        Y: KernelApi<Self>,
    {
        // Round 1 - drop all proofs
        for node_id in nodes {
            let type_info = TypeInfoBlueprint::get_type(&node_id, api)?;

            match type_info {
                TypeInfoSubstate::Object(ObjectInfo {
                    main_blueprint_id: blueprint_id,
                    ..
                }) => {
                    match (
                        blueprint_id.package_address,
                        blueprint_id.blueprint_name.as_str(),
                    ) {
                        (RESOURCE_PACKAGE, FUNGIBLE_PROOF_BLUEPRINT) => {
                            let mut system = SystemService::new(api);
                            system.call_function(
                                RESOURCE_PACKAGE,
                                FUNGIBLE_PROOF_BLUEPRINT,
                                PROOF_DROP_IDENT,
                                scrypto_encode(&ProofDropInput {
                                    proof: Proof(Own(node_id)),
                                })
                                .unwrap(),
                            )?;
                        }
                        (RESOURCE_PACKAGE, NON_FUNGIBLE_PROOF_BLUEPRINT) => {
                            let mut system = SystemService::new(api);
                            system.call_function(
                                RESOURCE_PACKAGE,
                                NON_FUNGIBLE_PROOF_BLUEPRINT,
                                PROOF_DROP_IDENT,
                                scrypto_encode(&ProofDropInput {
                                    proof: Proof(Own(node_id)),
                                })
                                .unwrap(),
                            )?;
                        }
                        _ => {
                            // no-op
                        }
                    }
                }
                _ => {}
            }
        }

        // Round 2 - drop the auth zone
        //
        // Note that we destroy frame's auth zone at the very end of the `auto_drop` process
        // to make sure the auth zone stack is in good state for the proof dropping above.
        //
        if let Some(auth_zone_id) = api.kernel_get_system().modules.auth_zone_id() {
            // Detach proofs from the auth zone
            let handle = api.kernel_open_substate(
                &auth_zone_id,
                MAIN_BASE_PARTITION,
                &AuthZoneField::AuthZone.into(),
                LockFlags::MUTABLE,
                SystemLockData::Default,
            )?;
            let mut substate: FieldSubstate<AuthZone> =
                api.kernel_read_substate(handle)?.as_typed().unwrap();
            let proofs = core::mem::replace(&mut substate.value.0.proofs, Vec::new());
            api.kernel_write_substate(handle, IndexedScryptoValue::from_typed(&substate.value.0))?;
            api.kernel_close_substate(handle)?;

            // Drop all proofs (previously) owned by the auth zone
            for proof in proofs {
                let mut system = SystemService::new(api);
                let object_info = system.get_object_info(proof.0.as_node_id())?;
                system.call_function(
                    RESOURCE_PACKAGE,
                    &object_info.main_blueprint_id.blueprint_name,
                    PROOF_DROP_IDENT,
                    scrypto_encode(&ProofDropInput { proof }).unwrap(),
                )?;
            }

            // Drop the auth zone
            api.kernel_drop_node(&auth_zone_id)?;
        }

        Ok(())
    }

    fn on_substate_lock_fault<Y>(
        node_id: NodeId,
        _partition_num: PartitionNumber,
        _offset: &SubstateKey,
        api: &mut Y,
    ) -> Result<bool, RuntimeError>
    where
        Y: KernelApi<Self>,
    {
        let (blueprint_id, variant_id) = match node_id.entity_type() {
            Some(EntityType::GlobalVirtualSecp256k1Account) => (
                BlueprintId::new(&ACCOUNT_PACKAGE, ACCOUNT_BLUEPRINT),
                ACCOUNT_CREATE_VIRTUAL_SECP256K1_ID,
            ),
            Some(EntityType::GlobalVirtualEd25519Account) => (
                BlueprintId::new(&ACCOUNT_PACKAGE, ACCOUNT_BLUEPRINT),
                ACCOUNT_CREATE_VIRTUAL_ED25519_ID,
            ),
            Some(EntityType::GlobalVirtualSecp256k1Identity) => (
                BlueprintId::new(&IDENTITY_PACKAGE, IDENTITY_BLUEPRINT),
                IDENTITY_CREATE_VIRTUAL_SECP256K1_ID,
            ),
            Some(EntityType::GlobalVirtualEd25519Identity) => (
                BlueprintId::new(&IDENTITY_PACKAGE, IDENTITY_BLUEPRINT),
                IDENTITY_CREATE_VIRTUAL_ED25519_ID,
            ),
            _ => return Ok(false),
        };

        let mut service = SystemService::new(api);
        let definition = service.load_blueprint_definition(
            blueprint_id.package_address,
            &BlueprintVersionKey {
                blueprint: blueprint_id.blueprint_name.clone(),
                version: BlueprintVersion::default(),
            },
        )?;
        if let Some(export) = definition
            .hook_exports
            .get(&BlueprintHook::OnVirtualize)
            .cloned()
        {
            let mut system = SystemService::new(api);
            let address = GlobalAddress::new_or_panic(node_id.into());
            let address_reservation =
                system.allocate_virtual_global_address(blueprint_id.clone(), address)?;

            api.kernel_invoke(Box::new(KernelInvocation {
                actor: Actor::BlueprintHook(BlueprintHookActor {
                    blueprint_id: blueprint_id.clone(),
                    hook: BlueprintHook::OnVirtualize,
                    export,
                    node_id: None,
                    module_id: None,
                    object_info: None,
                }),
                args: IndexedScryptoValue::from_typed(&OnVirtualizeInput {
                    variant_id,
                    rid: copy_u8_array(&node_id.as_bytes()[1..]),
                    address_reservation,
                }),
            }))?;
            Ok(true)
        } else {
            Ok(false)
        }
    }

    fn on_drop_node<Y>(node_id: &NodeId, api: &mut Y) -> Result<(), RuntimeError>
    where
        Y: KernelApi<Self>,
    {
        let type_info = TypeInfoBlueprint::get_type(&node_id, api)?;

        match type_info {
            TypeInfoSubstate::Object(object_info) => {
                let mut service = SystemService::new(api);
                let definition = service.load_blueprint_definition(
                    object_info.main_blueprint_id.package_address,
                    &BlueprintVersionKey {
                        blueprint: object_info.main_blueprint_id.blueprint_name.clone(),
                        version: BlueprintVersion::default(),
                    },
                )?;
                if let Some(export) = definition.hook_exports.get(&BlueprintHook::OnDrop).cloned() {
                    let object_info = service.get_object_info(node_id)?;
                    api.kernel_invoke(Box::new(KernelInvocation {
                        actor: Actor::BlueprintHook(BlueprintHookActor {
                            blueprint_id: object_info.main_blueprint_id.clone(),
                            hook: BlueprintHook::OnDrop,
                            export,
                            node_id: Some(node_id.clone()),
                            module_id: Some(ObjectModuleId::Main),
                            object_info: Some(object_info),
                        }),
                        args: IndexedScryptoValue::from_typed(&OnDropInput {}),
                    }))
                    .map(|_| ())
                } else {
                    Ok(())
                }
            }
            TypeInfoSubstate::KeyValueStore(_)
            | TypeInfoSubstate::GlobalAddressReservation(_)
            | TypeInfoSubstate::GlobalAddressPhantom(_) => {
                // There is no way to drop a non-object through system API, triggering `NotAnObject` error.
                Ok(())
            }
        }
    }

    fn on_move_node<Y>(
        node_id: &NodeId,
        is_moving_down: bool,
        is_to_barrier: bool,
        is_to_auth_zone: bool,
        destination_blueprint_id: Option<BlueprintId>,
        api: &mut Y,
    ) -> Result<(), RuntimeError>
    where
        Y: KernelApi<Self>,
    {
        let type_info = TypeInfoBlueprint::get_type(&node_id, api)?;

        match type_info {
            TypeInfoSubstate::Object(object_info) => {
                let mut service = SystemService::new(api);
                let definition = service.load_blueprint_definition(
                    object_info.main_blueprint_id.package_address,
                    &BlueprintVersionKey {
                        blueprint: object_info.main_blueprint_id.blueprint_name.clone(),
                        version: BlueprintVersion::default(),
                    },
                )?;
                if let Some(export) = definition.hook_exports.get(&BlueprintHook::OnMove).cloned() {
                    api.kernel_invoke(Box::new(KernelInvocation {
                        actor: Actor::BlueprintHook(BlueprintHookActor {
                            blueprint_id: object_info.main_blueprint_id.clone(),
                            hook: BlueprintHook::OnMove,
                            export,
                            node_id: Some(node_id.clone()),
                            module_id: Some(ObjectModuleId::Main),
                            object_info: Some(object_info),
                        }),
                        args: IndexedScryptoValue::from_typed(&OnMoveInput {
                            is_moving_down,
                            is_to_barrier,
                            is_to_auth_zone,
                            destination_blueprint_id,
                        }),
                    }))
                    .map(|_| ())
                } else {
                    Ok(())
                }
            }
            TypeInfoSubstate::KeyValueStore(_)
            | TypeInfoSubstate::GlobalAddressReservation(_)
            | TypeInfoSubstate::GlobalAddressPhantom(_) => Ok(()),
        }
    }

    fn on_persist_node<S: SubstateStore>(
        heap: &mut Heap,
        store: &mut S,
        callback: &mut Self,
        node_id: &NodeId,
    ) -> Result<(), String> {
        // Read type info
        let maybe_type_info = if let Some(substate) = heap.get_substate(
            node_id,
            TYPE_INFO_FIELD_PARTITION,
            &TypeInfoField::TypeInfo.into(),
        ) {
            let type_info: TypeInfoSubstate = substate.as_typed().unwrap();
            Some(type_info)
        } else if let Ok((handle, _)) = store.acquire_lock(
            node_id,
            TYPE_INFO_FIELD_PARTITION,
            &TypeInfoField::TypeInfo.into(),
            LockFlags::read_only(),
        ) {
            let type_info: TypeInfoSubstate = store.read_substate(handle).0.as_typed().unwrap();
            store.close_substate(handle);
            Some(type_info)
        } else {
            None
        };

        let is_persist_allowed = if let Some(type_info) = maybe_type_info {
            match type_info {
                TypeInfoSubstate::Object(ObjectInfo {
                    main_blueprint_id, ..
                }) => {
                    let canonical_id = CanonicalBlueprintId {
                        address: main_blueprint_id.package_address,
                        blueprint: main_blueprint_id.blueprint_name.clone(),
                        version: BlueprintVersion::default(),
                    };
                    let maybe_definition = callback.blueprint_cache.get(&canonical_id);
                    if let Some(definition) = maybe_definition {
                        !definition.is_transient
                    } else {
                        panic!("Blueprint definition not available for heap node");
                    }
                }
                TypeInfoSubstate::KeyValueStore(_) => true,
                TypeInfoSubstate::GlobalAddressReservation(_) => false,
                TypeInfoSubstate::GlobalAddressPhantom(_) => true,
            }
        } else {
            false
        };

        if is_persist_allowed {
            Ok(())
        } else {
            Err("Persistence prohibited".to_owned())
        }
    }
}<|MERGE_RESOLUTION|>--- conflicted
+++ resolved
@@ -194,36 +194,6 @@
         SystemModuleMixer::after_write_substate(api, lock_handle, value_size, store_access)
     }
 
-    fn after_scan_substates<Y>(
-        store_access: &StoreAccessInfo,
-        api: &mut Y,
-    ) -> Result<(), RuntimeError>
-    where
-        Y: KernelApi<Self>,
-    {
-        SystemModuleMixer::after_scan_substates(api, store_access)
-    }
-
-    fn after_scan_sorted_substates<Y>(
-        store_access: &StoreAccessInfo,
-        api: &mut Y,
-    ) -> Result<(), RuntimeError>
-    where
-        Y: KernelApi<Self>,
-    {
-        SystemModuleMixer::after_scan_sorted_substates(api, store_access)
-    }
-
-    fn after_take_substates<Y>(
-        store_access: &StoreAccessInfo,
-        api: &mut Y,
-    ) -> Result<(), RuntimeError>
-    where
-        Y: KernelApi<Self>,
-    {
-        SystemModuleMixer::after_take_substates(api, store_access)
-    }
-
     fn after_set_substate<Y>(
         value_size: usize,
         store_access: &StoreAccessInfo,
@@ -235,22 +205,41 @@
         SystemModuleMixer::after_set_substate(api, value_size, store_access)
     }
 
-<<<<<<< HEAD
     fn after_remove_substate<Y>(
-=======
-    fn on_drain_substates<Y>(
->>>>>>> 5d899f2d
-        store_access: &StoreAccessInfo,
-        api: &mut Y,
-    ) -> Result<(), RuntimeError>
-    where
-        Y: KernelApi<Self>,
-    {
-<<<<<<< HEAD
+        store_access: &StoreAccessInfo,
+        api: &mut Y,
+    ) -> Result<(), RuntimeError>
+    where
+        Y: KernelApi<Self>,
+    {
         SystemModuleMixer::after_remove_substate(api, store_access)
-=======
-        SystemModuleMixer::on_drain_substates(api, store_access)
->>>>>>> 5d899f2d
+    }
+
+    fn after_scan_keys<Y>(store_access: &StoreAccessInfo, api: &mut Y) -> Result<(), RuntimeError>
+    where
+        Y: KernelApi<Self>,
+    {
+        SystemModuleMixer::after_scan_keys(api, store_access)
+    }
+
+    fn after_scan_sorted_substates<Y>(
+        store_access: &StoreAccessInfo,
+        api: &mut Y,
+    ) -> Result<(), RuntimeError>
+    where
+        Y: KernelApi<Self>,
+    {
+        SystemModuleMixer::after_scan_sorted_substates(api, store_access)
+    }
+
+    fn after_drain_substates<Y>(
+        store_access: &StoreAccessInfo,
+        api: &mut Y,
+    ) -> Result<(), RuntimeError>
+    where
+        Y: KernelApi<Self>,
+    {
+        SystemModuleMixer::after_drain_substates(api, store_access)
     }
 
     fn after_create_node<Y>(
