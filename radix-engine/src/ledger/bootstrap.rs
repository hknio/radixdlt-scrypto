--- conflicted
+++ resolved
@@ -511,33 +511,6 @@
         });
     }
 
-<<<<<<< HEAD
-=======
-    // TransactionRuntime Package
-    {
-        pre_allocated_ids.insert(RENodeId::GlobalObject(TRANSACTION_RUNTIME_PACKAGE.into()));
-        let package_address = TRANSACTION_RUNTIME_PACKAGE.to_array_without_entity_id();
-        instructions.push(Instruction::CallFunction {
-            package_address: PACKAGE_PACKAGE,
-            blueprint_name: PACKAGE_BLUEPRINT.to_string(),
-            function_name: PACKAGE_PUBLISH_NATIVE_IDENT.to_string(),
-            args: to_manifest_value(&PackagePublishNativeInput {
-                package_address: Some(package_address), // TODO: Clean this up
-                schema: TransactionRuntimeNativePackage::schema(),
-                metadata: BTreeMap::new(),
-                access_rules: AccessRulesConfig::new(),
-                native_package_code_id: TRANSACTION_RUNTIME_CODE_ID,
-                dependent_resources: vec![],
-                dependent_components: vec![],
-                package_access_rules: BTreeMap::new(),
-                default_package_access_rule: AccessRule::DenyAll,
-                event_schema: BTreeMap::new(),
-            })
-            .unwrap(),
-        });
-    }
-
->>>>>>> 48f29469
     // AuthZone Package
     {
         pre_allocated_ids.insert(RENodeId::GlobalObject(AUTH_ZONE_PACKAGE.into()));
