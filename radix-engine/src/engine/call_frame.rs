--- conflicted
+++ resolved
@@ -1181,14 +1181,6 @@
             );
         }
 
-<<<<<<< HEAD
-        // Return borrowed snodes
-        if let Borrowed(borrowed) = loaded_snode {
-            borrowed.return_borrowed_state(self);
-        }
-
-=======
->>>>>>> 25669cb2
         Ok(result)
     }
 
