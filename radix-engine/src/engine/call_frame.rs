use colored::*;
use sbor::path::SborPath;
use sbor::rust::borrow::ToOwned;
use sbor::rust::collections::*;
use sbor::rust::format;
use sbor::rust::marker::*;
use sbor::rust::string::String;
use sbor::rust::string::ToString;
use sbor::rust::vec;
use sbor::rust::vec::Vec;
use sbor::*;
use scrypto::core::{SNodeRef, ScryptoActor};
use scrypto::engine::types::*;
use scrypto::resource::AuthZoneMethod;
use scrypto::values::*;

use crate::engine::LazyMapState::{Committed, Uncommitted};
use crate::engine::LoadedSNodeState::{Borrowed, Consumed, Static};
use crate::engine::*;
use crate::ledger::*;
use crate::model::*;
use crate::wasm::*;

/// A call frame is the basic unit that forms a transaction call stack, which keeps track of the
/// owned objects by this function.
pub struct CallFrame<
    'p, // Parent frame lifetime
    's, // Substate store lifetime
    't, // Track lifetime
    'w, // WASM engine lifetime
    S,  // Substore store type
    W,  // WASM engine type
    I,  // WASM instance type
> where
    S: ReadableSubstateStore,
    W: WasmEngine<I>,
    I: WasmInstance,
{
    /// The transaction hash
    transaction_hash: Hash,
    /// The call depth
    depth: usize,
    /// Whether to show trace messages
    trace: bool,

    /// State track
    track: &'t mut Track<'s, S>,
    /// Wasm engine
    wasm_engine: &'w mut W,

    /// Owned Snodes
    buckets: HashMap<BucketId, Bucket>,
    proofs: HashMap<ProofId, Proof>,
    owned_snodes: ComponentObjects,

    /// Referenced Snodes
    worktop: Option<Worktop>,
    auth_zone: Option<AuthZone>,

    /// Caller's auth zone
    caller_auth_zone: Option<&'p AuthZone>,

    /// Component state, lazily loaded
    component_state: Option<&'p mut ComponentState>,

    phantom: PhantomData<I>,
}

pub enum ConsumedSNodeState {
    Bucket(Bucket),
    Proof(Proof),
}

pub enum BorrowedSNodeState {
    AuthZone(AuthZone),
    Worktop(Worktop),
    Scrypto(ScryptoActorInfo, Package, String, Option<ComponentState>),
    Resource(ResourceAddress, ResourceManager),
    Bucket(BucketId, Bucket),
    Proof(ProofId, Proof),
    Vault(VaultId, Option<ComponentAddress>, Vault),
}

<<<<<<< HEAD
=======
impl BorrowedSNodeState {
    fn return_borrowed_state<'r, 'l, L: ReadableSubstateStore>(
        self,
        frame: &mut CallFrame<'r, 'l, L>,
    ) {
        match self {
            BorrowedSNodeState::AuthZone(auth_zone) => {
                frame.auth_zone = Some(auth_zone);
            }
            BorrowedSNodeState::Worktop(worktop) => {
                frame.worktop = Some(worktop);
            }
            BorrowedSNodeState::Scrypto(actor, _, _, component_state) => {
                if let Some(component_address) = actor.component_address() {
                    frame.track.return_borrowed_global_mut_value(
                        component_address,
                        component_state.unwrap(),
                    );
                }
            }
            BorrowedSNodeState::Resource(resource_address, resource_manager) => {
                frame
                    .track
                    .return_borrowed_global_mut_value(resource_address, resource_manager);
            }
            BorrowedSNodeState::Bucket(bucket_id, bucket) => {
                frame.buckets.insert(bucket_id, bucket);
            }
            BorrowedSNodeState::Proof(proof_id, proof) => {
                frame.proofs.insert(proof_id, proof);
            }
            BorrowedSNodeState::Vault(vault_id, maybe_component_address, vault) => {
                if let Some(component_address) = maybe_component_address {
                    frame
                        .track
                        .return_borrowed_global_mut_value((component_address, vault_id), vault);
                } else {
                    frame.owned_snodes.return_borrowed_vault_mut(vault);
                }
            }
        }
    }
}

>>>>>>> dc460086
pub enum StaticSNodeState {
    Package,
    Resource,
    System,
    TransactionProcessor,
}

pub enum LoadedSNodeState {
    Static(StaticSNodeState),
    Consumed(Option<ConsumedSNodeState>),
    Borrowed(BorrowedSNodeState),
}

pub enum SNodeState<'a> {
    Root,
    SystemStatic,
    TransactionProcessorStatic,
    PackageStatic,
    AuthZoneRef(&'a mut AuthZone),
    Worktop(&'a mut Worktop),
    // TODO: use reference to the package
    Scrypto(
        ScryptoActorInfo,
        Package,
        String,
        Option<&'a mut ComponentState>,
    ),
    ResourceStatic,
    ResourceRef(ResourceAddress, &'a mut ResourceManager),
    BucketRef(BucketId, &'a mut Bucket),
    Bucket(Bucket),
    ProofRef(ProofId, &'a mut Proof),
    Proof(Proof),
    VaultRef(VaultId, Option<ComponentAddress>, &'a mut Vault),
}

#[derive(Debug)]
pub struct ComponentState {
    pub component_address: ComponentAddress,
    pub component: Component,
    pub initial_loaded_object_refs: ComponentObjectRefs,
    pub snode_refs: ComponentObjectRefs,
}

///TODO: Remove
#[derive(Debug)]
pub enum LazyMapState {
    Uncommitted { root: LazyMapId },
    Committed { component_address: ComponentAddress },
}

#[derive(Debug, Copy, Clone, PartialEq, Eq)]
pub enum MoveMethod {
    AsReturn,
    AsArgument,
}

impl LoadedSNodeState {
    fn to_snode_state(&mut self) -> SNodeState {
        match self {
            Static(static_state) => match static_state {
                StaticSNodeState::Package => SNodeState::PackageStatic,
                StaticSNodeState::Resource => SNodeState::ResourceStatic,
                StaticSNodeState::System => SNodeState::SystemStatic,
                StaticSNodeState::TransactionProcessor => SNodeState::TransactionProcessorStatic,
            },
            Consumed(ref mut to_consume) => match to_consume.take().unwrap() {
                ConsumedSNodeState::Proof(proof) => SNodeState::Proof(proof),
                ConsumedSNodeState::Bucket(bucket) => SNodeState::Bucket(bucket),
            },
            Borrowed(ref mut borrowed) => match borrowed {
                BorrowedSNodeState::AuthZone(s) => SNodeState::AuthZoneRef(s),
                BorrowedSNodeState::Worktop(s) => SNodeState::Worktop(s),
                BorrowedSNodeState::Scrypto(info, package, export_name, component_state) => {
                    SNodeState::Scrypto(
                        info.clone(),
                        package.clone(),
                        export_name.clone(),
                        component_state.as_mut(),
                    )
                }
                BorrowedSNodeState::Resource(addr, s) => SNodeState::ResourceRef(*addr, s),
                BorrowedSNodeState::Bucket(id, s) => SNodeState::BucketRef(*id, s),
                BorrowedSNodeState::Proof(id, s) => SNodeState::ProofRef(*id, s),
                BorrowedSNodeState::Vault(id, addr, s) => {
                    SNodeState::VaultRef(*id, addr.clone(), s)
                }
            },
        }
    }
}

<<<<<<< HEAD
impl BorrowedSNodeState {
    fn return_borrowed_state<'p, 's, 't, 'w, S, W, I>(
        self,
        frame: &mut CallFrame<'p, 's, 't, 'w, S, W, I>,
    ) where
        S: ReadableSubstateStore,
        W: WasmEngine<I>,
        I: WasmInstance,
    {
        match self {
            BorrowedSNodeState::AuthZone(auth_zone) => {
                frame.auth_zone = Some(auth_zone);
            }
            BorrowedSNodeState::Worktop(worktop) => {
                frame.worktop = Some(worktop);
            }
            BorrowedSNodeState::Scrypto(actor, _, _, component_state) => {
                if let Some(component_address) = actor.component_address() {
                    frame.track.return_borrowed_global_mut_value(
                        component_address,
                        component_state.unwrap().component, // TODO: how about the refs?
                    );
                }
            }
            BorrowedSNodeState::Resource(resource_address, resource_manager) => {
                frame
                    .track
                    .return_borrowed_global_mut_value(resource_address, resource_manager);
            }
            BorrowedSNodeState::Bucket(bucket_id, bucket) => {
                frame.buckets.insert(bucket_id, bucket);
            }
            BorrowedSNodeState::Proof(proof_id, proof) => {
                frame.proofs.insert(proof_id, proof);
            }
            BorrowedSNodeState::Vault(vault_id, maybe_component_address, vault) => {
                if let Some(component_address) = maybe_component_address {
                    frame
                        .track
                        .return_borrowed_vault(&component_address, &vault_id, vault);
                } else {
                    frame.owned_snodes.return_borrowed_vault_mut(vault);
                }
=======
pub enum SNodeState<'a> {
    SystemStatic,
    Transaction(&'a mut TransactionProcessor),
    PackageStatic,
    AuthZoneRef(&'a mut AuthZone),
    Worktop(&'a mut Worktop),
    Scrypto(ScryptoActorInfo, Package, String, Option<&'a mut Component>),
    ResourceStatic,
    ResourceRef(ResourceAddress, &'a mut ResourceManager),
    BucketRef(BucketId, &'a mut Bucket),
    Bucket(Bucket),
    ProofRef(ProofId, &'a mut Proof),
    Proof(Proof),
    VaultRef(VaultId, Option<ComponentAddress>, &'a mut Vault),
}

#[derive(Debug)]
struct ComponentState<'a> {
    component_address: ComponentAddress,
    component: &'a mut Component,
    initial_loaded_object_refs: ComponentObjectRefs,
    snode_refs: ComponentObjectRefs,
}

///TODO: Remove
#[derive(Debug)]
enum LazyMapState {
    Uncommitted { root: LazyMapId },
    Committed { component_address: ComponentAddress },
}

impl<'s, S: ReadableSubstateStore> Track<'s, S> {
    fn insert_objects_into_component(
        &mut self,
        new_objects: ComponentObjects,
        component_address: ComponentAddress,
    ) {
        for (vault_id, vault) in new_objects.vaults {
            self.create_uuid_value_2((component_address, vault_id), vault);
        }
        for (lazy_map_id, unclaimed) in new_objects.lazy_maps {
            self.create_key_space(component_address, lazy_map_id);
            for (k, v) in unclaimed.lazy_map {
                let parent_address = Address::LazyMap(component_address, lazy_map_id);
                self.set_key_value(parent_address, k, Some(v));
            }

            for (child_lazy_map_id, child_lazy_map) in unclaimed.descendent_lazy_maps {
                self.create_key_space(component_address, child_lazy_map_id);
                for (k, v) in child_lazy_map {
                    let parent_address = Address::LazyMap(component_address, child_lazy_map_id);
                    self.set_key_value(parent_address, k, Some(v));
                }
            }
            for (vault_id, vault) in unclaimed.descendent_vaults {
                self.create_uuid_value_2((component_address, vault_id), vault);
>>>>>>> dc460086
            }
        }
    }
}

impl<'p, 's, 't, 'w, S, W, I> CallFrame<'p, 's, 't, 'w, S, W, I>
where
    S: ReadableSubstateStore,
    W: WasmEngine<I>,
    I: WasmInstance,
{
    pub fn new_root(
        verbose: bool,
        transaction_hash: Hash,
        transaction_signers: Vec<EcdsaPublicKey>,
        track: &'t mut Track<'s, S>,
        wasm_engine: &'w mut W,
    ) -> Self {
        let signers: BTreeSet<NonFungibleId> = transaction_signers
            .clone()
            .into_iter()
            .map(|public_key| NonFungibleId::from_bytes(public_key.to_vec()))
            .collect();

        let mut initial_auth_zone_proofs = Vec::new();
        if !signers.is_empty() {
            // Proofs can't be zero amount
            let mut ecdsa_bucket =
                Bucket::new(ResourceContainer::new_non_fungible(ECDSA_TOKEN, signers));
            let ecdsa_proof = ecdsa_bucket.create_proof(ECDSA_TOKEN_BUCKET_ID).unwrap();
            initial_auth_zone_proofs.push(ecdsa_proof);
        }

        Self::new(
            transaction_hash,
            0,
            verbose,
            track,
            wasm_engine,
            Some(AuthZone::new_with_proofs(initial_auth_zone_proofs)),
            Some(Worktop::new()),
            HashMap::new(),
            HashMap::new(),
            None,
        )
    }

    pub fn new(
        transaction_hash: Hash,
        depth: usize,
        trace: bool,
        track: &'t mut Track<'s, S>,
        wasm_engine: &'w mut W,
        auth_zone: Option<AuthZone>,
        worktop: Option<Worktop>,
        buckets: HashMap<BucketId, Bucket>,
        proofs: HashMap<ProofId, Proof>,
        caller_auth_zone: Option<&'p AuthZone>,
    ) -> Self {
        Self {
            transaction_hash,
            depth,
            trace,
            track,
            wasm_engine,
            buckets,
            proofs,
            owned_snodes: ComponentObjects::new(),
            worktop,
            auth_zone,
            caller_auth_zone,
            component_state: None,
            phantom: PhantomData,
        }
    }

    /// Checks resource leak.
    fn check_resource(&self) -> Result<(), RuntimeError> {
        let success = self.buckets.is_empty()
            && self.proofs.is_empty()
            && self.owned_snodes.vaults.is_empty()
            && self.owned_snodes.lazy_maps.is_empty()
            && match &self.worktop {
                Some(worktop) => worktop.is_empty(),
                None => true,
            };

        if success {
            Ok(())
        } else {
            self.sys_log(Level::Info, format!("Resources owned by call frame"));
            self.sys_log(Level::Info, format!("Buckets: {:?}", self.buckets));
            self.sys_log(Level::Info, format!("Proofs: {:?}", self.proofs));
            self.sys_log(Level::Info, format!("SNodes: {:?}", self.owned_snodes));
            self.sys_log(Level::Info, format!("Worktop: {:?}", self.worktop));
            self.sys_log(Level::Info, format!("Auth zone: {:?}", self.auth_zone));
            Err(RuntimeError::ResourceCheckFailure)
        }
    }

    fn process_call_data(&mut self, validated: &ScryptoValue) -> Result<(), RuntimeError> {
        if !validated.lazy_map_ids.is_empty() {
            return Err(RuntimeError::LazyMapNotAllowed);
        }
        if !validated.vault_ids.is_empty() {
            return Err(RuntimeError::VaultNotAllowed);
        }
        Ok(())
    }

    fn process_return_data(
        &mut self,
        from: Option<SNodeRef>,
        validated: &ScryptoValue,
    ) -> Result<(), RuntimeError> {
        if !validated.lazy_map_ids.is_empty() {
            return Err(RuntimeError::LazyMapNotAllowed);
        }

        // Allow vaults to be returned from ResourceStatic
        // TODO: Should we allow vaults to be returned by any component?
        if !matches!(from, Some(SNodeRef::ResourceRef(_))) {
            if !validated.vault_ids.is_empty() {
                return Err(RuntimeError::VaultNotAllowed);
            }
        }

        Ok(())
    }

    /// Process and parse entry data from any component object (components and maps)
    fn process_entry_data(data: &[u8]) -> Result<ComponentObjectRefs, RuntimeError> {
        let validated =
            ScryptoValue::from_slice(data).map_err(RuntimeError::ParseScryptoValueError)?;
        if !validated.bucket_ids.is_empty() {
            return Err(RuntimeError::BucketNotAllowed);
        }
        if !validated.proof_ids.is_empty() {
            return Err(RuntimeError::ProofNotAllowed);
        }

        // lazy map allowed
        // vaults allowed
        Ok(ComponentObjectRefs {
            lazy_map_ids: validated.lazy_map_ids,
            vault_ids: validated.vault_ids,
        })
    }

    /// Sends buckets to another component/blueprint, either as argument or return
    fn send_buckets(
        &mut self,
        bucket_ids: &HashMap<BucketId, SborPath>,
    ) -> Result<HashMap<BucketId, Bucket>, RuntimeError> {
        let mut buckets = HashMap::new();
        for (bucket_id, _) in bucket_ids {
            let bucket = self
                .buckets
                .remove(bucket_id)
                .ok_or(RuntimeError::BucketNotFound(*bucket_id))?;
            if bucket.is_locked() {
                return Err(RuntimeError::CantMoveLockedBucket);
            }
            buckets.insert(*bucket_id, bucket);
        }
        Ok(buckets)
    }

    /// Sends proofs to another component/blueprint, either as argument or return
    fn send_vaults(
        &mut self,
        vault_ids: &HashSet<VaultId>,
    ) -> Result<HashMap<VaultId, Vault>, RuntimeError> {
        let mut vaults = HashMap::new();
        for vault_id in vault_ids {
            let vault = self
                .owned_snodes
                .vaults
                .remove(vault_id)
                .ok_or(RuntimeError::VaultNotFound(*vault_id))?;
            vaults.insert(*vault_id, vault);
        }
        Ok(vaults)
    }

    /// Sends proofs to another component/blueprint, either as argument or return
    fn send_proofs(
        &mut self,
        proof_ids: &HashMap<ProofId, SborPath>,
        method: MoveMethod,
    ) -> Result<HashMap<ProofId, Proof>, RuntimeError> {
        let mut proofs = HashMap::new();
        for (proof_id, _) in proof_ids {
            let mut proof = self
                .proofs
                .remove(proof_id)
                .ok_or(RuntimeError::ProofNotFound(*proof_id))?;
            if proof.is_restricted() {
                return Err(RuntimeError::CantMoveRestrictedProof(*proof_id));
            }
            if matches!(method, MoveMethod::AsArgument) {
                proof.change_to_restricted();
            }
            proofs.insert(*proof_id, proof);
        }
        Ok(proofs)
    }

    pub fn run(
        &mut self,
        snode_ref: Option<SNodeRef>, // TODO: Remove, abstractions between invoke_snode() and run() are a bit messy right now
        snode: SNodeState<'p>,
        call_data: ScryptoValue,
    ) -> Result<
        (
            ScryptoValue,
            HashMap<BucketId, Bucket>,
            HashMap<ProofId, Proof>,
            HashMap<VaultId, Vault>,
        ),
        RuntimeError,
    > {
        let output = match snode {
            SNodeState::Root => {
                panic!("Root is not runnable")
            }
            SNodeState::SystemStatic => {
                System::static_main(call_data, self).map_err(RuntimeError::SystemError)
            }
            SNodeState::TransactionProcessorStatic => {
                TransactionProcessor::static_main(call_data, self).map_err(|e| match e {
                    TransactionProcessorError::InvalidRequestData(_) => panic!("Illegal state"),
                    TransactionProcessorError::RuntimeError(e) => e,
                })
            }
            SNodeState::PackageStatic => {
                Package::static_main(call_data, self).map_err(RuntimeError::PackageError)
            }
            SNodeState::AuthZoneRef(auth_zone) => auth_zone
                .main(call_data, self)
                .map_err(RuntimeError::AuthZoneError),
            SNodeState::Worktop(worktop) => worktop
                .main(call_data, self)
                .map_err(RuntimeError::WorktopError),
            SNodeState::Scrypto(actor, package, export_name, component_state) => {
                self.component_state = component_state;

                package.invoke(actor, export_name, call_data, self)
            }
            SNodeState::ResourceStatic => ResourceManager::static_main(call_data, self)
                .map_err(RuntimeError::ResourceManagerError),
            SNodeState::ResourceRef(resource_address, resource_manager) => {
                let return_value = resource_manager
                    .main(resource_address, call_data, self)
                    .map_err(RuntimeError::ResourceManagerError)?;

                Ok(return_value)
            }
            SNodeState::BucketRef(bucket_id, bucket) => bucket
                .main(bucket_id, call_data, self)
                .map_err(RuntimeError::BucketError),
            SNodeState::Bucket(bucket) => bucket
                .consuming_main(call_data, self)
                .map_err(RuntimeError::BucketError),
            SNodeState::ProofRef(_, proof) => proof
                .main(call_data, self)
                .map_err(RuntimeError::ProofError),
            SNodeState::Proof(proof) => proof
                .main_consume(call_data)
                .map_err(RuntimeError::ProofError),
            SNodeState::VaultRef(vault_id, _, vault) => vault
                .main(vault_id, call_data, self)
                .map_err(RuntimeError::VaultError),
        }?;

        self.process_return_data(snode_ref, &output)?;

        // figure out what buckets and resources to return
        let moving_buckets = self.send_buckets(&output.bucket_ids)?;
        let moving_proofs = self.send_proofs(&output.proof_ids, MoveMethod::AsReturn)?;
        let moving_vaults = self.send_vaults(&output.vault_ids)?;

        // drop proofs and check resource leak
        for (_, proof) in self.proofs.drain() {
            proof.drop();
        }

        if let Some(_) = &mut self.auth_zone {
            self.invoke_snode(
                SNodeRef::AuthZoneRef,
                ScryptoValue::from_value(&AuthZoneMethod::Clear()),
            )?;
        }
        self.check_resource()?;

        Ok((output, moving_buckets, moving_proofs, moving_vaults))
    }
}

impl<'p, 's, 't, 'w, S, W, I> SystemApi<W, I> for CallFrame<'p, 's, 't, 'w, S, W, I>
where
    S: ReadableSubstateStore,
    W: WasmEngine<I>,
    I: WasmInstance,
{
    fn wasm_engine(&mut self) -> &mut W {
        self.wasm_engine
    }

    fn invoke_snode(
        &mut self,
        snode_ref: SNodeRef,
        call_data: ScryptoValue,
    ) -> Result<ScryptoValue, RuntimeError> {
        self.sys_log(Level::Debug, format!("{:?}", snode_ref));
        let function = if let Value::Enum { name, .. } = &call_data.dom {
            name.clone()
        } else {
            return Err(RuntimeError::InvalidInvocation);
        };

        // Authorization and state load
        let (mut loaded_snode, method_auths) = match &snode_ref {
            SNodeRef::TransactionProcessor => {
                // FIXME: only TransactionExecutor can invoke this function
                Ok((Static(StaticSNodeState::TransactionProcessor), vec![]))
            }
            SNodeRef::PackageStatic => Ok((Static(StaticSNodeState::Package), vec![])),
            SNodeRef::SystemStatic => Ok((Static(StaticSNodeState::System), vec![])),
            SNodeRef::AuthZoneRef => {
                if let Some(auth_zone) = self.auth_zone.take() {
                    Ok((Borrowed(BorrowedSNodeState::AuthZone(auth_zone)), vec![]))
                } else {
                    Err(RuntimeError::AuthZoneDoesNotExist)
                }
            }
            SNodeRef::WorktopRef => {
                if let Some(worktop) = self.worktop.take() {
                    Ok((Borrowed(BorrowedSNodeState::Worktop(worktop)), vec![]))
                } else {
                    Err(RuntimeError::WorktopDoesNotExist)
                }
            }
            SNodeRef::Scrypto(actor) => {
                match actor {
                    ScryptoActor::Blueprint(package_address, blueprint_name) => {
                        let substate_value = self
                            .track
                            .read_value(package_address.clone())
                            .ok_or(RuntimeError::PackageNotFound(*package_address))?;
                        let package = match substate_value {
                            SubstateValue::Package(package) => package,
                            _ => panic!("Value is not a package"),
                        };
                        if !package.contains_blueprint(blueprint_name) {
                            return Err(RuntimeError::BlueprintNotFound(
                                package_address.clone(),
                                blueprint_name.clone(),
                            ));
                        }
                        let export_name = format!("{}_main", blueprint_name);

                        Ok((
                            Borrowed(BorrowedSNodeState::Scrypto(
                                ScryptoActorInfo::blueprint(
                                    package_address.clone(),
                                    blueprint_name.clone(),
                                ),
                                package.clone(),
                                export_name.clone(),
                                None,
                            )),
                            vec![],
                        ))
                    }
                    ScryptoActor::Component(component_address) => {
                        let component_address = *component_address;

                        let component: Component = self
                            .track
                            .borrow_global_mut_value(component_address)
                            .map_err(|e| match e {
                                TrackError::NotFound => {
                                    RuntimeError::ComponentNotFound(component_address)
                                }
                                TrackError::Reentrancy => {
                                    RuntimeError::ComponentReentrancy(component_address)
                                }
                            })?
                            .into();
                        let package_address = component.package_address();
                        let blueprint_name = component.blueprint_name().to_string();
                        let export_name = format!("{}_main", blueprint_name);

                        let substate_value = self
                            .track
                            .read_value(package_address)
                            .ok_or(RuntimeError::PackageNotFound(package_address))?;
                        let package = match substate_value {
                            SubstateValue::Package(package) => package,
                            _ => panic!("Value is not a package"),
                        };

                        // TODO: Remove clone
                        let schema = package
                            .load_blueprint_schema(&blueprint_name)
                            .unwrap()
                            .clone();

                        let (_, method_auths) = component.method_authorization(&schema, &function);

                        // set up component state
                        let data = ScryptoValue::from_slice(component.state()).unwrap();
                        let initial_loaded_object_refs = ComponentObjectRefs {
                            vault_ids: data.vault_ids.into_iter().collect(),
                            lazy_map_ids: data.lazy_map_ids.into_iter().collect(),
                        };
                        let snode_refs = ComponentObjectRefs::new();

                        Ok((
                            Borrowed(BorrowedSNodeState::Scrypto(
                                ScryptoActorInfo::component(
                                    package_address,
                                    blueprint_name,
                                    component_address,
                                ),
                                package.clone(),
                                export_name,
                                Some(ComponentState {
                                    component_address,
                                    component,
                                    initial_loaded_object_refs,
                                    snode_refs,
                                }),
                            )),
                            method_auths,
                        ))
                    }
                }
            }
            SNodeRef::ResourceStatic => Ok((Static(StaticSNodeState::Resource), vec![])),
            SNodeRef::ResourceRef(resource_address) => {
                let resource_manager: ResourceManager = self
                    .track
                    .borrow_global_mut_value(resource_address.clone())
                    .map_err(|e| match e {
                        TrackError::NotFound => {
                            RuntimeError::ResourceManagerNotFound(resource_address.clone())
                        }
                        TrackError::Reentrancy => panic!("Reentrancy occurred in resource manager"),
                    })?
                    .into();
                let method_auth = resource_manager.get_auth(&call_data).clone();
                Ok((
                    Borrowed(BorrowedSNodeState::Resource(
                        resource_address.clone(),
                        resource_manager,
                    )),
                    vec![method_auth],
                ))
            }
            SNodeRef::Bucket(bucket_id) => {
                let bucket = self
                    .buckets
                    .remove(&bucket_id)
                    .ok_or(RuntimeError::BucketNotFound(bucket_id.clone()))?;
                let resource_address = bucket.resource_address();
                let substate_value = self.track.read_value(resource_address.clone()).unwrap();
                let resource_manager = match substate_value {
                    SubstateValue::Resource(resource_manager) => resource_manager,
                    _ => panic!("Value is not a resource manager"),
                };
                let method_auth = resource_manager.get_consuming_bucket_auth(&call_data);
                Ok((
                    Consumed(Some(ConsumedSNodeState::Bucket(bucket))),
                    vec![method_auth.clone()],
                ))
            }
            SNodeRef::BucketRef(bucket_id) => {
                let bucket = self
                    .buckets
                    .remove(&bucket_id)
                    .ok_or(RuntimeError::BucketNotFound(bucket_id.clone()))?;
                Ok((
                    Borrowed(BorrowedSNodeState::Bucket(bucket_id.clone(), bucket)),
                    vec![],
                ))
            }
            SNodeRef::ProofRef(proof_id) => {
                let proof = self
                    .proofs
                    .remove(&proof_id)
                    .ok_or(RuntimeError::ProofNotFound(proof_id.clone()))?;
                Ok((
                    Borrowed(BorrowedSNodeState::Proof(proof_id.clone(), proof)),
                    vec![],
                ))
            }
            SNodeRef::Proof(proof_id) => {
                let proof = self
                    .proofs
                    .remove(&proof_id)
                    .ok_or(RuntimeError::ProofNotFound(proof_id.clone()))?;
                Ok((Consumed(Some(ConsumedSNodeState::Proof(proof))), vec![]))
            }
            SNodeRef::VaultRef(vault_id) => {
<<<<<<< HEAD
                let (component, vault) =
                    if let Some(vault) = self.owned_snodes.borrow_vault_mut(vault_id) {
                        (None, vault)
                    } else if let Some(ComponentState {
                        component_address,
                        snode_refs,
                        ..
                    }) = &self.component_state
                    {
                        if !snode_refs.vault_ids.contains(vault_id) {
                            return Err(RuntimeError::VaultNotFound(*vault_id));
                        }
                        let vault = self.track.borrow_vault_mut(component_address, vault_id);
                        (Some(*component_address), vault)
                    } else {
                        panic!("Should never get here");
                    };
=======
                let (component, vault) = if let Some(vault) =
                    self.owned_snodes.borrow_vault_mut(vault_id)
                {
                    (None, vault)
                } else if let Some(ComponentState {
                    component_address,
                    snode_refs,
                    ..
                }) = &self.component
                {
                    if !snode_refs.vault_ids.contains(vault_id) {
                        return Err(RuntimeError::VaultNotFound(*vault_id));
                    }
                    let vault: Vault = self
                        .track
                        .borrow_global_mut_value((*component_address, *vault_id))
                        .map_err(|e| match e {
                            TrackError::NotFound => RuntimeError::VaultNotFound(vault_id.clone()),
                            TrackError::Reentrancy => panic!("Vault logic is causing reentrancy"),
                        })?
                        .into();
                    (Some(*component_address), vault)
                } else {
                    panic!("Should never get here");
                };
>>>>>>> dc460086

                let resource_address = vault.resource_address();
                let substate_value = self.track.read_value(resource_address.clone()).unwrap();
                let resource_manager = match substate_value {
                    SubstateValue::Resource(resource_manager) => resource_manager,
                    _ => panic!("Value is not a resource manager"),
                };
                let method_auth = resource_manager.get_vault_auth(&call_data);
                Ok((
                    Borrowed(BorrowedSNodeState::Vault(
                        vault_id.clone(),
                        component,
                        vault,
                    )),
                    vec![method_auth.clone()],
                ))
            }
        }?;

        // Authorization check
        if !method_auths.is_empty() {
            let mut auth_zones = Vec::new();
            if let Some(self_auth_zone) = &self.auth_zone {
                auth_zones.push(self_auth_zone);
            }

            match &loaded_snode {
                // Resource auth check includes caller
                Borrowed(BorrowedSNodeState::Resource(_, _))
                | Borrowed(BorrowedSNodeState::Vault(_, _, _))
                | Borrowed(BorrowedSNodeState::Bucket(_, _))
                | Borrowed(BorrowedSNodeState::Scrypto(_, _, _, _))
                | Consumed(Some(ConsumedSNodeState::Bucket(_))) => {
                    if let Some(auth_zone) = self.caller_auth_zone {
                        auth_zones.push(auth_zone);
                    }
                }
                // Extern call auth check
                _ => {}
            };

            for method_auth in method_auths {
                method_auth.check(&auth_zones).map_err(|error| {
                    RuntimeError::AuthorizationError {
                        function: function.clone(),
                        authorization: method_auth,
                        error,
                    }
                })?;
            }
        }

        // Figure out what buckets and proofs to move from this process
        let mut moving_buckets = HashMap::new();
        let mut moving_proofs = HashMap::new();
        self.process_call_data(&call_data)?;
        moving_buckets.extend(self.send_buckets(&call_data.bucket_ids)?);
        moving_proofs.extend(self.send_proofs(&call_data.proof_ids, MoveMethod::AsArgument)?);
        self.sys_log(
            Level::Debug,
            format!("Sending buckets: {:?}", moving_buckets),
        );
        self.sys_log(Level::Debug, format!("Sending proofs: {:?}", moving_proofs));

        // start a new frame
        let mut frame = CallFrame::new(
            self.transaction_hash,
            self.depth + 1,
            self.trace,
            self.track,
            self.wasm_engine,
            match loaded_snode {
                Borrowed(BorrowedSNodeState::Scrypto(_, _, _, _))
                | Static(StaticSNodeState::TransactionProcessor) => Some(AuthZone::new()),
                _ => None,
            },
            match loaded_snode {
                Static(StaticSNodeState::TransactionProcessor) => Some(Worktop::new()),
                _ => None,
            },
            moving_buckets,
            moving_proofs,
            self.auth_zone.as_ref(),
        );

        // invoke the main function
        let snode = loaded_snode.to_snode_state();
        let (result, received_buckets, received_proofs, received_vaults) =
            frame.run(Some(snode_ref), snode, call_data)?;

        // move buckets and proofs to this process.
        self.sys_log(
            Level::Debug,
            format!("Received buckets: {:?}", received_buckets),
        );
        self.sys_log(
            Level::Debug,
            format!("Received proofs: {:?}", received_proofs),
        );
        self.buckets.extend(received_buckets);
        self.proofs.extend(received_proofs);
        self.owned_snodes.vaults.extend(received_vaults);

        // Return borrowed snodes
        if let Borrowed(borrowed) = loaded_snode {
            borrowed.return_borrowed_state(self);
        }

        Ok(result)
    }

    fn get_non_fungible(
        &mut self,
        non_fungible_address: &NonFungibleAddress,
    ) -> Option<NonFungible> {
        let parent_address = Address::NonFungibleSet(non_fungible_address.resource_address());
        let key = non_fungible_address.non_fungible_id().to_vec();
        if let SubstateValue::NonFungible(non_fungible) =
            self.track.read_key_value(parent_address, key)
        {
            non_fungible
        } else {
            panic!("Value is not a non fungible");
        }
    }

    fn set_non_fungible(
        &mut self,
        non_fungible_address: NonFungibleAddress,
        non_fungible: Option<NonFungible>,
    ) {
        let parent_address = Address::NonFungibleSet(non_fungible_address.resource_address());
        let key = non_fungible_address.non_fungible_id().to_vec();
        self.track.set_key_value(parent_address, key, non_fungible)
    }

    fn borrow_global_mut_resource_manager(
        &mut self,
        resource_address: ResourceAddress,
    ) -> Result<ResourceManager, RuntimeError> {
        self.track
            .borrow_global_mut_value(resource_address.clone())
            .map(|v| v.into())
            .map_err(|e| match e {
                TrackError::NotFound => {
                    RuntimeError::ResourceManagerNotFound(resource_address.clone())
                }
                TrackError::Reentrancy => panic!("Reentrancy occurred in resource manager"),
            })
    }

    fn return_borrowed_global_resource_manager(
        &mut self,
        resource_address: ResourceAddress,
        resource_manager: ResourceManager,
    ) {
        self.track
            .return_borrowed_global_mut_value(resource_address, resource_manager)
    }

    fn create_proof(&mut self, proof: Proof) -> Result<ProofId, RuntimeError> {
        let proof_id = self.track.new_proof_id();
        self.proofs.insert(proof_id, proof);
        Ok(proof_id)
    }

    fn take_proof(&mut self, proof_id: ProofId) -> Result<Proof, RuntimeError> {
        let proof = self
            .proofs
            .remove(&proof_id)
            .ok_or(RuntimeError::ProofNotFound(proof_id))?;

        Ok(proof)
    }

    fn create_bucket(&mut self, container: ResourceContainer) -> Result<BucketId, RuntimeError> {
        let bucket_id = self.track.new_bucket_id();
        self.buckets.insert(bucket_id, Bucket::new(container));
        Ok(bucket_id)
    }

    fn create_vault(&mut self, container: ResourceContainer) -> Result<VaultId, RuntimeError> {
        let vault_id = self.track.new_vault_id();
        self.owned_snodes
            .vaults
            .insert(vault_id, Vault::new(container));
        Ok(vault_id)
    }

    fn take_bucket(&mut self, bucket_id: BucketId) -> Result<Bucket, RuntimeError> {
        self.buckets
            .remove(&bucket_id)
            .ok_or(RuntimeError::BucketNotFound(bucket_id))
    }

    fn create_resource(&mut self, resource_manager: ResourceManager) -> ResourceAddress {
        self.track.create_uuid_value(resource_manager).into()
    }

    fn create_package(&mut self, package: Package) -> PackageAddress {
        self.track.create_uuid_value(package).into()
    }

    fn create_component(&mut self, component: Component) -> Result<ComponentAddress, RuntimeError> {
        let data = Self::process_entry_data(component.state())?;
        let new_objects = self.owned_snodes.take(data)?;
        let address = self.track.create_uuid_value(component);
        self.track
            .insert_objects_into_component(new_objects, address.clone().into());
        Ok(address.into())
    }

    fn read_component_state(&mut self, addr: ComponentAddress) -> Result<Vec<u8>, RuntimeError> {
        if let Some(ComponentState {
            component_address,
            component,
            initial_loaded_object_refs,
            snode_refs,
        }) = &mut self.component_state
        {
            if addr.eq(component_address) {
                snode_refs.extend(initial_loaded_object_refs.clone());
                let state = component.state().to_vec();
                return Ok(state);
            }
        }

        Err(RuntimeError::ComponentNotFound(addr))
    }

    fn write_component_state(
        &mut self,
        addr: ComponentAddress,
        state: Vec<u8>,
    ) -> Result<(), RuntimeError> {
        if let Some(ComponentState {
            component_address,
            component,
            initial_loaded_object_refs,
            ..
        }) = &mut self.component_state
        {
            if addr.eq(component_address) {
                let mut new_set = Self::process_entry_data(&state)?;
                new_set.remove(&initial_loaded_object_refs)?;
                let new_objects = self.owned_snodes.take(new_set)?;
                self.track
                    .insert_objects_into_component(new_objects, *component_address);
                component.set_state(state);
                return Ok(());
            }
        }
        Err(RuntimeError::ComponentNotFound(addr))
    }

    fn read_lazy_map_entry(
        &mut self,
        lazy_map_id: LazyMapId,
        key: Vec<u8>,
    ) -> Result<Option<Vec<u8>>, RuntimeError> {
        if let Some((_, value)) = self.owned_snodes.get_lazy_map_entry(&lazy_map_id, &key) {
            return Ok(value);
        }

        if let Some(ComponentState {
            component_address,
            snode_refs,
            ..
        }) = &mut self.component_state
        {
            if snode_refs.lazy_map_ids.contains(&lazy_map_id) {
                let substate_value = self
                    .track
                    .read_key_value(Address::LazyMap(*component_address, lazy_map_id), key);
                let value = match substate_value {
                    SubstateValue::LazyMapEntry(v) => v,
                    _ => panic!("Substate value is not a LazyMapEntry"),
                };
                if value.is_some() {
                    let map_entry_objects =
                        Self::process_entry_data(&value.as_ref().unwrap()).unwrap();
                    snode_refs.extend(map_entry_objects);
                }

                return Ok(value);
            }
        }

        return Err(RuntimeError::LazyMapNotFound(lazy_map_id));
    }

    fn write_lazy_map_entry(
        &mut self,
        lazy_map_id: LazyMapId,
        key: Vec<u8>,
        value: Vec<u8>,
    ) -> Result<(), RuntimeError> {
        let (old_value, lazy_map_state) =
            match self.owned_snodes.get_lazy_map_entry(&lazy_map_id, &key) {
                None => match &self.component_state {
                    Some(ComponentState {
                        component_address,
                        snode_refs,
                        ..
                    }) => {
                        if !snode_refs.lazy_map_ids.contains(&lazy_map_id) {
                            return Err(RuntimeError::LazyMapNotFound(lazy_map_id));
                        }
                        let old_substate_value = self.track.read_key_value(
                            Address::LazyMap(*component_address, lazy_map_id),
                            key.clone(),
                        );
                        let old_value = match old_substate_value {
                            SubstateValue::LazyMapEntry(v) => v,
                            _ => panic!("Substate value is not a LazyMapEntry"),
                        };
                        Ok((
                            old_value,
                            Committed {
                                component_address: *component_address,
                            },
                        ))
                    }
                    _ => Err(RuntimeError::LazyMapNotFound(lazy_map_id)),
                },
                Some((root, value)) => Ok((value, Uncommitted { root })),
            }?;
        let mut new_entry_object_refs = Self::process_entry_data(&value)?;
        let old_entry_object_refs = match old_value {
            None => ComponentObjectRefs::new(),
            Some(e) => Self::process_entry_data(&e).unwrap(),
        };
        new_entry_object_refs.remove(&old_entry_object_refs)?;

        // Check for cycles
        if let Uncommitted { root } = lazy_map_state {
            if new_entry_object_refs.lazy_map_ids.contains(&root) {
                return Err(RuntimeError::CyclicLazyMap(root));
            }
        }

        let new_objects = self.owned_snodes.take(new_entry_object_refs)?;

        match lazy_map_state {
            Uncommitted { root } => {
                self.owned_snodes
                    .insert_lazy_map_entry(&lazy_map_id, key, value);
                self.owned_snodes
                    .insert_objects_into_map(new_objects, &root);
            }
            Committed { component_address } => {
                self.track.set_key_value(
                    Address::LazyMap(component_address, lazy_map_id),
                    key,
                    SubstateValue::LazyMapEntry(Some(value)),
                );
                self.track
                    .insert_objects_into_component(new_objects, component_address);
            }
        }

        Ok(())
    }

    fn get_component_info(
        &mut self,
        component_address: ComponentAddress,
    ) -> Result<(PackageAddress, String), RuntimeError> {
        let substate_value = self
            .track
            .read_value(component_address)
            .ok_or(RuntimeError::ComponentNotFound(component_address))?;

        if let SubstateValue::Component(component) = substate_value {
            Ok((
                component.package_address(),
                component.blueprint_name().to_owned(),
            ))
        } else {
            panic!("Value is not a component");
        }
    }

    fn create_lazy_map(&mut self) -> LazyMapId {
        let lazy_map_id = self.track.new_lazy_map_id();
        self.owned_snodes
            .lazy_maps
            .insert(lazy_map_id, UnclaimedLazyMap::new());
        lazy_map_id
    }

    fn get_epoch(&mut self) -> u64 {
        self.track.current_epoch()
    }

    fn get_transaction_hash(&mut self) -> Hash {
        self.track.transaction_hash()
    }

    fn generate_uuid(&mut self) -> u128 {
        self.track.new_uuid()
    }

    fn user_log(&mut self, level: Level, message: String) {
        self.track.add_log(level, message);
    }

    #[allow(unused_variables)]
    fn sys_log(&self, level: Level, message: String) {
        let (l, m) = match level {
            Level::Error => ("ERROR".red(), message.red()),
            Level::Warn => ("WARN".yellow(), message.yellow()),
            Level::Info => ("INFO".green(), message.green()),
            Level::Debug => ("DEBUG".cyan(), message.cyan()),
            Level::Trace => ("TRACE".normal(), message.normal()),
        };

        #[cfg(not(feature = "alloc"))]
        if self.trace {
            println!("{}[{:5}] {}", "  ".repeat(self.depth), l, m);
        }
    }
}<|MERGE_RESOLUTION|>--- conflicted
+++ resolved
@@ -81,53 +81,6 @@
     Vault(VaultId, Option<ComponentAddress>, Vault),
 }
 
-<<<<<<< HEAD
-=======
-impl BorrowedSNodeState {
-    fn return_borrowed_state<'r, 'l, L: ReadableSubstateStore>(
-        self,
-        frame: &mut CallFrame<'r, 'l, L>,
-    ) {
-        match self {
-            BorrowedSNodeState::AuthZone(auth_zone) => {
-                frame.auth_zone = Some(auth_zone);
-            }
-            BorrowedSNodeState::Worktop(worktop) => {
-                frame.worktop = Some(worktop);
-            }
-            BorrowedSNodeState::Scrypto(actor, _, _, component_state) => {
-                if let Some(component_address) = actor.component_address() {
-                    frame.track.return_borrowed_global_mut_value(
-                        component_address,
-                        component_state.unwrap(),
-                    );
-                }
-            }
-            BorrowedSNodeState::Resource(resource_address, resource_manager) => {
-                frame
-                    .track
-                    .return_borrowed_global_mut_value(resource_address, resource_manager);
-            }
-            BorrowedSNodeState::Bucket(bucket_id, bucket) => {
-                frame.buckets.insert(bucket_id, bucket);
-            }
-            BorrowedSNodeState::Proof(proof_id, proof) => {
-                frame.proofs.insert(proof_id, proof);
-            }
-            BorrowedSNodeState::Vault(vault_id, maybe_component_address, vault) => {
-                if let Some(component_address) = maybe_component_address {
-                    frame
-                        .track
-                        .return_borrowed_global_mut_value((component_address, vault_id), vault);
-                } else {
-                    frame.owned_snodes.return_borrowed_vault_mut(vault);
-                }
-            }
-        }
-    }
-}
-
->>>>>>> dc460086
 pub enum StaticSNodeState {
     Package,
     Resource,
@@ -220,7 +173,6 @@
     }
 }
 
-<<<<<<< HEAD
 impl BorrowedSNodeState {
     fn return_borrowed_state<'p, 's, 't, 'w, S, W, I>(
         self,
@@ -260,68 +212,10 @@
                 if let Some(component_address) = maybe_component_address {
                     frame
                         .track
-                        .return_borrowed_vault(&component_address, &vault_id, vault);
+                        .return_borrowed_global_mut_value((component_address, vault_id), vault);
                 } else {
                     frame.owned_snodes.return_borrowed_vault_mut(vault);
                 }
-=======
-pub enum SNodeState<'a> {
-    SystemStatic,
-    Transaction(&'a mut TransactionProcessor),
-    PackageStatic,
-    AuthZoneRef(&'a mut AuthZone),
-    Worktop(&'a mut Worktop),
-    Scrypto(ScryptoActorInfo, Package, String, Option<&'a mut Component>),
-    ResourceStatic,
-    ResourceRef(ResourceAddress, &'a mut ResourceManager),
-    BucketRef(BucketId, &'a mut Bucket),
-    Bucket(Bucket),
-    ProofRef(ProofId, &'a mut Proof),
-    Proof(Proof),
-    VaultRef(VaultId, Option<ComponentAddress>, &'a mut Vault),
-}
-
-#[derive(Debug)]
-struct ComponentState<'a> {
-    component_address: ComponentAddress,
-    component: &'a mut Component,
-    initial_loaded_object_refs: ComponentObjectRefs,
-    snode_refs: ComponentObjectRefs,
-}
-
-///TODO: Remove
-#[derive(Debug)]
-enum LazyMapState {
-    Uncommitted { root: LazyMapId },
-    Committed { component_address: ComponentAddress },
-}
-
-impl<'s, S: ReadableSubstateStore> Track<'s, S> {
-    fn insert_objects_into_component(
-        &mut self,
-        new_objects: ComponentObjects,
-        component_address: ComponentAddress,
-    ) {
-        for (vault_id, vault) in new_objects.vaults {
-            self.create_uuid_value_2((component_address, vault_id), vault);
-        }
-        for (lazy_map_id, unclaimed) in new_objects.lazy_maps {
-            self.create_key_space(component_address, lazy_map_id);
-            for (k, v) in unclaimed.lazy_map {
-                let parent_address = Address::LazyMap(component_address, lazy_map_id);
-                self.set_key_value(parent_address, k, Some(v));
-            }
-
-            for (child_lazy_map_id, child_lazy_map) in unclaimed.descendent_lazy_maps {
-                self.create_key_space(component_address, child_lazy_map_id);
-                for (k, v) in child_lazy_map {
-                    let parent_address = Address::LazyMap(component_address, child_lazy_map_id);
-                    self.set_key_value(parent_address, k, Some(v));
-                }
-            }
-            for (vault_id, vault) in unclaimed.descendent_vaults {
-                self.create_uuid_value_2((component_address, vault_id), vault);
->>>>>>> dc460086
             }
         }
     }
@@ -828,25 +722,6 @@
                 Ok((Consumed(Some(ConsumedSNodeState::Proof(proof))), vec![]))
             }
             SNodeRef::VaultRef(vault_id) => {
-<<<<<<< HEAD
-                let (component, vault) =
-                    if let Some(vault) = self.owned_snodes.borrow_vault_mut(vault_id) {
-                        (None, vault)
-                    } else if let Some(ComponentState {
-                        component_address,
-                        snode_refs,
-                        ..
-                    }) = &self.component_state
-                    {
-                        if !snode_refs.vault_ids.contains(vault_id) {
-                            return Err(RuntimeError::VaultNotFound(*vault_id));
-                        }
-                        let vault = self.track.borrow_vault_mut(component_address, vault_id);
-                        (Some(*component_address), vault)
-                    } else {
-                        panic!("Should never get here");
-                    };
-=======
                 let (component, vault) = if let Some(vault) =
                     self.owned_snodes.borrow_vault_mut(vault_id)
                 {
@@ -855,7 +730,7 @@
                     component_address,
                     snode_refs,
                     ..
-                }) = &self.component
+                }) = &self.component_state
                 {
                     if !snode_refs.vault_ids.contains(vault_id) {
                         return Err(RuntimeError::VaultNotFound(*vault_id));
@@ -872,7 +747,6 @@
                 } else {
                     panic!("Should never get here");
                 };
->>>>>>> dc460086
 
                 let resource_address = vault.resource_address();
                 let substate_value = self.track.read_value(resource_address.clone()).unwrap();
