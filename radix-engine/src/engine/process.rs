--- conflicted
+++ resolved
@@ -227,18 +227,6 @@
     VaultRef(VaultId, Option<ComponentAddress>, &'a mut Vault),
 }
 
-<<<<<<< HEAD
-=======
-/// Represents an interpreter instance.
-pub struct Interpreter {
-    actor: ScryptoActorInfo,
-    call_data: ScryptoValue,
-    module: ModuleRef,
-    memory: MemoryRef,
-}
-
-/// Qualitative states for a WASM process
->>>>>>> 0cc17f78
 #[derive(Debug)]
 struct ComponentState<'a> {
     component_address: ComponentAddress,
@@ -405,40 +393,7 @@
                 };
                 self.component = component_state;
 
-<<<<<<< HEAD
-                Package::run(module_ref, memory_ref, actor.clone(), arg, self)
-=======
-                self.wasm_process_state = Some(WasmProcess {
-                    depth: self.depth,
-                    trace: self.trace,
-                    vm: Interpreter {
-                        call_data,
-                        actor: actor.clone(),
-                        module: module.clone(),
-                        memory,
-                    },
-                    interpreter_state,
-                });
-
-                // Execution
-                let result = module.invoke_export(actor.export_name(), &[], self);
-
-                // Return value
-                re_debug!(self, "Invoke result: {:?}", result);
-                let rtn = result
-                    .map_err(|e| {
-                        match e.into_host_error() {
-                            // Pass-through runtime errors
-                            Some(host_error) => *host_error.downcast::<RuntimeError>().unwrap(),
-                            None => RuntimeError::InvokeError,
-                        }
-                    })?
-                    .ok_or(RuntimeError::NoReturnData)?;
-                match rtn {
-                    RuntimeValue::I32(ptr) => self.read_return_value(ptr as u32),
-                    _ => Err(RuntimeError::InvalidReturnType),
-                }
->>>>>>> 0cc17f78
+                Package::run(module_ref, memory_ref, actor.clone(), call_data, self)
             }
             SNodeState::ResourceStatic => {
                 ResourceManager::static_main(call_data, self)
@@ -899,373 +854,6 @@
         }
         Ok(proofs)
     }
-<<<<<<< HEAD
-=======
-
-    /// Send a byte array to wasm instance.
-    fn send_bytes(&mut self, bytes: &[u8]) -> Result<i32, RuntimeError> {
-        let wasm_process = self.wasm_process_state.as_ref().unwrap();
-        let result = wasm_process.vm.module.invoke_export(
-            "scrypto_alloc",
-            &[RuntimeValue::I32((bytes.len()) as i32)],
-            &mut NopExternals,
-        );
-
-        if let Ok(Some(RuntimeValue::I32(ptr))) = result {
-            if wasm_process.vm.memory.set((ptr + 4) as u32, bytes).is_ok() {
-                return Ok(ptr);
-            }
-        }
-
-        Err(RuntimeError::MemoryAllocError)
-    }
-
-    fn read_return_value(&mut self, ptr: u32) -> Result<ScryptoValue, RuntimeError> {
-        let wasm_process = self.wasm_process_state.as_ref().unwrap();
-        // read length
-        let len: u32 = wasm_process
-            .vm
-            .memory
-            .get_value(ptr)
-            .map_err(|_| RuntimeError::MemoryAccessError)?;
-
-        let start = ptr.checked_add(4).ok_or(RuntimeError::MemoryAccessError)?;
-        let end = start
-            .checked_add(len)
-            .ok_or(RuntimeError::MemoryAccessError)?;
-        let range = start as usize..end as usize;
-        let direct = wasm_process.vm.memory.direct_access();
-        let buffer = direct.as_ref();
-
-        if end > buffer.len().try_into().unwrap() {
-            return Err(RuntimeError::MemoryAccessError);
-        }
-
-        ScryptoValue::from_slice(&buffer[range]).map_err(RuntimeError::ParseScryptoValueError)
-    }
-
-    /// Handles a system call.
-    fn handle<I: Decode + fmt::Debug, O: Encode + fmt::Debug>(
-        &mut self,
-        args: RuntimeArgs,
-        handler: fn(&mut Self, input: I) -> Result<O, RuntimeError>,
-    ) -> Result<Option<RuntimeValue>, Trap> {
-        let wasm_process = self.wasm_process_state.as_mut().unwrap();
-        let op: u32 = args.nth_checked(0)?;
-        let input_ptr: u32 = args.nth_checked(1)?;
-        let input_len: u32 = args.nth_checked(2)?;
-        // SECURITY: bill before allocating memory
-        let mut input_bytes = vec![0u8; input_len as usize];
-        wasm_process
-            .vm
-            .memory
-            .get_into(input_ptr, &mut input_bytes)
-            .map_err(|_| Trap::from(RuntimeError::MemoryAccessError))?;
-        let input: I = scrypto_decode(&input_bytes)
-            .map_err(|e| Trap::from(RuntimeError::InvalidRequestData(e)))?;
-        if input_len <= 1024 {
-            re_trace!(self, "{:?}", input);
-        } else {
-            re_trace!(self, "Large request: op = {:02x}, len = {}", op, input_len);
-        }
-
-        let output: O = handler(self, input).map_err(Trap::from)?;
-        let output_bytes = scrypto_encode(&output);
-        let output_ptr = self.send_bytes(&output_bytes).map_err(Trap::from)?;
-        if output_bytes.len() <= 1024 {
-            re_trace!(self, "{:?}", output);
-        } else {
-            re_trace!(
-                self,
-                "Large response: op = {:02x}, len = {}",
-                op,
-                output_bytes.len()
-            );
-        }
-
-        Ok(Some(RuntimeValue::I32(output_ptr)))
-    }
-
-    //============================
-    // SYSTEM CALL HANDLERS START
-    //============================
-
-    fn handle_create_component(
-        &mut self,
-        input: CreateComponentInput,
-    ) -> Result<CreateComponentOutput, RuntimeError> {
-        let data = Self::process_entry_data(&input.state)?;
-        let new_objects = self.owned_snodes.take(data)?;
-
-        let wasm_process = self
-            .wasm_process_state
-            .as_mut()
-            .ok_or(RuntimeError::IllegalSystemCall)?;
-        let package_address = wasm_process.vm.actor.package_address().clone();
-        let component = Component::new(
-            package_address,
-            input.blueprint_name,
-            input.access_rules_list,
-            input.state,
-        );
-        let component_address = self.track.create_component(component);
-        self.track
-            .insert_objects_into_component(new_objects, component_address);
-
-        Ok(CreateComponentOutput { component_address })
-    }
-
-    fn handle_get_component_info(
-        &mut self,
-        input: GetComponentInfoInput,
-    ) -> Result<GetComponentInfoOutput, RuntimeError> {
-        let component = self
-            .track
-            .get_component(input.component_address)
-            .ok_or(RuntimeError::ComponentNotFound(input.component_address))?;
-
-        Ok(GetComponentInfoOutput {
-            package_address: component.package_address(),
-            blueprint_name: component.blueprint_name().to_owned(),
-        })
-    }
-
-    fn handle_get_component_state(
-        &mut self,
-        _: GetComponentStateInput,
-    ) -> Result<GetComponentStateOutput, RuntimeError> {
-        let wasm_process = self
-            .wasm_process_state
-            .as_mut()
-            .ok_or(RuntimeError::IllegalSystemCall)?;
-        let component_state = match &wasm_process.interpreter_state {
-            InterpreterState::Component { component, initial_loaded_object_refs, .. } => {
-                self.snode_refs.extend(initial_loaded_object_refs.clone());
-                Ok(component.state())
-            },
-            _ => Err(RuntimeError::IllegalSystemCall),
-        }?;
-        let state = component_state.to_vec();
-        Ok(GetComponentStateOutput { state })
-    }
-
-    fn handle_put_component_state(
-        &mut self,
-        input: PutComponentStateInput,
-    ) -> Result<PutComponentStateOutput, RuntimeError> {
-        let wasm_process = self
-            .wasm_process_state
-            .as_mut()
-            .ok_or(RuntimeError::IllegalSystemCall)?;
-        let (component, new_set, component_address) = match &mut wasm_process.interpreter_state {
-            InterpreterState::Component {
-                ref mut component,
-                component_address,
-                initial_loaded_object_refs,
-                ..
-            } => {
-                let mut new_set = Self::process_entry_data(&input.state)?;
-                new_set.remove(&initial_loaded_object_refs)?;
-                Ok((component, new_set, component_address))
-            }
-            _ => Err(RuntimeError::IllegalSystemCall),
-        }?;
-
-        let new_objects = self.owned_snodes.take(new_set)?;
-        self.track.insert_objects_into_component(new_objects, *component_address);
-
-        // TODO: Verify that process_owned_objects is empty
-
-        component.set_state(input.state);
-
-        Ok(PutComponentStateOutput {})
-    }
-
-    fn handle_create_lazy_map(
-        &mut self,
-        _input: CreateLazyMapInput,
-    ) -> Result<CreateLazyMapOutput, RuntimeError> {
-        let lazy_map_id = self.track.new_lazy_map_id();
-        self
-            .owned_snodes
-            .lazy_maps
-            .insert(lazy_map_id, UnclaimedLazyMap::new());
-        Ok(CreateLazyMapOutput { lazy_map_id })
-    }
-
-    fn handle_get_lazy_map_entry(
-        &mut self,
-        input: GetLazyMapEntryInput,
-    ) -> Result<GetLazyMapEntryOutput, RuntimeError> {
-        if let Some((_, value)) = self
-            .owned_snodes
-            .get_lazy_map_entry(&input.lazy_map_id, &input.key) {
-            return Ok(GetLazyMapEntryOutput { value });
-        }
-
-        if !self.snode_refs.lazy_map_ids.contains(&input.lazy_map_id) {
-            return Err(RuntimeError::LazyMapNotFound(input.lazy_map_id));
-        }
-
-        if let Some(WasmProcess { interpreter_state: InterpreterState::Component { component_address, .. }, .. }) = &self.wasm_process_state {
-            let value = self.track.get_lazy_map_entry(
-                *component_address,
-                &input.lazy_map_id,
-                &input.key,
-            );
-            if value.is_some() {
-                let map_entry_objects =
-                    Self::process_entry_data(&value.as_ref().unwrap()).unwrap();
-                self.snode_refs.extend(map_entry_objects);
-            }
-
-            return Ok(GetLazyMapEntryOutput { value });
-        }
-
-        panic!("Should not get here.");
-    }
-
-    fn handle_put_lazy_map_entry(
-        &mut self,
-        input: PutLazyMapEntryInput,
-    ) -> Result<PutLazyMapEntryOutput, RuntimeError> {
-        let wasm_process = self
-            .wasm_process_state
-            .as_mut()
-            .ok_or(RuntimeError::IllegalSystemCall)?;
-        let (old_value, lazy_map_state) = match self
-            .owned_snodes
-            .get_lazy_map_entry(&input.lazy_map_id, &input.key)
-        {
-            None => match &wasm_process.interpreter_state {
-                InterpreterState::Component {
-                    component_address,
-                    ..
-                } => {
-                    if !self.snode_refs
-                            .lazy_map_ids
-                            .contains(&input.lazy_map_id)
-                    {
-                        return Err(RuntimeError::LazyMapNotFound(input.lazy_map_id));
-                    }
-                    let old_value = self.track.get_lazy_map_entry(
-                        *component_address,
-                        &input.lazy_map_id,
-                        &input.key,
-                    );
-                    Ok((
-                        old_value,
-                        Committed {
-                            component_address: *component_address,
-                        },
-                    ))
-                }
-                _ => Err(RuntimeError::LazyMapNotFound(input.lazy_map_id)),
-            },
-            Some((root, value)) => Ok((value, Uncommitted { root })),
-        }?;
-        let mut new_entry_object_refs = Self::process_entry_data(&input.value)?;
-        let old_entry_object_refs = match old_value {
-            None => ComponentObjectRefs::new(),
-            Some(e) => Self::process_entry_data(&e).unwrap(),
-        };
-        new_entry_object_refs.remove(&old_entry_object_refs)?;
-
-        // Check for cycles
-        if let Uncommitted { root } = lazy_map_state {
-            if new_entry_object_refs.lazy_map_ids.contains(&root) {
-                return Err(RuntimeError::CyclicLazyMap(root));
-            }
-        }
-
-        let new_objects = self
-            .owned_snodes
-            .take(new_entry_object_refs)?;
-
-        match lazy_map_state {
-            Uncommitted { root } => {
-                self.owned_snodes.insert_lazy_map_entry(
-                    &input.lazy_map_id,
-                    input.key,
-                    input.value,
-                );
-                self
-                    .owned_snodes
-                    .insert_objects_into_map(new_objects, &root);
-            }
-            Committed { component_address } => {
-                self.track.put_lazy_map_entry(
-                    component_address,
-                    input.lazy_map_id,
-                    input.key,
-                    input.value,
-                );
-                self.track
-                    .insert_objects_into_component(new_objects, component_address);
-            }
-        }
-
-        Ok(PutLazyMapEntryOutput {})
-    }
-
-    fn handle_invoke_snode(
-        &mut self,
-        input: InvokeSNodeInput,
-    ) -> Result<InvokeSNodeOutput, RuntimeError> {
-        let call_data = ScryptoValue::from_slice(&input.call_data)
-            .map_err(RuntimeError::ParseScryptoValueError)?;
-        let result = self.invoke_snode(input.snode_ref, call_data)?;
-        Ok(InvokeSNodeOutput { rtn: result.raw })
-    }
-
-    fn handle_emit_log(&mut self, input: EmitLogInput) -> Result<EmitLogOutput, RuntimeError> {
-        self.track.add_log(input.level, input.message);
-
-        Ok(EmitLogOutput {})
-    }
-
-    fn handle_get_call_data(
-        &mut self,
-        _input: GetCallDataInput,
-    ) -> Result<GetCallDataOutput, RuntimeError> {
-        let wasm_process = self
-            .wasm_process_state
-            .as_ref()
-            .ok_or(RuntimeError::InterpreterNotStarted)?;
-        let component = match wasm_process.interpreter_state {
-            InterpreterState::Component { component_address, .. } => Some(component_address.clone()),
-            InterpreterState::Blueprint  => None,
-        };
-        Ok(GetCallDataOutput {
-            component,
-            call_data: wasm_process.vm.call_data.raw.clone(),
-        })
-    }
-
-    fn handle_generate_uuid(
-        &mut self,
-        _input: GenerateUuidInput,
-    ) -> Result<GenerateUuidOutput, RuntimeError> {
-        Ok(GenerateUuidOutput {
-            uuid: self.track.new_uuid(),
-        })
-    }
-
-    fn handle_get_actor(&mut self, _input: GetActorInput) -> Result<GetActorOutput, RuntimeError> {
-        let wasm_process = self
-            .wasm_process_state
-            .as_ref()
-            .ok_or(RuntimeError::InterpreterNotStarted)?;
-
-        return Ok(GetActorOutput {
-            actor: wasm_process.vm.actor.clone(),
-        });
-    }
-
-    //============================
-    // SYSTEM CALL HANDLERS END
-    //============================
->>>>>>> 0cc17f78
 }
 
 impl<'r, 'l, L: ReadableSubstateStore> SystemApi for Process<'r, 'l, L> {
