use radix_engine::ledger::TypedInMemorySubstateStore;
use radix_engine::types::*;
use radix_engine_interface::core::NetworkDefinition;
use radix_engine_interface::data::*;
use radix_engine_interface::model::FromPublicKey;
use scrypto_unit::*;
use transaction::builder::ManifestBuilder;

#[test]
fn test_loop() {
    // Arrange
    let mut store = TypedInMemorySubstateStore::with_bootstrap();
    let mut test_runner = TestRunner::new(true, &mut store);

    // Act
    let code = wat2wasm(&include_str!("wasm/loop.wat").replace("${n}", "2000"));
    let package_address =
        test_runner.publish_package(code, generate_single_function_abi("Test", "f"));
    let manifest = ManifestBuilder::new(&NetworkDefinition::simulator())
        .lock_fee(FAUCET_COMPONENT, 10.into())
        .call_function(package_address, "Test", "f", args!())
        .build();
    let receipt = test_runner.execute_manifest(manifest, vec![]);

    // Assert
    receipt.expect_commit_success();
}

#[test]
fn test_loop_out_of_cost_unit() {
    // Arrange
    let mut store = TypedInMemorySubstateStore::with_bootstrap();
    let mut test_runner = TestRunner::new(true, &mut store);

    // Act
    let code = wat2wasm(&include_str!("wasm/loop.wat").replace("${n}", "70000000"));
    let package_address =
        test_runner.publish_package(code, generate_single_function_abi("Test", "f"));
    let manifest = ManifestBuilder::new(&NetworkDefinition::simulator())
        .lock_fee(FAUCET_COMPONENT, 45.into())
        .call_function(package_address, "Test", "f", args!())
        .build();
    let receipt = test_runner.execute_manifest(manifest, vec![]);

    // Assert
    receipt.expect_specific_failure(is_costing_error)
}

#[test]
fn test_recursion() {
    // Arrange
    let mut store = TypedInMemorySubstateStore::with_bootstrap();
    let mut test_runner = TestRunner::new(true, &mut store);

    // Act
    // In this test case, each call frame costs 4 stack units
    let code = wat2wasm(&include_str!("wasm/recursion.wat").replace("${n}", "128"));
    let package_address =
        test_runner.publish_package(code, generate_single_function_abi("Test", "f"));
    let manifest = ManifestBuilder::new(&NetworkDefinition::simulator())
        .lock_fee(FAUCET_COMPONENT, 10.into())
        .call_function(package_address, "Test", "f", args!())
        .build();
    let receipt = test_runner.execute_manifest(manifest, vec![]);

    // Assert
    receipt.expect_commit_success();
}

#[test]
fn test_recursion_stack_overflow() {
    // Arrange
    let mut store = TypedInMemorySubstateStore::with_bootstrap();
    let mut test_runner = TestRunner::new(true, &mut store);

    // Act
    let code = wat2wasm(&include_str!("wasm/recursion.wat").replace("${n}", "129"));
    let package_address =
        test_runner.publish_package(code, generate_single_function_abi("Test", "f"));
    let manifest = ManifestBuilder::new(&NetworkDefinition::simulator())
        .lock_fee(FAUCET_COMPONENT, 10.into())
        .call_function(package_address, "Test", "f", args!())
        .build();
    let receipt = test_runner.execute_manifest(manifest, vec![]);

    // Assert
    receipt.expect_specific_failure(is_wasm_error)
}

#[test]
fn test_grow_memory() {
    // Arrange
    let mut store = TypedInMemorySubstateStore::with_bootstrap();
    let mut test_runner = TestRunner::new(true, &mut store);

    // Act
    let code = wat2wasm(&include_str!("wasm/memory.wat").replace("${n}", "100"));
    let package_address =
        test_runner.publish_package(code, generate_single_function_abi("Test", "f"));
    let manifest = ManifestBuilder::new(&NetworkDefinition::simulator())
        .lock_fee(FAUCET_COMPONENT, 10.into())
        .call_function(package_address, "Test", "f", args!())
        .build();
    let receipt = test_runner.execute_manifest(manifest, vec![]);

    // Assert
    receipt.expect_commit_success();
}

#[test]
fn test_grow_memory_out_of_cost_unit() {
    // Arrange
    let mut store = TypedInMemorySubstateStore::with_bootstrap();
    let mut test_runner = TestRunner::new(true, &mut store);

    // Act
    let code = wat2wasm(&include_str!("wasm/memory.wat").replace("${n}", "100000"));
    let package_address =
        test_runner.publish_package(code, generate_single_function_abi("Test", "f"));
    let manifest = ManifestBuilder::new(&NetworkDefinition::simulator())
        .lock_fee(FAUCET_COMPONENT, 10.into())
        .call_function(package_address, "Test", "f", args!())
        .build();
    let receipt = test_runner.execute_manifest(manifest, vec![]);

    // Assert
    receipt.expect_specific_failure(is_costing_error)
}

#[test]
fn test_basic_transfer() {
    // Arrange
    let mut store = TypedInMemorySubstateStore::with_bootstrap();
    let mut test_runner = TestRunner::new(true, &mut store);
    let (public_key1, _, account1) = test_runner.new_allocated_account();
    let (_, _, account2) = test_runner.new_allocated_account();

    // Act
    let manifest = ManifestBuilder::new(&NetworkDefinition::simulator())
        .lock_fee(account1, 10u32.into())
        .withdraw_from_account_by_amount(account1, 100u32.into(), RADIX_TOKEN)
        .call_method(
            account2,
            "deposit_batch",
            args!(Expression::entire_worktop()),
        )
        .build();
    let receipt = test_runner.execute_manifest(
        manifest,
        vec![NonFungibleAddress::from_public_key(&public_key1)],
    );
    receipt.expect_commit_success();

    // Assert
    // NOTE: If this test fails, it should print out the actual fee table in the error logs.
    // Or you can run just this test with the below:
    // (cd radix-engine && cargo test --test metering -- test_basic_transfer)
    assert_eq!(
        10000 /* base_fee */
        + 0 /* blobs */
        + 2000 /* create_node */
        + 1212 /* decode_manifest */
        + 5600 /* drop_lock */
        + 2000 /* drop_node */
        + 800 /* emit_event */
        + 0 /* instantiate_wasm */
        + 1505 /* invoke */
        + 7100 /* lock_substate */
        + 2000 /* read_owned_nodes */
        + 22000 /* read_substate */
        + 1000 /* run_native_function */
        + 2200 /* run_native_method */
<<<<<<< HEAD
        + 357354 /* run_wasm */
=======
        + 346971 /* run_wasm */
>>>>>>> 3166814c
        + 404 /* verify_manifest */
        + 3750 /* verify_signatures */
        + 17000, /* write_substate */
        receipt.execution.fee_summary.cost_unit_consumed
    );
}

#[test]
fn test_publish_large_package() {
    // Arrange
    let mut store = TypedInMemorySubstateStore::with_bootstrap();
    let mut test_runner = TestRunner::new(true, &mut store);

    // Act
    let code = wat2wasm(&format!(
        r#"
            (module
                (data (i32.const 0) "{}")
                (memory $0 64)
                (export "memory" (memory $0))
            )
        "#,
        "i".repeat(4 * 1024 * 1024)
    ));
    assert_eq!(4194343, code.len());
    let manifest = ManifestBuilder::new(&NetworkDefinition::simulator())
        .lock_fee(FAUCET_COMPONENT, 100.into())
        .publish_package(code, HashMap::new())
        .build();
    let receipt = test_runner.execute_manifest(manifest, vec![]);
    receipt.expect_commit_success();

    // Assert
    assert!(
        receipt.execution.fee_summary.cost_unit_consumed > 4000000
            && receipt.execution.fee_summary.cost_unit_consumed < 5000000
    );
}

#[test]
fn should_be_able_run_large_manifest() {
    // Arrange
    let mut store = TypedInMemorySubstateStore::with_bootstrap();
    let mut test_runner = TestRunner::new(true, &mut store);
    let (public_key, _, account) = test_runner.new_allocated_account();

    // Act
    let mut builder = ManifestBuilder::new(&NetworkDefinition::simulator());
    builder.lock_fee(account, 100u32.into());
    builder.withdraw_from_account_by_amount(account, 100u32.into(), RADIX_TOKEN);
    for _ in 0..500 {
        builder.take_from_worktop_by_amount(1.into(), RADIX_TOKEN, |builder, bid| {
            builder.return_to_worktop(bid)
        });
    }
    builder.call_method(
        account,
        "deposit_batch",
        args!(Expression::entire_worktop()),
    );
    let manifest = builder.build();
    let receipt = test_runner.execute_manifest(
        manifest,
        vec![NonFungibleAddress::from_public_key(&public_key)],
    );

    // Assert
    receipt.expect_commit_success();
}

#[test]
fn should_be_able_invoke_account_balance_50_times() {
    // Arrange
    let mut store = TypedInMemorySubstateStore::with_bootstrap();
    let mut test_runner = TestRunner::new(true, &mut store);
    let (public_key, _, account) = test_runner.new_allocated_account();

    // Act
    let mut builder = ManifestBuilder::new(&NetworkDefinition::simulator());
    builder.lock_fee(account, 100u32.into());
    for _ in 0..50 {
        builder.call_method(account, "balance", args!(RADIX_TOKEN));
    }
    let manifest = builder.build();
    let receipt = test_runner.execute_manifest(
        manifest,
        vec![NonFungibleAddress::from_public_key(&public_key)],
    );

    // Assert
    receipt.expect_commit_success();
}

#[test]
fn should_be_able_to_generate_5_proofs_and_then_lock_fee() {
    // Arrange
    let mut store = TypedInMemorySubstateStore::with_bootstrap();
    let mut test_runner = TestRunner::new(true, &mut store);
    let (public_key, _, account) = test_runner.new_allocated_account();
    let resource_address = test_runner.create_fungible_resource(100.into(), 0, account);

    // Act
    let mut builder = ManifestBuilder::new(&NetworkDefinition::simulator());
    for _ in 0..5 {
        builder.create_proof_from_account_by_amount(account, 1.into(), resource_address);
    }
    builder.lock_fee(account, 100u32.into());
    let manifest = builder.build();
    let receipt = test_runner.execute_manifest(
        manifest,
        vec![NonFungibleAddress::from_public_key(&public_key)],
    );

    // Assert
    receipt.expect_commit_success();
}<|MERGE_RESOLUTION|>--- conflicted
+++ resolved
@@ -170,11 +170,7 @@
         + 22000 /* read_substate */
         + 1000 /* run_native_function */
         + 2200 /* run_native_method */
-<<<<<<< HEAD
-        + 357354 /* run_wasm */
-=======
-        + 346971 /* run_wasm */
->>>>>>> 3166814c
+        + 350909 /* run_wasm */
         + 404 /* verify_manifest */
         + 3750 /* verify_signatures */
         + 17000, /* write_substate */
