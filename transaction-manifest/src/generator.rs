--- conflicted
+++ resolved
@@ -304,7 +304,6 @@
     }
 }
 
-<<<<<<< HEAD
 fn generate_bytes(value: &ast::Value) -> Result<Vec<u8>, GeneratorError> {
     match value {
         ast::Value::Blob(bytes) => Ok(bytes.clone()),
@@ -333,12 +332,13 @@
             }
         }
         v @ _ => invalid_type!(v, ast::Type::Vec, ast::Type::Blob),
-=======
+    }
+}
+
 fn generate_u32(value: &ast::Value) -> Result<u32, GeneratorError> {
     match value {
         ast::Value::U32(v) => Ok(*v),
         v @ _ => invalid_type!(v, ast::Type::U32),
->>>>>>> 3a05a0a4
     }
 }
 
