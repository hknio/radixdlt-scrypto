#![no_std]

//==========================
// Prefix bytes
//==========================

// In order to distinguish payloads, all of these should be distinct!
// This is particularly important for payloads which will be signed (Transaction / ROLA)

// 0x5b for [5b]or - (90 in decimal)
// The following is exported from the sbor repo, but commented out here to avoid import clashes:
// pub const BASIC_SBOR_V1_PAYLOAD_PREFIX: u8 = 0x5b;

/// 0x5c for [5c]rypto - (91 in decimal)
pub const SCRYPTO_SBOR_V1_PAYLOAD_PREFIX: u8 = 0x5c;
/// 0x4d = M in ASCII for Manifest - (77 in decimal)
pub const MANIFEST_SBOR_V1_PAYLOAD_PREFIX: u8 = 0x4d;

/// The ROLA hash which is signed is created as `hash(ROLA_HASHABLE_PAYLOAD_PREFIX || ..)`
///
/// 0x52 = R in ASCII for ROLA - (82 in decimal)
pub const ROLA_HASHABLE_PAYLOAD_PREFIX: u8 = 0x52;
/// The Transaction hash which is signed is created as:
/// `hash(TRANSACTION_HASHABLE_PAYLOAD_PREFIX || version prefix according to type of transaction payload || ..)`
///
/// 0x54 = T in ASCII for Transaction - (84 in decimal)
pub const TRANSACTION_HASHABLE_PAYLOAD_PREFIX: u8 = 0x54;

//==========================
// Transaction construction
//==========================

pub const DEFAULT_TIP_PERCENTAGE: u16 = 5;

//==========================
// Transaction validation
//==========================

pub const TRANSACTION_VERSION_V1: u8 = 1;
pub const MAX_NUMBER_OF_INTENT_SIGNATURES: usize = 16;
pub const MAX_NUMBER_OF_BLOBS: usize = 64;

/// The minimum value of cost unit limit
pub const DEFAULT_MIN_COST_UNIT_LIMIT: u32 = 1_000_000;

/// The maximum value of cost unit limit
pub const DEFAULT_MAX_COST_UNIT_LIMIT: u32 = 100_000_000;

/// The minimum value of tip percentage
pub const DEFAULT_MIN_TIP_PERCENTAGE: u16 = 0;

/// The maximum value of tip percentage
pub const DEFAULT_MAX_TIP_PERCENTAGE: u16 = u16::MAX;

/// The max epoch range
/// Should be ~ 1 month. The below is ~30 days given 5 minute epochs.
pub const DEFAULT_MAX_EPOCH_RANGE: u64 = 12 * 24 * 30;

/// The max transaction size
pub const DEFAULT_MAX_TRANSACTION_SIZE: usize = 1 * 1024 * 1024;

//==========================
// Transaction execution
//==========================

/// The default system loan amount, used by transaction executor.
pub const DEFAULT_SYSTEM_LOAN: u32 = 10_000_000;

/// The default cost unit limit.
pub const DEFAULT_COST_UNIT_LIMIT: u32 = 100_000_000;

/// The default free credit, for preview only.
pub const DEFAULT_FREE_CREDIT_IN_XRD: &str = "100";

/// The default cost unit price.
pub const DEFAULT_COST_UNIT_PRICE: &str = "0.0000005";

/// The default USD price, roughly 1 XRD = 0.07 USD
pub const DEFAULT_USD_PRICE: &str = "14";

pub const DEFAULT_MAX_EXECUTION_TRACE_DEPTH: usize = 1;

/// The default max call depth, used by transaction executor.
pub const DEFAULT_MAX_CALL_DEPTH: usize = 8;

/// The default maximum WASM memory per transaction (multiple WASM instances up to call depth).
pub const DEFAULT_MAX_WASM_MEM_PER_TRANSACTION: usize = 10 * 1024 * 1024;

/// The default maximum WASM memory per WASM call frame.
pub const DEFAULT_MAX_WASM_MEM_PER_CALL_FRAME: usize = 4 * 1024 * 1024;

/// The default maximum substates reads count per transaction.
pub const DEFAULT_MAX_SUBSTATE_READS_PER_TRANSACTION: usize = 16 * 1024;

/// The default maximum substates writes count per transaction.
pub const DEFAULT_MAX_SUBSTATE_WRITES_PER_TRANSACTION: usize = 4 * 1024;

/// The default maximum substate read and write size.
/// FIXME: Apply this limit in create_node too
pub const DEFAULT_MAX_SUBSTATE_SIZE: usize = 1 * 1024 * 1024;

/// The default maximum invoke input args size.
pub const DEFAULT_MAX_INVOKE_INPUT_SIZE: usize = 1 * 1024 * 1024;

/* Fees/tips distribution */
pub const TIPS_PROPOSER_SHARE_PERCENTAGE: u8 = 100;
pub const TIPS_VALIDATOR_SET_SHARE_PERCENTAGE: u8 = 0;
pub const FEES_PROPOSER_SHARE_PERCENTAGE: u8 = 25;
pub const FEES_VALIDATOR_SET_SHARE_PERCENTAGE: u8 = 25;

/* Logs and events */
pub const DEFAULT_MAX_EVENT_SIZE: usize = 64 * 1024;
pub const DEFAULT_MAX_LOG_SIZE: usize = 64 * 1024;
pub const DEFAULT_MAX_PANIC_MESSAGE_SIZE: usize = 64 * 1024;
pub const DEFAULT_MAX_NUMBER_OF_EVENTS: usize = 256;
pub const DEFAULT_MAX_NUMBER_OF_LOGS: usize = 256;

<<<<<<< HEAD
/// The default maximum that a package or component owner is allowed to set their method royalty to
pub const DEFAULT_MAX_PER_FUNCTION_ROYALTY_IN_XRD: &str = "150.0";
=======
/* Metadata */
pub const DEFAULT_MAX_METADATA_KEY_STRING_LEN: usize = 100;
pub const DEFAULT_MAX_METADATA_VALUE_SBOR_LEN: usize = 512;
>>>>>>> 1a051e5b
<|MERGE_RESOLUTION|>--- conflicted
+++ resolved
@@ -115,11 +115,9 @@
 pub const DEFAULT_MAX_NUMBER_OF_EVENTS: usize = 256;
 pub const DEFAULT_MAX_NUMBER_OF_LOGS: usize = 256;
 
-<<<<<<< HEAD
 /// The default maximum that a package or component owner is allowed to set their method royalty to
 pub const DEFAULT_MAX_PER_FUNCTION_ROYALTY_IN_XRD: &str = "150.0";
-=======
+
 /* Metadata */
 pub const DEFAULT_MAX_METADATA_KEY_STRING_LEN: usize = 100;
-pub const DEFAULT_MAX_METADATA_VALUE_SBOR_LEN: usize = 512;
->>>>>>> 1a051e5b
+pub const DEFAULT_MAX_METADATA_VALUE_SBOR_LEN: usize = 512;