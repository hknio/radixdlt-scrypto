--- conflicted
+++ resolved
@@ -201,13 +201,8 @@
         MutableAccessRulesTestRunner::manifest_builder()
             .set_method_access_rule(
                 Address::Component(test_runner.component_address),
-<<<<<<< HEAD
                 MethodKey::new(NodeModuleId::SELF, "borrow_funds"),
-                rule!(deny_all),
-=======
-                MethodKey::new(NodeModuleId::SELF, "borrow_funds".to_string()),
                 to_rule,
->>>>>>> 17e7a1bd
             )
             .build(),
     );
@@ -221,9 +216,6 @@
 }
 
 #[test]
-<<<<<<< HEAD
-fn user_cannot_mutate_auth_on_methods_that_control_auth() {
-=======
 fn component_access_rules_can_be_mutated_to_deny_all_through_manifest() {
     component_access_rules_can_be_mutated_through_manifest(rule!(deny_all));
 }
@@ -241,7 +233,6 @@
 
 #[test]
 fn user_can_not_mutate_auth_on_methods_that_control_auth() {
->>>>>>> 17e7a1bd
     // Arrange
     for access_rule_key in [
         MethodKey::new(
