use radix_engine::blueprints::resource::FungibleResourceManagerTotalSupplySubstate;
use radix_engine::system::bootstrap::{
    Bootstrapper, GenesisDataChunk, GenesisResource, GenesisResourceAllocation,
    GenesisStakeAllocation,
};
use radix_engine::transaction::{BalanceChange, CommitResult};
use radix_engine::types::*;
use radix_engine::vm::wasm::DefaultWasmEngine;
use radix_engine::vm::*;
use radix_engine_interface::api::node_modules::metadata::{MetadataEntry, MetadataValue};
use radix_engine_queries::typed_substate_layout::{to_typed_substate_key, to_typed_substate_value};
use radix_engine_stores::interface::{DatabaseUpdate, SubstateDatabase};
use radix_engine_stores::jmt_support::JmtMapper;
use radix_engine_stores::memory_db::InMemorySubstateDatabase;
use transaction::ecdsa_secp256k1::EcdsaSecp256k1PrivateKey;

#[test]
fn test_bootstrap_receipt_should_match_constants() {
    let scrypto_vm = ScryptoVm::<DefaultWasmEngine>::default();
    let mut substate_db = InMemorySubstateDatabase::standard();
    let validator_key = EcdsaSecp256k1PublicKey([0; 33]);
    let staker_address = ComponentAddress::virtual_account_from_public_key(
        &EcdsaSecp256k1PrivateKey::from_u64(1).unwrap().public_key(),
    );
    let stake = GenesisStakeAllocation {
        account_index: 0,
        xrd_amount: Decimal::one(),
    };
    let genesis_data_chunks = vec![
        GenesisDataChunk::Validators(vec![validator_key.clone().into()]),
        GenesisDataChunk::Stakes {
            accounts: vec![staker_address],
            allocations: vec![(validator_key, vec![stake])],
        },
    ];

    let mut bootstrapper = Bootstrapper::new(&mut substate_db, &scrypto_vm);

    let (system_bootstrap_receipt, _, wrap_up_receipt) = bootstrapper
        .bootstrap_with_genesis_data(genesis_data_chunks, 1u64, 100u32, 1u64, 1u64)
        .unwrap();

    assert!(system_bootstrap_receipt
        .commit_result
        .new_package_addresses()
        .contains(&PACKAGE_PACKAGE));

    wrap_up_receipt
        .commit_result
        .next_epoch()
        .expect("There should be a new epoch.");
}

#[test]
fn test_bootstrap_receipt_should_have_substate_changes_which_can_be_typed() {
    let scrypto_vm = ScryptoVm::<DefaultWasmEngine>::default();
    let mut substate_db = InMemorySubstateDatabase::standard();
    let validator_key = EcdsaSecp256k1PublicKey([0; 33]);
    let staker_address = ComponentAddress::virtual_account_from_public_key(
        &EcdsaSecp256k1PrivateKey::from_u64(1).unwrap().public_key(),
    );
    let stake = GenesisStakeAllocation {
        account_index: 0,
        xrd_amount: Decimal::one(),
    };
    let genesis_data_chunks = vec![
        GenesisDataChunk::Validators(vec![validator_key.clone().into()]),
        GenesisDataChunk::Stakes {
            accounts: vec![staker_address],
            allocations: vec![(validator_key, vec![stake])],
        },
    ];

    let mut bootstrapper = Bootstrapper::new(&mut substate_db, &scrypto_vm);

    let (system_bootstrap_receipt, chunk_receipts, wrap_up_receipt) = bootstrapper
        .bootstrap_with_genesis_data(genesis_data_chunks, 1u64, 100u32, 1u64, 1u64)
        .unwrap();

    validate_receipt_substate_changes_which_can_be_typed(&system_bootstrap_receipt.commit_result);
    for receipt in chunk_receipts.into_iter() {
        validate_receipt_substate_changes_which_can_be_typed(receipt.expect_commit_success());
    }
    validate_receipt_substate_changes_which_can_be_typed(&wrap_up_receipt.commit_result);
}

fn validate_receipt_substate_changes_which_can_be_typed(commit_result: &CommitResult) {
    let system_updates = &commit_result.state_updates.system_updates;
    for ((node_id, module_id), partition_updates) in system_updates.into_iter() {
        for (substate_key, database_update) in partition_updates.into_iter() {
            let typed_substate_key =
                to_typed_substate_key(node_id.entity_type().unwrap(), *module_id, substate_key)
                    .expect("Substate key should be typeable");
            if !typed_substate_key.value_is_mappable() {
                continue;
            }
            match database_update {
                DatabaseUpdate::Set(raw_value) => {
                    // Check that typed value mapping works
                    to_typed_substate_value(&typed_substate_key, raw_value)
                        .expect("Substate value should be typeable");
                }
                DatabaseUpdate::Delete => {}
            }
        }
    }
}

#[test]
fn test_genesis_xrd_allocation_to_accounts() {
    let scrypto_vm = ScryptoVm::<DefaultWasmEngine>::default();
    let mut substate_db = InMemorySubstateDatabase::standard();
    let account_public_key = EcdsaSecp256k1PrivateKey::from_u64(1).unwrap().public_key();
    let account_component_address = ComponentAddress::virtual_account_from_public_key(
        &PublicKey::EcdsaSecp256k1(account_public_key.clone()),
    );
    let allocation_amount = dec!("100");
    let genesis_data_chunks = vec![GenesisDataChunk::XrdBalances(vec![(
        account_component_address,
        allocation_amount,
    )])];

    let mut bootstrapper = Bootstrapper::new(&mut substate_db, &scrypto_vm);

    let (_, data_ingestion_receipts, _) = bootstrapper
        .bootstrap_with_genesis_data(genesis_data_chunks, 1u64, 100u32, 1u64, 1u64)
        .unwrap();

    assert!(data_ingestion_receipts[0]
        .execution_trace
        .resource_changes
        .iter()
        .flat_map(|(_, rc)| rc)
        .any(|rc| rc.amount == allocation_amount
            && rc.node_id.eq(account_component_address.as_node_id())
            && rc.resource_address == RADIX_TOKEN));
}

#[test]
fn test_genesis_resource_with_initial_allocation() {
    let scrypto_vm = ScryptoVm::<DefaultWasmEngine>::default();
    let mut substate_db = InMemorySubstateDatabase::standard();
    let token_holder = ComponentAddress::virtual_account_from_public_key(
        &PublicKey::EcdsaSecp256k1(EcdsaSecp256k1PrivateKey::from_u64(1).unwrap().public_key()),
    );
    let address_bytes_without_entity_id = hash(vec![1, 2, 3]).lower_bytes();
    let resource_address = ResourceAddress::new_or_panic(
        NodeId::new(
            EntityType::GlobalFungibleResource as u8,
            &address_bytes_without_entity_id,
        )
        .0,
    );

    let owner = ComponentAddress::virtual_account_from_public_key(
        &EcdsaSecp256k1PrivateKey::from_u64(2).unwrap().public_key(),
    );
    let allocation_amount = dec!("105");
    let genesis_resource = GenesisResource {
        address_bytes_without_entity_id,
        initial_supply: allocation_amount,
        metadata: vec![("symbol".to_string(), "TST".to_string())],
        owner: Some(owner),
    };
    let resource_allocation = GenesisResourceAllocation {
        account_index: 0,
        amount: allocation_amount,
    };
    let genesis_data_chunks = vec![
        GenesisDataChunk::Resources(vec![genesis_resource]),
        GenesisDataChunk::ResourceBalances {
            accounts: vec![token_holder.clone()],
            allocations: vec![(resource_address.clone(), vec![resource_allocation])],
        },
    ];

    let mut bootstrapper = Bootstrapper::new(&mut substate_db, &scrypto_vm);

    let (_, mut data_ingestion_receipts, _) = bootstrapper
        .bootstrap_with_genesis_data(genesis_data_chunks, 1u64, 100u32, 1u64, 1u64)
        .unwrap();

    let total_supply = substate_db
        .get_mapped_substate::<JmtMapper, FungibleResourceManagerTotalSupplySubstate>(
            &resource_address.as_node_id(),
            SysModuleId::Object.into(),
<<<<<<< HEAD
            &FungibleResourceManagerOffset::TotalSupply.into(),
=======
            &FungibleResourceManagerOffset::ResourceManager.into(),
>>>>>>> b16fab99
        )
        .unwrap();
    assert_eq!(total_supply, allocation_amount);

    let key = scrypto_encode("symbol").unwrap();
    let entry = substate_db
        .get_mapped_substate::<JmtMapper, Option<MetadataEntry>>(
            &resource_address.as_node_id(),
            SysModuleId::Metadata.into(),
            &SubstateKey::Map(key),
        )
        .unwrap();

    if let Some(MetadataEntry::Value(MetadataValue::String(symbol))) = entry {
        assert_eq!(symbol, "TST");
    } else {
        panic!("Resource symbol was not a string");
    }

    let allocation_receipt = data_ingestion_receipts.pop().unwrap();
    let resource_creation_receipt = data_ingestion_receipts.pop().unwrap();

    assert!(resource_creation_receipt
        .execution_trace
        .resource_changes
        .iter()
        .flat_map(|(_, rc)| rc)
        .any(|rc|
            // Not an ideal condition, but assuming this is the owner badge
            rc.amount == dec!("1")
                && rc.node_id.eq(owner.as_node_id())));

    assert!(allocation_receipt
        .execution_trace
        .resource_changes
        .iter()
        .flat_map(|(_, rc)| rc)
        .any(|rc| rc.amount == allocation_amount
            && rc.node_id.eq(token_holder.as_node_id())
            && rc.resource_address.eq(&resource_address)));
}

#[test]
fn test_genesis_stake_allocation() {
    let scrypto_vm = ScryptoVm::<DefaultWasmEngine>::default();
    let mut substate_db = InMemorySubstateDatabase::standard();

    // There are two genesis validators
    // - one with two stakers (0 and 1)
    // - one with one staker (just 1)
    let validator_0_key = EcdsaSecp256k1PrivateKey::from_u64(10).unwrap().public_key();
    let validator_1_key = EcdsaSecp256k1PrivateKey::from_u64(11).unwrap().public_key();
    let staker_0 = ComponentAddress::virtual_account_from_public_key(
        &EcdsaSecp256k1PrivateKey::from_u64(4).unwrap().public_key(),
    );
    let staker_1 = ComponentAddress::virtual_account_from_public_key(
        &EcdsaSecp256k1PrivateKey::from_u64(5).unwrap().public_key(),
    );
    let validator_0_allocations = vec![
        GenesisStakeAllocation {
            account_index: 0,
            xrd_amount: dec!("10"),
        },
        GenesisStakeAllocation {
            account_index: 1,
            xrd_amount: dec!("50000"),
        },
    ];
    let validator_1_allocations = vec![GenesisStakeAllocation {
        account_index: 1,
        xrd_amount: dec!("1"),
    }];
    let genesis_data_chunks = vec![
        GenesisDataChunk::Validators(vec![
            validator_0_key.clone().into(),
            validator_1_key.clone().into(),
        ]),
        GenesisDataChunk::Stakes {
            accounts: vec![staker_0, staker_1],
            allocations: vec![
                (validator_0_key, validator_0_allocations),
                (validator_1_key, validator_1_allocations),
            ],
        },
    ];

    let mut bootstrapper = Bootstrapper::new(&mut substate_db, &scrypto_vm);

    let (_, mut data_ingestion_receipts, _) = bootstrapper
        .bootstrap_with_genesis_data(genesis_data_chunks, 1u64, 100u32, 1u64, 1u64)
        .unwrap();

    let allocate_stakes_receipt = data_ingestion_receipts.pop().unwrap();

    // Staker 0 should have one liquidity balance entry
    {
        let address: GlobalAddress = staker_0.into();
        let balances = allocate_stakes_receipt
            .expect_commit_success()
            .state_update_summary
            .balance_changes
            .get(&address)
            .unwrap();
        assert_eq!(balances.len(), 1);
        assert!(balances
            .values()
            .any(|bal| *bal == BalanceChange::Fungible(dec!("10"))));
    }

    // Staker 1 should have two liquidity balance entries
    {
        let address: GlobalAddress = staker_1.into();
        let balances = allocate_stakes_receipt
            .expect_commit_success()
            .state_update_summary
            .balance_changes
            .get(&address)
            .unwrap();
        assert_eq!(balances.len(), 2);
        assert!(balances
            .values()
            .any(|bal| *bal == BalanceChange::Fungible(dec!("1"))));
        assert!(balances
            .values()
            .any(|bal| *bal == BalanceChange::Fungible(dec!("50000"))));
    }
}<|MERGE_RESOLUTION|>--- conflicted
+++ resolved
@@ -184,11 +184,7 @@
         .get_mapped_substate::<JmtMapper, FungibleResourceManagerTotalSupplySubstate>(
             &resource_address.as_node_id(),
             SysModuleId::Object.into(),
-<<<<<<< HEAD
             &FungibleResourceManagerOffset::TotalSupply.into(),
-=======
-            &FungibleResourceManagerOffset::ResourceManager.into(),
->>>>>>> b16fab99
         )
         .unwrap();
     assert_eq!(total_supply, allocation_amount);
