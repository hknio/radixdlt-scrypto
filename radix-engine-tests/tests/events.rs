--- conflicted
+++ resolved
@@ -1665,22 +1665,8 @@
         });
         assert!(match events.get(6) {
             Some((
-<<<<<<< HEAD
                 event_identifier
-                @ EventTypeIdentifier(Emitter::Method(_, ObjectModuleId::Main), ..),
-=======
-                event_identifier @ EventTypeIdentifier(
-                    Emitter::Method(_node_id, ModuleId::Main),
-                    ..,
-                ),
-                ..,
-            )) if test_runner.is_event_name_equal::<VaultCreationEvent>(event_identifier) => true,
-            _ => false,
-        });
-        assert!(match events.get(7) {
-            Some((
-                event_identifier @ EventTypeIdentifier(Emitter::Method(_, ModuleId::Main), ..),
->>>>>>> 302e0401
+                @ EventTypeIdentifier(Emitter::Method(_, ModuleId::Main), ..),
                 ..,
             )) if test_runner
                 .is_event_name_equal::<fungible_vault::DepositEvent>(event_identifier) =>
