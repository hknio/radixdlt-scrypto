--- conflicted
+++ resolved
@@ -203,17 +203,10 @@
         + 171000 /* DropLock */
         + 15000 /* DropNode */
         + 24330 /* Invoke */
-<<<<<<< HEAD
-        + 172000 /* LockSubstate */
-        + 119500 /* ReadSubstate */
-        + 132500 /* RunPrecompiled */
-        + 1628680 /* RunWasm */
-=======
         + 172500 /* LockSubstate */
         + 120000 /* ReadSubstate */
         + 147500 /* RunPrecompiled */
-        + 1631685 /* RunWasm */
->>>>>>> 14b9bd6e
+        + 1628680 /* RunWasm */
         + 50000 /* TxBaseCost */
         + 1705 /* TxPayloadCost */
         + 100000 /* TxSignatureVerification */
@@ -319,17 +312,10 @@
         + 252000 /* DropLock */
         + 25000 /* DropNode */
         + 42570 /* Invoke */
-<<<<<<< HEAD
-        + 258000 /* LockSubstate */
-        + 170000 /* ReadSubstate */
-        + 207500 /* RunPrecompiled */
-        + 1370880 /* RunWasm */
-=======
         + 258500 /* LockSubstate */
         + 170500 /* ReadSubstate */
         + 235000 /* RunPrecompiled */
-        + 1375350 /* RunWasm */
->>>>>>> 14b9bd6e
+        + 1370880 /* RunWasm */
         + 50000 /* TxBaseCost */
         + 2475 /* TxPayloadCost */
         + 100000 /* TxSignatureVerification */
