--- conflicted
+++ resolved
@@ -65,26 +65,20 @@
     // Or you can run just this test with the below:
     // cargo test -p radix-engine-tests --test metering -- test_basic_transfer
     assert_eq!(
-        1035 /* AllocateNodeId */
-        + 1635 /* CreateNode */
-        + 5587 /* DropLock */
-        + 1575 /* DropNode */
-<<<<<<< HEAD
-        + 1057391 /* Invoke */
-        + 31312 /* LockSubstate */
-        + 736 /* LockSubstateFirstTime */
-        + 247670 /* ReadSubstate */
-=======
-        + 1050432 /* Invoke */
-        + 529146 /* LockSubstate */
-        + 7840 /* ReadSubstate */
->>>>>>> bfc01c64
-        + 62500 /* RunNative */
-        + 7500 /* RunSystem */
+        2415 /* AllocateNodeId */
+        + 3826 /* CreateNode */
+        + 13912 /* DropLock */
+        + 3570 /* DropNode */
+        + 3305144 /* Invoke */
+        + 5658758 /* LockSubstate */
+        + 19488 /* ReadSubstate */
+        + 135000 /* RunNative */
+        + 15000 /* RunSystem */
+        + 1515865 /* RunWasm */
         + 50000 /* TxBaseCost */
-        + 1320 /* TxPayloadCost */
+        + 1715 /* TxPayloadCost */
         + 100000 /* TxSignatureVerification */
-        + 938, /* WriteSubstate */
+        + 2330, /* WriteSubstate */
         commit_result.fee_summary.execution_cost_sum
     );
 }
@@ -211,16 +205,10 @@
         + 3826 /* CreateNode */
         + 13912 /* DropLock */
         + 3570 /* DropNode */
-<<<<<<< HEAD
         + 3320150 /* Invoke */
         + 77868 /* LockSubstate */
         + 1408 /* LockSubstateFirstTime */
         + 764118 /* ReadSubstate */
-=======
-        + 3305144 /* Invoke */
-        + 5644099 /* LockSubstate */
-        + 19488 /* ReadSubstate */
->>>>>>> bfc01c64
         + 135000 /* RunNative */
         + 15000 /* RunSystem */
         + 1515865 /* RunWasm */
@@ -329,16 +317,9 @@
         + 6104 /* CreateNode */
         + 21978 /* DropLock */
         + 5880 /* DropNode */
-<<<<<<< HEAD
-        + 4570453 /* Invoke */
-        + 124836 /* LockSubstate */
-        + 1216 /* LockSubstateFirstTime */
-        + 1159862 /* ReadSubstate */
-=======
-        + 4407857 /* Invoke */
-        + 6841738 /* LockSubstate */
+        + 4543955 /* Invoke */
+        + 6856603 /* LockSubstate */
         + 31192 /* ReadSubstate */
->>>>>>> bfc01c64
         + 200000 /* RunNative */
         + 40000 /* RunSystem */
         + 1288020 /* RunWasm */
