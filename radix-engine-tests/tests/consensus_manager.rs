--- conflicted
+++ resolved
@@ -2644,16 +2644,10 @@
 
 #[test]
 fn test_tips_and_fee_distribution_two_validators() {
-<<<<<<< HEAD
-    let initial_epoch = Epoch::of(5);
+    let genesis_epoch = Epoch::of(5);
+    let initial_epoch = genesis_epoch.next();
     let initial_stake_amount1 = dec!("30000");
     let initial_stake_amount2 = dec!("10000");
-=======
-    let genesis_epoch = Epoch::of(5);
-    let initial_epoch = genesis_epoch.next();
-    let initial_stake_amount1 = dec!("300");
-    let initial_stake_amount2 = dec!("100");
->>>>>>> 6011cb59
     let emission_xrd_per_epoch = dec!("0");
     let validator1_key = Secp256k1PrivateKey::from_u64(5u64).unwrap().public_key();
     let validator2_key = Secp256k1PrivateKey::from_u64(6u64).unwrap().public_key();
