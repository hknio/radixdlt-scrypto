<<<<<<< HEAD
Total Cost (XRD)                                                           ,    11.10669735,    100.0%
+ Execution Cost (XRD)                                                     ,     0.99696735,      9.0%
=======
Total Cost (XRD)                                                           ,    10.22799258,    100.0%
+ Execution Cost (XRD)                                                     ,     0.92286258,      9.0%
>>>>>>> 34c447e1
+ Tipping Cost (XRD)                                                       ,              0,      0.0%
+ State Expansion Cost (XRD)                                               ,       10.10973,     91.0%
+ Royalty Cost (XRD)                                                       ,              0,      0.0%
<<<<<<< HEAD
Total Cost Units Consumed                                                  ,       99696735,    100.0%
=======
Total Cost Units Consumed                                                  ,       92286258,    100.0%
>>>>>>> 34c447e1
AfterInvoke                                                                ,            494,      0.0%
AllocateNodeId                                                             ,          10500,      0.0%
BeforeInvoke                                                               ,        2028288,      2.0%
CloseSubstate                                                              ,         232000,      0.2%
Commit::GlobalAccount                                                      ,         200012,      0.2%
Commit::GlobalGenericComponent                                             ,         100018,      0.1%
Commit::GlobalNonFungibleResourceManager                                   ,       24652341,     24.7%
Commit::InternalFungibleVault                                              ,         100010,      0.1%
<<<<<<< HEAD
Commit::InternalNonFungibleVault                                           ,       23000046,     23.1%
CreateNode                                                                 ,        2043894,      2.1%
DropNode                                                                   ,          21600,      0.0%
EmitEvent                                                                  ,           9956,      0.0%
LockFee                                                                    ,            500,      0.0%
MoveModule                                                                 ,              0,      0.0%
OpenSubstate                                                               ,        4300718,      4.3%
OpenSubstate::GlobalAccount                                                ,              0,      0.0%
OpenSubstate::GlobalFungibleResourceManager                                ,              0,      0.0%
OpenSubstate::GlobalGenericComponent                                       ,              0,      0.0%
OpenSubstate::GlobalNonFungibleResourceManager                             ,              0,      0.0%
OpenSubstate::GlobalPackage                                                ,              0,      0.0%
OpenSubstate::InternalFungibleVault                                        ,              0,      0.0%
OpenSubstate::InternalGenericComponent                                     ,              0,      0.0%
OpenSubstate::InternalKeyValueStore                                        ,              0,      0.0%
OpenSubstate::InternalNonFungibleVault                                     ,              0,      0.0%
PrepareWasmCode                                                            ,         692082,      0.7%
QueryActor                                                                 ,           2000,      0.0%
ReadSubstate                                                               ,        1143740,      1.1%
=======
Commit::InternalNonFungibleVault                                           ,       21200046,     23.0%
CreateNode                                                                 ,        1882624,      2.0%
DropNode                                                                   ,          21142,      0.0%
EmitEvent                                                                  ,           9308,      0.0%
LockFee                                                                    ,            500,      0.0%
MoveModule                                                                 ,              0,      0.0%
OpenSubstate                                                               ,        3157199,      3.4%
OpenSubstate::GlobalAccount                                                ,           7310,      0.0%
OpenSubstate::GlobalFungibleResourceManager                                ,           2624,      0.0%
OpenSubstate::GlobalGenericComponent                                       ,           2852,      0.0%
OpenSubstate::GlobalNonFungibleResourceManager                             ,          13950,      0.0%
OpenSubstate::GlobalPackage                                                ,         788164,      0.9%
OpenSubstate::InternalFungibleVault                                        ,           7242,      0.0%
OpenSubstate::InternalGenericComponent                                     ,          73492,      0.1%
OpenSubstate::InternalKeyValueStore                                        ,            706,      0.0%
OpenSubstate::InternalNonFungibleVault                                     ,         162998,      0.2%
PrepareWasmCode                                                            ,         625134,      0.7%
QueryActor                                                                 ,           2000,      0.0%
ReadSubstate                                                               ,        1062906,      1.2%
>>>>>>> 34c447e1
RunNativeCode::Worktop_drain                                               ,          22525,      0.0%
RunNativeCode::Worktop_drop                                                ,          16371,      0.0%
RunNativeCode::Worktop_put                                                 ,          24411,      0.0%
RunNativeCode::create                                                      ,          45707,      0.0%
RunNativeCode::create_empty_vault_NonFungibleResourceManager               ,          54136,      0.1%
RunNativeCode::create_with_data                                            ,          26638,      0.0%
RunNativeCode::create_with_initial_supply_NonFungibleResourceManager       ,         186631,      0.2%
RunNativeCode::get_amount_NonFungibleBucket                                ,          30064,      0.0%
RunNativeCode::lock_fee                                                    ,          61733,      0.1%
RunNativeCode::put_NonFungibleVault                                        ,          17297,      0.0%
RunNativeCode::try_deposit_batch_or_abort                                  ,          63706,      0.1%
RunWasmCode::Faucet_lock_fee                                               ,          17987,      0.0%
SetSubstate                                                                ,         114356,      0.1%
TxBaseCost                                                                 ,          50000,      0.1%
<<<<<<< HEAD
TxPayloadCost                                                              ,       40411360,     40.5%
=======
TxPayloadCost                                                              ,       37194400,     40.3%
>>>>>>> 34c447e1
TxSignatureVerification                                                    ,              0,      0.0%
WriteSubstate                                                              ,          15614,      0.0%<|MERGE_RESOLUTION|>--- conflicted
+++ resolved
@@ -1,67 +1,36 @@
-<<<<<<< HEAD
-Total Cost (XRD)                                                           ,    11.10669735,    100.0%
-+ Execution Cost (XRD)                                                     ,     0.99696735,      9.0%
-=======
-Total Cost (XRD)                                                           ,    10.22799258,    100.0%
-+ Execution Cost (XRD)                                                     ,     0.92286258,      9.0%
->>>>>>> 34c447e1
+Total Cost (XRD)                                                           ,    11.15320588,    100.0%
++ Execution Cost (XRD)                                                     ,     0.99877588,      9.0%
 + Tipping Cost (XRD)                                                       ,              0,      0.0%
-+ State Expansion Cost (XRD)                                               ,       10.10973,     91.0%
++ State Expansion Cost (XRD)                                               ,       10.15443,     91.0%
 + Royalty Cost (XRD)                                                       ,              0,      0.0%
-<<<<<<< HEAD
-Total Cost Units Consumed                                                  ,       99696735,    100.0%
-=======
-Total Cost Units Consumed                                                  ,       92286258,    100.0%
->>>>>>> 34c447e1
+Total Cost Units Consumed                                                  ,       99877588,    100.0%
 AfterInvoke                                                                ,            494,      0.0%
 AllocateNodeId                                                             ,          10500,      0.0%
-BeforeInvoke                                                               ,        2028288,      2.0%
-CloseSubstate                                                              ,         232000,      0.2%
+BeforeInvoke                                                               ,        2037224,      2.0%
+CloseSubstate                                                              ,         232500,      0.2%
 Commit::GlobalAccount                                                      ,         200012,      0.2%
 Commit::GlobalGenericComponent                                             ,         100018,      0.1%
-Commit::GlobalNonFungibleResourceManager                                   ,       24652341,     24.7%
+Commit::GlobalNonFungibleResourceManager                                   ,       24753457,     24.8%
 Commit::InternalFungibleVault                                              ,         100010,      0.1%
-<<<<<<< HEAD
-Commit::InternalNonFungibleVault                                           ,       23000046,     23.1%
-CreateNode                                                                 ,        2043894,      2.1%
-DropNode                                                                   ,          21600,      0.0%
-EmitEvent                                                                  ,           9956,      0.0%
+Commit::InternalNonFungibleVault                                           ,       23100046,     23.1%
+CreateNode                                                                 ,        2052846,      2.1%
+DropNode                                                                   ,          21618,      0.0%
+EmitEvent                                                                  ,           9992,      0.0%
 LockFee                                                                    ,            500,      0.0%
 MoveModule                                                                 ,              0,      0.0%
-OpenSubstate                                                               ,        4300718,      4.3%
-OpenSubstate::GlobalAccount                                                ,              0,      0.0%
-OpenSubstate::GlobalFungibleResourceManager                                ,              0,      0.0%
-OpenSubstate::GlobalGenericComponent                                       ,              0,      0.0%
-OpenSubstate::GlobalNonFungibleResourceManager                             ,              0,      0.0%
-OpenSubstate::GlobalPackage                                                ,              0,      0.0%
-OpenSubstate::InternalFungibleVault                                        ,              0,      0.0%
-OpenSubstate::InternalGenericComponent                                     ,              0,      0.0%
-OpenSubstate::InternalKeyValueStore                                        ,              0,      0.0%
-OpenSubstate::InternalNonFungibleVault                                     ,              0,      0.0%
-PrepareWasmCode                                                            ,         692082,      0.7%
-QueryActor                                                                 ,           2000,      0.0%
-ReadSubstate                                                               ,        1143740,      1.1%
-=======
-Commit::InternalNonFungibleVault                                           ,       21200046,     23.0%
-CreateNode                                                                 ,        1882624,      2.0%
-DropNode                                                                   ,          21142,      0.0%
-EmitEvent                                                                  ,           9308,      0.0%
-LockFee                                                                    ,            500,      0.0%
-MoveModule                                                                 ,              0,      0.0%
-OpenSubstate                                                               ,        3157199,      3.4%
+OpenSubstate                                                               ,        3156949,      3.2%
 OpenSubstate::GlobalAccount                                                ,           7310,      0.0%
 OpenSubstate::GlobalFungibleResourceManager                                ,           2624,      0.0%
 OpenSubstate::GlobalGenericComponent                                       ,           2852,      0.0%
 OpenSubstate::GlobalNonFungibleResourceManager                             ,          13950,      0.0%
-OpenSubstate::GlobalPackage                                                ,         788164,      0.9%
+OpenSubstate::GlobalPackage                                                ,         783158,      0.8%
 OpenSubstate::InternalFungibleVault                                        ,           7242,      0.0%
-OpenSubstate::InternalGenericComponent                                     ,          73492,      0.1%
+OpenSubstate::InternalGenericComponent                                     ,          73968,      0.1%
 OpenSubstate::InternalKeyValueStore                                        ,            706,      0.0%
-OpenSubstate::InternalNonFungibleVault                                     ,         162998,      0.2%
-PrepareWasmCode                                                            ,         625134,      0.7%
+OpenSubstate::InternalNonFungibleVault                                     ,         177172,      0.2%
+PrepareWasmCode                                                            ,         620128,      0.6%
 QueryActor                                                                 ,           2000,      0.0%
-ReadSubstate                                                               ,        1062906,      1.2%
->>>>>>> 34c447e1
+ReadSubstate                                                               ,        1072550,      1.1%
 RunNativeCode::Worktop_drain                                               ,          22525,      0.0%
 RunNativeCode::Worktop_drop                                                ,          16371,      0.0%
 RunNativeCode::Worktop_put                                                 ,          24411,      0.0%
@@ -74,12 +43,8 @@
 RunNativeCode::put_NonFungibleVault                                        ,          17297,      0.0%
 RunNativeCode::try_deposit_batch_or_abort                                  ,          63706,      0.1%
 RunWasmCode::Faucet_lock_fee                                               ,          17987,      0.0%
-SetSubstate                                                                ,         114356,      0.1%
+SetSubstate                                                                ,         114862,      0.1%
 TxBaseCost                                                                 ,          50000,      0.1%
-<<<<<<< HEAD
-TxPayloadCost                                                              ,       40411360,     40.5%
-=======
-TxPayloadCost                                                              ,       37194400,     40.3%
->>>>>>> 34c447e1
+TxPayloadCost                                                              ,       40590080,     40.6%
 TxSignatureVerification                                                    ,              0,      0.0%
 WriteSubstate                                                              ,          15614,      0.0%