<<<<<<< HEAD
Total Cost (XRD)                                                           ,   0.1335921195,    100.0%
+ Execution Cost (XRD)                                                     ,     0.12503059,     93.6%
+ Tipping Cost (XRD)                                                       ,   0.0062515295,      4.7%
+ State Expansion Cost (XRD)                                               ,        0.00231,      1.7%
+ Royalty Cost (XRD)                                                       ,              0,      0.0%
Total Cost Units Consumed                                                  ,       12503059,    100.0%
=======
Total Cost (XRD)                                                           ,   0.1327427535,    100.0%
+ Execution Cost (XRD)                                                     ,     0.12422167,     93.6%
+ Tipping Cost (XRD)                                                       ,   0.0062110835,      4.7%
+ State Expansion Cost (XRD)                                               ,        0.00231,      1.7%
+ Royalty Cost (XRD)                                                       ,              0,      0.0%
Total Cost Units Consumed                                                  ,       12422167,    100.0%
>>>>>>> 5d899f2d
AfterInvoke                                                                ,           1368,      0.0%
AllocateNodeId                                                             ,          15500,      0.1%
BeforeInvoke                                                               ,          16440,      0.1%
CloseSubstate                                                              ,         214000,      1.7%
Commit::GlobalAccount                                                      ,         300014,      2.4%
Commit::GlobalGenericComponent                                             ,         100010,      0.8%
Commit::InternalFungibleVault                                              ,         700082,      5.6%
CreateNode                                                                 ,          30282,      0.2%
DropNode                                                                   ,          29072,      0.2%
EmitEvent                                                                  ,           5416,      0.0%
LockFee                                                                    ,            500,      0.0%
OpenSubstate::GlobalAccount                                                ,        1369748,     11.0%
OpenSubstate::GlobalFungibleResourceManager                                ,         836342,      6.7%
OpenSubstate::GlobalGenericComponent                                       ,          81326,      0.7%
<<<<<<< HEAD
OpenSubstate::GlobalPackage                                                ,        4867006,     38.9%
=======
OpenSubstate::GlobalPackage                                                ,        4866966,     39.2%
>>>>>>> 5d899f2d
OpenSubstate::GlobalTwoResourcePool                                        ,         328876,      2.6%
OpenSubstate::InternalFungibleVault                                        ,         817030,      6.6%
OpenSubstate::InternalGenericComponent                                     ,         131462,      1.1%
PrepareWasmCode                                                            ,         641166,      5.2%
QueryActor                                                                 ,           8000,      0.1%
<<<<<<< HEAD
ReadSubstate                                                               ,        1035788,      8.3%
=======
ReadSubstate                                                               ,        1006094,      8.1%
>>>>>>> 5d899f2d
RunNativeCode::Worktop_drain                                               ,          22525,      0.2%
RunNativeCode::Worktop_drop                                                ,          16371,      0.1%
RunNativeCode::Worktop_put                                                 ,          48822,      0.4%
RunNativeCode::Worktop_take_all                                            ,          13199,      0.1%
RunNativeCode::create_empty_vault_FungibleResourceManager                  ,          23405,      0.2%
RunNativeCode::get_amount_FungibleBucket                                   ,          37265,      0.3%
RunNativeCode::get_amount_FungibleVault                                    ,          20068,      0.2%
RunNativeCode::get_resource_address_FungibleBucket                         ,           5709,      0.0%
RunNativeCode::get_vault_amounts_two_resource_pool                         ,          58187,      0.5%
RunNativeCode::lock_fee                                                    ,         131708,      1.1%
RunNativeCode::protected_deposit_two_resource_pool                         ,          41388,      0.3%
RunNativeCode::protected_withdraw_two_resource_pool                        ,          44707,      0.4%
RunNativeCode::put_FungibleVault                                           ,          42716,      0.3%
RunNativeCode::take_FungibleVault                                          ,          53491,      0.4%
RunNativeCode::take_advanced_FungibleVault                                 ,          53491,      0.4%
RunNativeCode::try_deposit_batch_or_abort                                  ,          63706,      0.5%
RunNativeCode::withdraw                                                    ,          47564,      0.4%
RunWasmCode::Radiswap_swap                                                 ,          97241,      0.8%
TxBaseCost                                                                 ,          50000,      0.4%
TxPayloadCost                                                              ,          14120,      0.1%
TxSignatureVerification                                                    ,           7000,      0.1%
WriteSubstate                                                              ,          29790,      0.2%<|MERGE_RESOLUTION|>--- conflicted
+++ resolved
@@ -1,18 +1,9 @@
-<<<<<<< HEAD
-Total Cost (XRD)                                                           ,   0.1335921195,    100.0%
-+ Execution Cost (XRD)                                                     ,     0.12503059,     93.6%
-+ Tipping Cost (XRD)                                                       ,   0.0062515295,      4.7%
+Total Cost (XRD)                                                           ,   0.1327435515,    100.0%
++ Execution Cost (XRD)                                                     ,     0.12422243,     93.6%
++ Tipping Cost (XRD)                                                       ,   0.0062111215,      4.7%
 + State Expansion Cost (XRD)                                               ,        0.00231,      1.7%
 + Royalty Cost (XRD)                                                       ,              0,      0.0%
-Total Cost Units Consumed                                                  ,       12503059,    100.0%
-=======
-Total Cost (XRD)                                                           ,   0.1327427535,    100.0%
-+ Execution Cost (XRD)                                                     ,     0.12422167,     93.6%
-+ Tipping Cost (XRD)                                                       ,   0.0062110835,      4.7%
-+ State Expansion Cost (XRD)                                               ,        0.00231,      1.7%
-+ Royalty Cost (XRD)                                                       ,              0,      0.0%
-Total Cost Units Consumed                                                  ,       12422167,    100.0%
->>>>>>> 5d899f2d
+Total Cost Units Consumed                                                  ,       12422243,    100.0%
 AfterInvoke                                                                ,           1368,      0.0%
 AllocateNodeId                                                             ,          15500,      0.1%
 BeforeInvoke                                                               ,          16440,      0.1%
@@ -27,21 +18,13 @@
 OpenSubstate::GlobalAccount                                                ,        1369748,     11.0%
 OpenSubstate::GlobalFungibleResourceManager                                ,         836342,      6.7%
 OpenSubstate::GlobalGenericComponent                                       ,          81326,      0.7%
-<<<<<<< HEAD
-OpenSubstate::GlobalPackage                                                ,        4867006,     38.9%
-=======
-OpenSubstate::GlobalPackage                                                ,        4866966,     39.2%
->>>>>>> 5d899f2d
+OpenSubstate::GlobalPackage                                                ,        4867006,     39.2%
 OpenSubstate::GlobalTwoResourcePool                                        ,         328876,      2.6%
 OpenSubstate::InternalFungibleVault                                        ,         817030,      6.6%
 OpenSubstate::InternalGenericComponent                                     ,         131462,      1.1%
 PrepareWasmCode                                                            ,         641166,      5.2%
 QueryActor                                                                 ,           8000,      0.1%
-<<<<<<< HEAD
-ReadSubstate                                                               ,        1035788,      8.3%
-=======
-ReadSubstate                                                               ,        1006094,      8.1%
->>>>>>> 5d899f2d
+ReadSubstate                                                               ,        1006130,      8.1%
 RunNativeCode::Worktop_drain                                               ,          22525,      0.2%
 RunNativeCode::Worktop_drop                                                ,          16371,      0.1%
 RunNativeCode::Worktop_put                                                 ,          48822,      0.4%
