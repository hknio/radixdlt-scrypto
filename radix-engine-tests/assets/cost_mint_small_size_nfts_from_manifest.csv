<<<<<<< HEAD
Total Cost (XRD)                                                           ,     1.06325848,    100.0%
+ Execution Cost (XRD)                                                     ,     0.97994848,     92.2%
=======
Total Cost (XRD)                                                           ,      0.5580705,    100.0%
+ Execution Cost (XRD)                                                     ,      0.5131005,     91.9%
>>>>>>> 34c447e1
+ Tipping Cost (XRD)                                                       ,              0,      0.0%
+ State Expansion Cost (XRD)                                               ,        0.04497,      8.1%
+ Royalty Cost (XRD)                                                       ,              0,      0.0%
<<<<<<< HEAD
Total Cost Units Consumed                                                  ,       97994848,    100.0%
=======
Total Cost Units Consumed                                                  ,       51310050,    100.0%
>>>>>>> 34c447e1
AfterInvoke                                                                ,            494,      0.0%
AllocateNodeId                                                             ,          10500,      0.0%
BeforeInvoke                                                               ,          15408,      0.0%
CloseSubstate                                                              ,         223000,      0.4%
Commit::GlobalAccount                                                      ,         200012,      0.4%
Commit::GlobalGenericComponent                                             ,         100018,      0.2%
Commit::GlobalNonFungibleResourceManager                                   ,       22600749,     44.0%
Commit::InternalFungibleVault                                              ,         100010,      0.2%
Commit::InternalNonFungibleVault                                           ,       21200046,     41.3%
CreateNode                                                                 ,          30592,      0.1%
DropNode                                                                   ,          21142,      0.0%
EmitEvent                                                                  ,           9308,      0.0%
LockFee                                                                    ,            500,      0.0%
MoveModule                                                                 ,              0,      0.0%
OpenSubstate                                                               ,        3157199,      6.2%
OpenSubstate::GlobalAccount                                                ,           7310,      0.0%
OpenSubstate::GlobalFungibleResourceManager                                ,           2624,      0.0%
OpenSubstate::GlobalGenericComponent                                       ,           2852,      0.0%
OpenSubstate::GlobalNonFungibleResourceManager                             ,          13950,      0.0%
<<<<<<< HEAD
OpenSubstate::GlobalPackage                                                ,        5818962,      5.9%
OpenSubstate::InternalFungibleVault                                        ,         167274,      0.2%
OpenSubstate::InternalGenericComponent                                     ,          77326,      0.1%
OpenSubstate::InternalKeyValueStore                                        ,          80726,      0.1%
OpenSubstate::InternalNonFungibleVault                                     ,         321896,      0.3%
PrepareWasmCode                                                            ,         698930,      0.7%
QueryActor                                                                 ,           2000,      0.0%
ReadSubstate                                                               ,        1295190,      1.3%
=======
OpenSubstate::GlobalPackage                                                ,         788164,      1.5%
OpenSubstate::InternalFungibleVault                                        ,           7242,      0.0%
OpenSubstate::InternalGenericComponent                                     ,          73492,      0.1%
OpenSubstate::InternalKeyValueStore                                        ,            706,      0.0%
OpenSubstate::InternalNonFungibleVault                                     ,         162998,      0.3%
PrepareWasmCode                                                            ,         625134,      1.2%
QueryActor                                                                 ,           2000,      0.0%
ReadSubstate                                                               ,        1062906,      2.1%
>>>>>>> 34c447e1
RunNativeCode::Worktop_drain                                               ,          22525,      0.0%
RunNativeCode::Worktop_drop                                                ,          16371,      0.0%
RunNativeCode::Worktop_put                                                 ,          24411,      0.0%
RunNativeCode::create                                                      ,          45707,      0.1%
RunNativeCode::create_empty_vault_NonFungibleResourceManager               ,          54136,      0.1%
RunNativeCode::create_with_data                                            ,          26638,      0.1%
RunNativeCode::create_with_initial_supply_NonFungibleResourceManager       ,         186631,      0.4%
RunNativeCode::get_amount_NonFungibleBucket                                ,          30064,      0.1%
RunNativeCode::lock_fee                                                    ,          61733,      0.1%
RunNativeCode::put_NonFungibleVault                                        ,          17297,      0.0%
RunNativeCode::try_deposit_batch_or_abort                                  ,          63706,      0.1%
RunWasmCode::Faucet_lock_fee                                               ,          17987,      0.0%
SetSubstate                                                                ,         105248,      0.2%
TxBaseCost                                                                 ,          50000,      0.1%
TxPayloadCost                                                              ,         153760,      0.3%
TxSignatureVerification                                                    ,              0,      0.0%
WriteSubstate                                                              ,          15480,      0.0%<|MERGE_RESOLUTION|>--- conflicted
+++ resolved
@@ -1,18 +1,9 @@
-<<<<<<< HEAD
-Total Cost (XRD)                                                           ,     1.06325848,    100.0%
-+ Execution Cost (XRD)                                                     ,     0.97994848,     92.2%
-=======
-Total Cost (XRD)                                                           ,      0.5580705,    100.0%
-+ Execution Cost (XRD)                                                     ,      0.5131005,     91.9%
->>>>>>> 34c447e1
+Total Cost (XRD)                                                           ,     0.55807993,    100.0%
++ Execution Cost (XRD)                                                     ,     0.51310993,     91.9%
 + Tipping Cost (XRD)                                                       ,              0,      0.0%
 + State Expansion Cost (XRD)                                               ,        0.04497,      8.1%
 + Royalty Cost (XRD)                                                       ,              0,      0.0%
-<<<<<<< HEAD
-Total Cost Units Consumed                                                  ,       97994848,    100.0%
-=======
-Total Cost Units Consumed                                                  ,       51310050,    100.0%
->>>>>>> 34c447e1
+Total Cost Units Consumed                                                  ,       51310993,    100.0%
 AfterInvoke                                                                ,            494,      0.0%
 AllocateNodeId                                                             ,          10500,      0.0%
 BeforeInvoke                                                               ,          15408,      0.0%
@@ -27,30 +18,19 @@
 EmitEvent                                                                  ,           9308,      0.0%
 LockFee                                                                    ,            500,      0.0%
 MoveModule                                                                 ,              0,      0.0%
-OpenSubstate                                                               ,        3157199,      6.2%
+OpenSubstate                                                               ,        3157222,      6.2%
 OpenSubstate::GlobalAccount                                                ,           7310,      0.0%
 OpenSubstate::GlobalFungibleResourceManager                                ,           2624,      0.0%
 OpenSubstate::GlobalGenericComponent                                       ,           2852,      0.0%
 OpenSubstate::GlobalNonFungibleResourceManager                             ,          13950,      0.0%
-<<<<<<< HEAD
-OpenSubstate::GlobalPackage                                                ,        5818962,      5.9%
-OpenSubstate::InternalFungibleVault                                        ,         167274,      0.2%
-OpenSubstate::InternalGenericComponent                                     ,          77326,      0.1%
-OpenSubstate::InternalKeyValueStore                                        ,          80726,      0.1%
-OpenSubstate::InternalNonFungibleVault                                     ,         321896,      0.3%
-PrepareWasmCode                                                            ,         698930,      0.7%
-QueryActor                                                                 ,           2000,      0.0%
-ReadSubstate                                                               ,        1295190,      1.3%
-=======
-OpenSubstate::GlobalPackage                                                ,         788164,      1.5%
+OpenSubstate::GlobalPackage                                                ,         788624,      1.5%
 OpenSubstate::InternalFungibleVault                                        ,           7242,      0.0%
 OpenSubstate::InternalGenericComponent                                     ,          73492,      0.1%
 OpenSubstate::InternalKeyValueStore                                        ,            706,      0.0%
 OpenSubstate::InternalNonFungibleVault                                     ,         162998,      0.3%
 PrepareWasmCode                                                            ,         625134,      1.2%
 QueryActor                                                                 ,           2000,      0.0%
-ReadSubstate                                                               ,        1062906,      2.1%
->>>>>>> 34c447e1
+ReadSubstate                                                               ,        1063366,      2.1%
 RunNativeCode::Worktop_drain                                               ,          22525,      0.0%
 RunNativeCode::Worktop_drop                                                ,          16371,      0.0%
 RunNativeCode::Worktop_put                                                 ,          24411,      0.0%
