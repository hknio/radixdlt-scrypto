<<<<<<< HEAD
Total Cost (XRD)                                                           ,     0.55817439,    100.0%
+ Execution Cost (XRD)                                                     ,     0.51320439,     91.9%
+ Tipping Cost (XRD)                                                       ,              0,      0.0%
+ State Expansion Cost (XRD)                                               ,        0.04497,      8.1%
+ Royalty Cost (XRD)                                                       ,              0,      0.0%
Total Cost Units Consumed                                                  ,       51320439,    100.0%
AfterInvoke                                                                ,            494,      0.0%
AllocateNodeId                                                             ,          10500,      0.0%
BeforeInvoke                                                               ,          15414,      0.0%
CloseSubstate                                                              ,         224000,      0.4%
=======
Total Cost (XRD)                                                           ,     0.55262201,    100.0%
+ Execution Cost (XRD)                                                     ,     0.50765201,     91.9%
+ Tipping Cost (XRD)                                                       ,              0,      0.0%
+ State Expansion Cost (XRD)                                               ,        0.04497,      8.1%
+ Royalty Cost (XRD)                                                       ,              0,      0.0%
Total Cost Units Consumed                                                  ,       50765201,    100.0%
AfterInvoke                                                                ,           2018,      0.0%
AllocateNodeId                                                             ,           2184,      0.0%
BeforeInvoke                                                               ,           9768,      0.0%
CloseSubstate                                                              ,          47040,      0.1%
>>>>>>> 574fe769
Commit::GlobalAccount                                                      ,         200012,      0.4%
Commit::GlobalGenericComponent                                             ,         100018,      0.2%
Commit::GlobalNonFungibleResourceManager                                   ,       22600749,     44.5%
Commit::InternalFungibleVault                                              ,         100010,      0.2%
Commit::InternalNonFungibleVault                                           ,       21200046,     41.8%
CreateNode                                                                 ,          24006,      0.0%
DropNode                                                                   ,          28685,      0.1%
EmitEvent                                                                  ,          17324,      0.0%
LockFee                                                                    ,            500,      0.0%
<<<<<<< HEAD
MoveModule                                                                 ,              0,      0.0%
OpenSubstate                                                               ,        3157117,      6.2%
OpenSubstate::GlobalAccount                                                ,           7310,      0.0%
OpenSubstate::GlobalFungibleResourceManager                                ,           2624,      0.0%
OpenSubstate::GlobalGenericComponent                                       ,           2852,      0.0%
OpenSubstate::GlobalNonFungibleResourceManager                             ,          16082,      0.0%
OpenSubstate::GlobalPackage                                                ,         786530,      1.5%
OpenSubstate::InternalFungibleVault                                        ,           7242,      0.0%
OpenSubstate::InternalGenericComponent                                     ,          73492,      0.1%
OpenSubstate::InternalKeyValueStore                                        ,            706,      0.0%
OpenSubstate::InternalNonFungibleVault                                     ,         162998,      0.3%
PrepareWasmCode                                                            ,         625134,      1.2%
QueryActor                                                                 ,           2000,      0.0%
ReadSubstate                                                               ,        1063404,      2.1%
RunNativeCode::Worktop_drain                                               ,          22525,      0.0%
RunNativeCode::Worktop_drop                                                ,          16371,      0.0%
RunNativeCode::Worktop_put                                                 ,          24411,      0.0%
RunNativeCode::create                                                      ,          45707,      0.1%
RunNativeCode::create_empty_vault_NonFungibleResourceManager               ,          54136,      0.1%
RunNativeCode::create_with_data                                            ,          26638,      0.1%
RunNativeCode::create_with_initial_supply_NonFungibleResourceManager       ,         186631,      0.4%
RunNativeCode::get_amount_NonFungibleBucket                                ,          30064,      0.1%
RunNativeCode::lock_fee                                                    ,          61733,      0.1%
RunNativeCode::put_NonFungibleVault                                        ,          17297,      0.0%
RunNativeCode::try_deposit_batch_or_abort                                  ,          63706,      0.1%
=======
MoveModule                                                                 ,          18675,      0.0%
OpenSubstate                                                               ,        3157222,      6.2%
OpenSubstate::GlobalAccount                                                ,           4769,      0.0%
OpenSubstate::GlobalFungibleResourceManager                                ,           1452,      0.0%
OpenSubstate::GlobalGenericComponent                                       ,           1892,      0.0%
OpenSubstate::GlobalNonFungibleResourceManager                             ,          12258,      0.0%
OpenSubstate::GlobalPackage                                                ,         779614,      1.5%
OpenSubstate::InternalFungibleVault                                        ,           4352,      0.0%
OpenSubstate::InternalGenericComponent                                     ,          42524,      0.1%
OpenSubstate::InternalKeyValueStore                                        ,            729,      0.0%
OpenSubstate::InternalNonFungibleVault                                     ,         114818,      0.2%
PrepareWasmCode                                                            ,         625134,      1.2%
QueryActor                                                                 ,           2000,      0.0%
ReadSubstate                                                               ,         871470,      1.7%
RunNativeCode::Worktop_drain                                               ,          13505,      0.0%
RunNativeCode::Worktop_drop                                                ,          15385,      0.0%
RunNativeCode::Worktop_put                                                 ,          18262,      0.0%
RunNativeCode::create                                                      ,          31390,      0.1%
RunNativeCode::create_empty_vault_NonFungibleResourceManager               ,          60214,      0.1%
RunNativeCode::create_with_data                                            ,          27941,      0.1%
RunNativeCode::create_with_initial_supply_NonFungibleResourceManager       ,         177210,      0.3%
RunNativeCode::get_amount_NonFungibleBucket                                ,          17866,      0.0%
RunNativeCode::lock_fee                                                    ,          48766,      0.1%
RunNativeCode::put_NonFungibleVault                                        ,          29816,      0.1%
RunNativeCode::try_deposit_batch_or_abort                                  ,          76963,      0.2%
>>>>>>> 574fe769
RunWasmCode::Faucet_lock_fee                                               ,          18320,      0.0%
SetSubstate                                                                ,          50336,      0.1%
TxBaseCost                                                                 ,          50000,      0.1%
TxPayloadCost                                                              ,         153880,      0.3%
TxSignatureVerification                                                    ,              0,      0.0%
WriteSubstate                                                              ,           6198,      0.0%<|MERGE_RESOLUTION|>--- conflicted
+++ resolved
@@ -1,26 +1,13 @@
-<<<<<<< HEAD
-Total Cost (XRD)                                                           ,     0.55817439,    100.0%
-+ Execution Cost (XRD)                                                     ,     0.51320439,     91.9%
+Total Cost (XRD)                                                           ,     0.55258034,    100.0%
++ Execution Cost (XRD)                                                     ,     0.50761034,     91.9%
 + Tipping Cost (XRD)                                                       ,              0,      0.0%
 + State Expansion Cost (XRD)                                               ,        0.04497,      8.1%
 + Royalty Cost (XRD)                                                       ,              0,      0.0%
-Total Cost Units Consumed                                                  ,       51320439,    100.0%
-AfterInvoke                                                                ,            494,      0.0%
-AllocateNodeId                                                             ,          10500,      0.0%
-BeforeInvoke                                                               ,          15414,      0.0%
-CloseSubstate                                                              ,         224000,      0.4%
-=======
-Total Cost (XRD)                                                           ,     0.55262201,    100.0%
-+ Execution Cost (XRD)                                                     ,     0.50765201,     91.9%
-+ Tipping Cost (XRD)                                                       ,              0,      0.0%
-+ State Expansion Cost (XRD)                                               ,        0.04497,      8.1%
-+ Royalty Cost (XRD)                                                       ,              0,      0.0%
-Total Cost Units Consumed                                                  ,       50765201,    100.0%
+Total Cost Units Consumed                                                  ,       50761034,    100.0%
 AfterInvoke                                                                ,           2018,      0.0%
 AllocateNodeId                                                             ,           2184,      0.0%
-BeforeInvoke                                                               ,           9768,      0.0%
+BeforeInvoke                                                               ,           9774,      0.0%
 CloseSubstate                                                              ,          47040,      0.1%
->>>>>>> 574fe769
 Commit::GlobalAccount                                                      ,         200012,      0.4%
 Commit::GlobalGenericComponent                                             ,         100018,      0.2%
 Commit::GlobalNonFungibleResourceManager                                   ,       22600749,     44.5%
@@ -30,47 +17,20 @@
 DropNode                                                                   ,          28685,      0.1%
 EmitEvent                                                                  ,          17324,      0.0%
 LockFee                                                                    ,            500,      0.0%
-<<<<<<< HEAD
-MoveModule                                                                 ,              0,      0.0%
+MoveModule                                                                 ,          18675,      0.0%
 OpenSubstate                                                               ,        3157117,      6.2%
-OpenSubstate::GlobalAccount                                                ,           7310,      0.0%
-OpenSubstate::GlobalFungibleResourceManager                                ,           2624,      0.0%
-OpenSubstate::GlobalGenericComponent                                       ,           2852,      0.0%
-OpenSubstate::GlobalNonFungibleResourceManager                             ,          16082,      0.0%
-OpenSubstate::GlobalPackage                                                ,         786530,      1.5%
-OpenSubstate::InternalFungibleVault                                        ,           7242,      0.0%
-OpenSubstate::InternalGenericComponent                                     ,          73492,      0.1%
-OpenSubstate::InternalKeyValueStore                                        ,            706,      0.0%
-OpenSubstate::InternalNonFungibleVault                                     ,         162998,      0.3%
-PrepareWasmCode                                                            ,         625134,      1.2%
-QueryActor                                                                 ,           2000,      0.0%
-ReadSubstate                                                               ,        1063404,      2.1%
-RunNativeCode::Worktop_drain                                               ,          22525,      0.0%
-RunNativeCode::Worktop_drop                                                ,          16371,      0.0%
-RunNativeCode::Worktop_put                                                 ,          24411,      0.0%
-RunNativeCode::create                                                      ,          45707,      0.1%
-RunNativeCode::create_empty_vault_NonFungibleResourceManager               ,          54136,      0.1%
-RunNativeCode::create_with_data                                            ,          26638,      0.1%
-RunNativeCode::create_with_initial_supply_NonFungibleResourceManager       ,         186631,      0.4%
-RunNativeCode::get_amount_NonFungibleBucket                                ,          30064,      0.1%
-RunNativeCode::lock_fee                                                    ,          61733,      0.1%
-RunNativeCode::put_NonFungibleVault                                        ,          17297,      0.0%
-RunNativeCode::try_deposit_batch_or_abort                                  ,          63706,      0.1%
-=======
-MoveModule                                                                 ,          18675,      0.0%
-OpenSubstate                                                               ,        3157222,      6.2%
 OpenSubstate::GlobalAccount                                                ,           4769,      0.0%
 OpenSubstate::GlobalFungibleResourceManager                                ,           1452,      0.0%
 OpenSubstate::GlobalGenericComponent                                       ,           1892,      0.0%
 OpenSubstate::GlobalNonFungibleResourceManager                             ,          12258,      0.0%
-OpenSubstate::GlobalPackage                                                ,         779614,      1.5%
+OpenSubstate::GlobalPackage                                                ,         777520,      1.5%
 OpenSubstate::InternalFungibleVault                                        ,           4352,      0.0%
 OpenSubstate::InternalGenericComponent                                     ,          42524,      0.1%
 OpenSubstate::InternalKeyValueStore                                        ,            729,      0.0%
 OpenSubstate::InternalNonFungibleVault                                     ,         114818,      0.2%
 PrepareWasmCode                                                            ,         625134,      1.2%
 QueryActor                                                                 ,           2000,      0.0%
-ReadSubstate                                                               ,         871470,      1.7%
+ReadSubstate                                                               ,         869376,      1.7%
 RunNativeCode::Worktop_drain                                               ,          13505,      0.0%
 RunNativeCode::Worktop_drop                                                ,          15385,      0.0%
 RunNativeCode::Worktop_put                                                 ,          18262,      0.0%
@@ -82,7 +42,6 @@
 RunNativeCode::lock_fee                                                    ,          48766,      0.1%
 RunNativeCode::put_NonFungibleVault                                        ,          29816,      0.1%
 RunNativeCode::try_deposit_batch_or_abort                                  ,          76963,      0.2%
->>>>>>> 574fe769
 RunWasmCode::Faucet_lock_fee                                               ,          18320,      0.0%
 SetSubstate                                                                ,          50336,      0.1%
 TxBaseCost                                                                 ,          50000,      0.1%
