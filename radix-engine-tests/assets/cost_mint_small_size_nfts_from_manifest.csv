<<<<<<< HEAD
Total Cost (XRD)                                                           ,     0.56022526,    100.0%
+ Execution Cost (XRD)                                                     ,     0.51525526,     92.0%
=======
Total Cost (XRD)                                                           ,     1.06334718,    100.0%
+ Execution Cost (XRD)                                                     ,     0.98003718,     92.2%
>>>>>>> 0e5d82a0
+ Tipping Cost (XRD)                                                       ,              0,      0.0%
+ State Expansion Cost (XRD)                                               ,        0.04497,      8.0%
+ Royalty Cost (XRD)                                                       ,              0,      0.0%
<<<<<<< HEAD
Total Cost Units Consumed                                                  ,       51525526,    100.0%
=======
Total Cost Units Consumed                                                  ,       98003718,    100.0%
>>>>>>> 0e5d82a0
AfterInvoke                                                                ,            494,      0.0%
AllocateNodeId                                                             ,          10500,      0.0%
BeforeInvoke                                                               ,          15408,      0.0%
CloseSubstate                                                              ,         223000,      0.4%
Commit::GlobalAccount                                                      ,         200012,      0.4%
Commit::GlobalGenericComponent                                             ,         100018,      0.2%
Commit::GlobalNonFungibleResourceManager                                   ,       22600749,     43.9%
Commit::InternalFungibleVault                                              ,         100010,      0.2%
Commit::InternalNonFungibleVault                                           ,       21200046,     41.1%
CreateNode                                                                 ,          30592,      0.1%
DropNode                                                                   ,          21142,      0.0%
EmitEvent                                                                  ,           9308,      0.0%
LockFee                                                                    ,            500,      0.0%
<<<<<<< HEAD
MoveModule                                                                 ,              0,      0.0%
OpenSubstate                                                               ,        4289105,      8.3%
OpenSubstate::GlobalAccount                                                ,              0,      0.0%
OpenSubstate::GlobalFungibleResourceManager                                ,              0,      0.0%
OpenSubstate::GlobalGenericComponent                                       ,              0,      0.0%
OpenSubstate::GlobalNonFungibleResourceManager                             ,              0,      0.0%
OpenSubstate::GlobalPackage                                                ,              0,      0.0%
OpenSubstate::InternalFungibleVault                                        ,              0,      0.0%
OpenSubstate::InternalGenericComponent                                     ,              0,      0.0%
OpenSubstate::InternalKeyValueStore                                        ,              0,      0.0%
OpenSubstate::InternalNonFungibleVault                                     ,              0,      0.0%
PrepareWasmCode                                                            ,         698930,      1.4%
QueryActor                                                                 ,           2000,      0.0%
ReadSubstate                                                               ,        1132018,      2.2%
=======
MoveModules                                                                ,           2500,      0.0%
OpenSubstate::GlobalAccount                                                ,         807320,      0.8%
OpenSubstate::GlobalFungibleResourceManager                                ,         242656,      0.2%
OpenSubstate::GlobalGenericComponent                                       ,          82866,      0.1%
OpenSubstate::GlobalNonFungibleResourceManager                             ,          13950,      0.0%
OpenSubstate::GlobalPackage                                                ,        5823608,      5.9%
OpenSubstate::InternalFungibleVault                                        ,         167274,      0.2%
OpenSubstate::InternalGenericComponent                                     ,          77326,      0.1%
OpenSubstate::InternalKeyValueStore                                        ,          80726,      0.1%
OpenSubstate::InternalNonFungibleVault                                     ,         321896,      0.3%
PrepareWasmCode                                                            ,         698930,      0.7%
QueryActor                                                                 ,           2000,      0.0%
ReadSubstate                                                               ,        1299414,      1.3%
>>>>>>> 0e5d82a0
RunNativeCode::Worktop_drain                                               ,          22525,      0.0%
RunNativeCode::Worktop_drop                                                ,          16371,      0.0%
RunNativeCode::Worktop_put                                                 ,          24411,      0.0%
RunNativeCode::create                                                      ,          45707,      0.1%
RunNativeCode::create_empty_vault_NonFungibleResourceManager               ,          54136,      0.1%
RunNativeCode::create_with_data                                            ,          26638,      0.1%
RunNativeCode::create_with_initial_supply_NonFungibleResourceManager       ,         186631,      0.4%
RunNativeCode::get_amount_NonFungibleBucket                                ,          30064,      0.1%
RunNativeCode::lock_fee                                                    ,          61733,      0.1%
RunNativeCode::put_NonFungibleVault                                        ,          17297,      0.0%
RunNativeCode::try_deposit_batch_or_abort                                  ,          63706,      0.1%
RunWasmCode::Faucet_lock_fee                                               ,          17987,      0.0%
SetSubstate                                                                ,         105248,      0.2%
TxBaseCost                                                                 ,          50000,      0.1%
TxPayloadCost                                                              ,         153760,      0.3%
TxSignatureVerification                                                    ,              0,      0.0%
WriteSubstate                                                              ,          15480,      0.0%<|MERGE_RESOLUTION|>--- conflicted
+++ resolved
@@ -1,18 +1,9 @@
-<<<<<<< HEAD
-Total Cost (XRD)                                                           ,     0.56022526,    100.0%
-+ Execution Cost (XRD)                                                     ,     0.51525526,     92.0%
-=======
-Total Cost (XRD)                                                           ,     1.06334718,    100.0%
-+ Execution Cost (XRD)                                                     ,     0.98003718,     92.2%
->>>>>>> 0e5d82a0
+Total Cost (XRD)                                                           ,     0.56032128,    100.0%
++ Execution Cost (XRD)                                                     ,     0.51535128,     92.0%
 + Tipping Cost (XRD)                                                       ,              0,      0.0%
 + State Expansion Cost (XRD)                                               ,        0.04497,      8.0%
 + Royalty Cost (XRD)                                                       ,              0,      0.0%
-<<<<<<< HEAD
-Total Cost Units Consumed                                                  ,       51525526,    100.0%
-=======
-Total Cost Units Consumed                                                  ,       98003718,    100.0%
->>>>>>> 0e5d82a0
+Total Cost Units Consumed                                                  ,       51535128,    100.0%
 AfterInvoke                                                                ,            494,      0.0%
 AllocateNodeId                                                             ,          10500,      0.0%
 BeforeInvoke                                                               ,          15408,      0.0%
@@ -26,9 +17,8 @@
 DropNode                                                                   ,          21142,      0.0%
 EmitEvent                                                                  ,           9308,      0.0%
 LockFee                                                                    ,            500,      0.0%
-<<<<<<< HEAD
 MoveModule                                                                 ,              0,      0.0%
-OpenSubstate                                                               ,        4289105,      8.3%
+OpenSubstate                                                               ,        4294023,      8.3%
 OpenSubstate::GlobalAccount                                                ,              0,      0.0%
 OpenSubstate::GlobalFungibleResourceManager                                ,              0,      0.0%
 OpenSubstate::GlobalGenericComponent                                       ,              0,      0.0%
@@ -40,22 +30,7 @@
 OpenSubstate::InternalNonFungibleVault                                     ,              0,      0.0%
 PrepareWasmCode                                                            ,         698930,      1.4%
 QueryActor                                                                 ,           2000,      0.0%
-ReadSubstate                                                               ,        1132018,      2.2%
-=======
-MoveModules                                                                ,           2500,      0.0%
-OpenSubstate::GlobalAccount                                                ,         807320,      0.8%
-OpenSubstate::GlobalFungibleResourceManager                                ,         242656,      0.2%
-OpenSubstate::GlobalGenericComponent                                       ,          82866,      0.1%
-OpenSubstate::GlobalNonFungibleResourceManager                             ,          13950,      0.0%
-OpenSubstate::GlobalPackage                                                ,        5823608,      5.9%
-OpenSubstate::InternalFungibleVault                                        ,         167274,      0.2%
-OpenSubstate::InternalGenericComponent                                     ,          77326,      0.1%
-OpenSubstate::InternalKeyValueStore                                        ,          80726,      0.1%
-OpenSubstate::InternalNonFungibleVault                                     ,         321896,      0.3%
-PrepareWasmCode                                                            ,         698930,      0.7%
-QueryActor                                                                 ,           2000,      0.0%
-ReadSubstate                                                               ,        1299414,      1.3%
->>>>>>> 0e5d82a0
+ReadSubstate                                                               ,        1136702,      2.2%
 RunNativeCode::Worktop_drain                                               ,          22525,      0.0%
 RunNativeCode::Worktop_drop                                                ,          16371,      0.0%
 RunNativeCode::Worktop_put                                                 ,          24411,      0.0%
