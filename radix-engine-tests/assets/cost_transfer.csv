<<<<<<< HEAD
Total Cost (XRD)                                                           ,     0.03031494,    100.0%
+ Execution Cost (XRD)                                                     ,     0.03031494,    100.0%
=======
Total Cost (XRD)                                                           ,     0.03018093,    100.0%
+ Execution Cost (XRD)                                                     ,     0.03009093,     99.7%
>>>>>>> 4c1ffe64
+ Tipping Cost (XRD)                                                       ,              0,      0.0%
+ State Expansion Cost (XRD)                                               ,              0,      0.0%
+ Royalty Cost (XRD)                                                       ,              0,      0.0%
<<<<<<< HEAD
Total Cost Units Consumed                                                  ,        3031494,    100.0%
AfterInvoke                                                                ,           1570,      0.1%
=======
Total Cost Units Consumed                                                  ,        3009093,    100.0%
>>>>>>> 4c1ffe64
AllocateNodeId                                                             ,           1352,      0.0%
BeforeInvoke                                                               ,           1768,      0.1%
CloseSubstate                                                              ,          22155,      0.7%
Commit::InternalFungibleVault                                              ,         200020,      6.6%
CreateNode                                                                 ,           8069,      0.3%
DropNode                                                                   ,          16925,      0.6%
EmitEvent                                                                  ,           1940,      0.1%
LockFee                                                                    ,            500,      0.0%
<<<<<<< HEAD
OpenSubstate                                                               ,        2122712,     70.0%
OpenSubstate::GlobalAccount                                                ,          10139,      0.3%
=======
OpenSubstate                                                               ,        2002724,     66.6%
OpenSubstate::GlobalAccount                                                ,          13397,      0.4%
>>>>>>> 4c1ffe64
OpenSubstate::GlobalFungibleResourceManager                                ,           7111,      0.2%
OpenSubstate::GlobalPackage                                                ,          81258,      2.7%
OpenSubstate::InternalFungibleVault                                        ,          11703,      0.4%
OpenSubstate::InternalGenericComponent                                     ,          29520,      1.0%
QueryActor                                                                 ,           2500,      0.1%
<<<<<<< HEAD
ReadSubstate                                                               ,         105134,      3.5%
=======
ReadSubstate                                                               ,         106168,      3.5%
>>>>>>> 4c1ffe64
RunNativeCode::Worktop_drain                                               ,          13505,      0.4%
RunNativeCode::Worktop_drop                                                ,          15385,      0.5%
RunNativeCode::Worktop_put                                                 ,          18262,      0.6%
RunNativeCode::get_amount_FungibleBucket                                   ,           8365,      0.3%
RunNativeCode::lock_fee                                                    ,         103093,      3.4%
RunNativeCode::put_FungibleVault                                           ,          23383,      0.8%
RunNativeCode::take_FungibleVault                                          ,          40519,      1.3%
RunNativeCode::try_deposit_batch_or_abort                                  ,          76963,      2.5%
RunNativeCode::withdraw                                                    ,          30320,      1.0%
TxBaseCost                                                                 ,          50000,      1.6%
TxPayloadCost                                                              ,          10880,      0.4%
TxSignatureVerification                                                    ,           7000,      0.2%
WriteSubstate                                                              ,           4306,      0.1%<|MERGE_RESOLUTION|>--- conflicted
+++ resolved
@@ -1,19 +1,9 @@
-<<<<<<< HEAD
-Total Cost (XRD)                                                           ,     0.03031494,    100.0%
-+ Execution Cost (XRD)                                                     ,     0.03031494,    100.0%
-=======
-Total Cost (XRD)                                                           ,     0.03018093,    100.0%
-+ Execution Cost (XRD)                                                     ,     0.03009093,     99.7%
->>>>>>> 4c1ffe64
+Total Cost (XRD)                                                           ,     0.03028743,    100.0%
++ Execution Cost (XRD)                                                     ,     0.03028743,    100.0%
 + Tipping Cost (XRD)                                                       ,              0,      0.0%
 + State Expansion Cost (XRD)                                               ,              0,      0.0%
 + Royalty Cost (XRD)                                                       ,              0,      0.0%
-<<<<<<< HEAD
-Total Cost Units Consumed                                                  ,        3031494,    100.0%
-AfterInvoke                                                                ,           1570,      0.1%
-=======
-Total Cost Units Consumed                                                  ,        3009093,    100.0%
->>>>>>> 4c1ffe64
+Total Cost Units Consumed                                                  ,        3028743,    100.0%
 AllocateNodeId                                                             ,           1352,      0.0%
 BeforeInvoke                                                               ,           1768,      0.1%
 CloseSubstate                                                              ,          22155,      0.7%
@@ -22,23 +12,14 @@
 DropNode                                                                   ,          16925,      0.6%
 EmitEvent                                                                  ,           1940,      0.1%
 LockFee                                                                    ,            500,      0.0%
-<<<<<<< HEAD
-OpenSubstate                                                               ,        2122712,     70.0%
-OpenSubstate::GlobalAccount                                                ,          10139,      0.3%
-=======
-OpenSubstate                                                               ,        2002724,     66.6%
+OpenSubstate                                                               ,        2122724,     70.1%
 OpenSubstate::GlobalAccount                                                ,          13397,      0.4%
->>>>>>> 4c1ffe64
 OpenSubstate::GlobalFungibleResourceManager                                ,           7111,      0.2%
 OpenSubstate::GlobalPackage                                                ,          81258,      2.7%
 OpenSubstate::InternalFungibleVault                                        ,          11703,      0.4%
 OpenSubstate::InternalGenericComponent                                     ,          29520,      1.0%
 QueryActor                                                                 ,           2500,      0.1%
-<<<<<<< HEAD
-ReadSubstate                                                               ,         105134,      3.5%
-=======
-ReadSubstate                                                               ,         106168,      3.5%
->>>>>>> 4c1ffe64
+ReadSubstate                                                               ,         105820,      3.5%
 RunNativeCode::Worktop_drain                                               ,          13505,      0.4%
 RunNativeCode::Worktop_drop                                                ,          15385,      0.5%
 RunNativeCode::Worktop_put                                                 ,          18262,      0.6%
@@ -48,7 +29,7 @@
 RunNativeCode::take_FungibleVault                                          ,          40519,      1.3%
 RunNativeCode::try_deposit_batch_or_abort                                  ,          76963,      2.5%
 RunNativeCode::withdraw                                                    ,          30320,      1.0%
-TxBaseCost                                                                 ,          50000,      1.6%
+TxBaseCost                                                                 ,          50000,      1.7%
 TxPayloadCost                                                              ,          10880,      0.4%
 TxSignatureVerification                                                    ,           7000,      0.2%
 WriteSubstate                                                              ,           4306,      0.1%