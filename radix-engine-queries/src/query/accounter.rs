--- conflicted
+++ resolved
@@ -24,11 +24,7 @@
     pub fn traverse(&mut self, node_id: NodeId) {
         let mut state_tree_visitor =
             StateTreeTraverser::new(self.substate_db, &mut self.accounting, 100);
-<<<<<<< HEAD
-        state_tree_visitor.traverse_all_descendents(node_id)
-=======
-        state_tree_visitor.traverse_subtree(None, node_id)
->>>>>>> 510c2872
+        state_tree_visitor.traverse_subtree(node_id)
     }
 
     pub fn close(self) -> Accounting {
