use super::*;
use crate::model::*;
use crate::*;

// TODO: Remove and replace with real HeapRENodes
#[derive(Debug, Clone, ScryptoCategorize, ScryptoEncode, ScryptoDecode)]
pub enum ScryptoRENode {
    Component(PackageAddress, String, Vec<u8>),
    KeyValueStore,
}

// TODO: Remove when better type system implemented
#[derive(
    Debug,
    Clone,
    Copy,
    PartialEq,
    Eq,
    Hash,
    Ord,
    PartialOrd,
    ScryptoCategorize,
    ScryptoEncode,
    ScryptoDecode,
)]
pub enum RENodeType {
    Bucket,
    Proof,
    AuthZoneStack,
    Worktop,
    GlobalAccount,
    GlobalComponent,
    GlobalResourceManager,
    GlobalPackage,
    GlobalEpochManager,
    GlobalValidator,
    GlobalClock,
    GlobalAccessController,
    GlobalIdentity,
    KeyValueStore,
    NonFungibleStore,
    Component,
    Vault,
    ResourceManager,
    Package,
    EpochManager,
    Validator,
    Clock,
    Identity,
    TransactionRuntime,
    Logger,
<<<<<<< HEAD
    Account,
=======
    AccessController,
>>>>>>> 1d6bf4d1
}

#[derive(
    Debug,
    Clone,
    Copy,
    PartialEq,
    Eq,
    Hash,
    Ord,
    PartialOrd,
    ScryptoCategorize,
    ScryptoEncode,
    ScryptoDecode,
)]
pub enum RENodeId {
    Bucket(BucketId),
    Proof(ProofId),
    AuthZoneStack(AuthZoneStackId),
    FeeReserve(FeeReserveId),
    Worktop,
    Logger,
    Global(GlobalAddress),
    KeyValueStore(KeyValueStoreId),
    NonFungibleStore(NonFungibleStoreId),
    Component(ComponentId),
    Vault(VaultId),
    ResourceManager(ResourceManagerId),
    Package(PackageId),
    EpochManager(EpochManagerId),
    Identity(IdentityId),
    Clock(ClockId),
    Validator(ValidatorId),
    TransactionRuntime(TransactionRuntimeId),
<<<<<<< HEAD
    Account(AccountId),
=======
    AccessController(AccessControllerId),
>>>>>>> 1d6bf4d1
}

impl Into<[u8; 36]> for RENodeId {
    fn into(self) -> [u8; 36] {
        match self {
            RENodeId::KeyValueStore(id) => id,
            RENodeId::NonFungibleStore(id) => id,
            RENodeId::Vault(id) => id,
            RENodeId::Component(id) => id,
            RENodeId::ResourceManager(id) => id,
            RENodeId::Package(id) => id,
            RENodeId::EpochManager(id) => id,
            RENodeId::Identity(id) => id,
            RENodeId::Validator(id) => id,
            RENodeId::Clock(id) => id,
<<<<<<< HEAD
            RENodeId::Account(id) => id,
=======
            RENodeId::AccessController(id) => id,
>>>>>>> 1d6bf4d1
            _ => panic!("Not a stored id"),
        }
    }
}

impl Into<u32> for RENodeId {
    fn into(self) -> u32 {
        match self {
            RENodeId::Bucket(id) => id,
            RENodeId::Proof(id) => id,
            RENodeId::AuthZoneStack(id) => id,
            RENodeId::FeeReserve(id) => id,
            RENodeId::TransactionRuntime(id) => id,
            _ => panic!("Not a transient id"),
        }
    }
}

impl Into<ComponentAddress> for RENodeId {
    fn into(self) -> ComponentAddress {
        match self {
            RENodeId::Global(GlobalAddress::Component(address)) => address,
            _ => panic!("Not a component address"),
        }
    }
}

impl Into<PackageAddress> for RENodeId {
    fn into(self) -> PackageAddress {
        match self {
            RENodeId::Global(GlobalAddress::Package(package_address)) => package_address,
            _ => panic!("Not a package address"),
        }
    }
}

impl Into<ResourceAddress> for RENodeId {
    fn into(self) -> ResourceAddress {
        match self {
            RENodeId::Global(GlobalAddress::Resource(resource_address)) => resource_address,
            _ => panic!("Not a resource address"),
        }
    }
}

#[derive(
    Debug,
    Clone,
    Copy,
    PartialEq,
    Eq,
    Hash,
    PartialOrd,
    Ord,
    ScryptoCategorize,
    ScryptoEncode,
    ScryptoDecode,
)]
pub enum GlobalAddress {
    Component(ComponentAddress),
    Package(PackageAddress),
    Resource(ResourceAddress),
}

impl Into<ComponentAddress> for GlobalAddress {
    fn into(self) -> ComponentAddress {
        match self {
            GlobalAddress::Component(component_address) => component_address,
            _ => panic!("Not a component address"),
        }
    }
}

impl Into<PackageAddress> for GlobalAddress {
    fn into(self) -> PackageAddress {
        match self {
            GlobalAddress::Package(package_address) => package_address,
            _ => panic!("Not a package address"),
        }
    }
}

impl Into<ResourceAddress> for GlobalAddress {
    fn into(self) -> ResourceAddress {
        match self {
            GlobalAddress::Resource(resource_address) => resource_address,
            _ => panic!("Not a resource address"),
        }
    }
}

#[derive(Debug, Clone, Categorize, Encode, Decode, PartialEq, Eq, Hash, PartialOrd, Ord)]
pub enum AuthZoneStackOffset {
    AuthZoneStack,
}

#[derive(Debug, Clone, Categorize, Encode, Decode, PartialEq, Eq, Hash, PartialOrd, Ord)]
pub enum AccessRulesChainOffset {
    AccessRulesChain,
}

#[derive(Debug, Clone, Categorize, Encode, Decode, PartialEq, Eq, Hash, PartialOrd, Ord)]
pub enum MetadataOffset {
    Metadata,
}

#[derive(Debug, Clone, Categorize, Encode, Decode, PartialEq, Eq, Hash, PartialOrd, Ord)]
pub enum ComponentOffset {
    Info,
    State,
    RoyaltyConfig,
    RoyaltyAccumulator,
}

#[derive(Debug, Clone, Categorize, Encode, Decode, PartialEq, Eq, Hash, PartialOrd, Ord)]
pub enum PackageOffset {
    Info,
    RoyaltyConfig,
    RoyaltyAccumulator,
}

#[derive(Debug, Clone, Categorize, Encode, Decode, PartialEq, Eq, Hash, PartialOrd, Ord)]
pub enum GlobalOffset {
    Global,
}

#[derive(Debug, Clone, Categorize, Encode, Decode, PartialEq, Eq, Hash, PartialOrd, Ord)]
pub enum ResourceManagerOffset {
    ResourceManager,
}

#[derive(Debug, Clone, Categorize, Encode, Decode, PartialEq, Eq, Hash, PartialOrd, Ord)]
pub enum KeyValueStoreOffset {
    Entry(Vec<u8>),
}

#[derive(
    Debug,
    Clone,
    PartialEq,
    Eq,
    Hash,
    PartialOrd,
    Ord,
    ScryptoCategorize,
    ScryptoEncode,
    ScryptoDecode,
)]
pub enum NonFungibleStoreOffset {
    Entry(NonFungibleLocalId),
}

#[derive(Debug, Clone, Categorize, Encode, Decode, PartialEq, Eq, Hash, PartialOrd, Ord)]
pub enum VaultOffset {
    Vault,
}

#[derive(Debug, Clone, Categorize, Encode, Decode, PartialEq, Eq, Hash, PartialOrd, Ord)]
pub enum EpochManagerOffset {
    EpochManager,
    CurrentValidatorSet,
    PreparingValidatorSet,
}

#[derive(Debug, Clone, Categorize, Encode, Decode, PartialEq, Eq, Hash, PartialOrd, Ord)]
pub enum ValidatorOffset {
    Validator,
}

#[derive(Debug, Clone, Categorize, Encode, Decode, PartialEq, Eq, Hash, PartialOrd, Ord)]
pub enum FeeReserveOffset {
    FeeReserve,
}

#[derive(Debug, Clone, Categorize, Encode, Decode, PartialEq, Eq, Hash, PartialOrd, Ord)]
pub enum BucketOffset {
    Bucket,
}

#[derive(Debug, Clone, Categorize, Encode, Decode, PartialEq, Eq, Hash, PartialOrd, Ord)]
pub enum ProofOffset {
    Proof,
}

#[derive(Debug, Clone, Categorize, Encode, Decode, PartialEq, Eq, Hash, PartialOrd, Ord)]
pub enum WorktopOffset {
    Worktop,
}

#[derive(Debug, Clone, Categorize, Encode, Decode, PartialEq, Eq, Hash, PartialOrd, Ord)]
pub enum LoggerOffset {
    Logger,
}

#[derive(Debug, Clone, Categorize, Encode, Decode, PartialEq, Eq, Hash, PartialOrd, Ord)]
pub enum ClockOffset {
    CurrentTimeRoundedToMinutes,
}

#[derive(Debug, Clone, Categorize, Encode, Decode, PartialEq, Eq, Hash, PartialOrd, Ord)]
pub enum TransactionRuntimeOffset {
    TransactionRuntime,
}

#[derive(Debug, Clone, Categorize, Encode, Decode, PartialEq, Eq, Hash, PartialOrd, Ord)]
<<<<<<< HEAD
pub enum AccountOffset {
    Account,
=======
pub enum AccessControllerOffset {
    AccessController,
>>>>>>> 1d6bf4d1
}

/// Specifies a specific Substate into a given RENode
#[derive(
    Debug,
    Clone,
    PartialEq,
    Eq,
    Hash,
    PartialOrd,
    Ord,
    ScryptoCategorize,
    ScryptoEncode,
    ScryptoDecode,
)]
pub enum SubstateOffset {
    Global(GlobalOffset),
    AuthZoneStack(AuthZoneStackOffset),
    FeeReserve(FeeReserveOffset),
    Component(ComponentOffset),
    AccessRulesChain(AccessRulesChainOffset),
    VaultAccessRulesChain(AccessRulesChainOffset),
    Metadata(MetadataOffset),
    Package(PackageOffset),
    ResourceManager(ResourceManagerOffset),
    KeyValueStore(KeyValueStoreOffset),
    NonFungibleStore(NonFungibleStoreOffset),
    Vault(VaultOffset),
    EpochManager(EpochManagerOffset),
    Validator(ValidatorOffset),
    Bucket(BucketOffset),
    Proof(ProofOffset),
    Worktop(WorktopOffset),
    Logger(LoggerOffset),
    Clock(ClockOffset),
    TransactionRuntime(TransactionRuntimeOffset),
<<<<<<< HEAD
    Account(AccountOffset),
=======
    AccessController(AccessControllerOffset),
>>>>>>> 1d6bf4d1
}

/// TODO: separate space addresses?
#[derive(
    Debug,
    Clone,
    PartialEq,
    Eq,
    Hash,
    PartialOrd,
    Ord,
    ScryptoCategorize,
    ScryptoEncode,
    ScryptoDecode,
)]
pub struct SubstateId(pub RENodeId, pub SubstateOffset);<|MERGE_RESOLUTION|>--- conflicted
+++ resolved
@@ -49,11 +49,8 @@
     Identity,
     TransactionRuntime,
     Logger,
-<<<<<<< HEAD
     Account,
-=======
     AccessController,
->>>>>>> 1d6bf4d1
 }
 
 #[derive(
@@ -88,11 +85,8 @@
     Clock(ClockId),
     Validator(ValidatorId),
     TransactionRuntime(TransactionRuntimeId),
-<<<<<<< HEAD
     Account(AccountId),
-=======
     AccessController(AccessControllerId),
->>>>>>> 1d6bf4d1
 }
 
 impl Into<[u8; 36]> for RENodeId {
@@ -108,11 +102,8 @@
             RENodeId::Identity(id) => id,
             RENodeId::Validator(id) => id,
             RENodeId::Clock(id) => id,
-<<<<<<< HEAD
             RENodeId::Account(id) => id,
-=======
             RENodeId::AccessController(id) => id,
->>>>>>> 1d6bf4d1
             _ => panic!("Not a stored id"),
         }
     }
@@ -318,13 +309,13 @@
 }
 
 #[derive(Debug, Clone, Categorize, Encode, Decode, PartialEq, Eq, Hash, PartialOrd, Ord)]
-<<<<<<< HEAD
 pub enum AccountOffset {
     Account,
-=======
+}
+
+#[derive(Debug, Clone, Categorize, Encode, Decode, PartialEq, Eq, Hash, PartialOrd, Ord)]
 pub enum AccessControllerOffset {
     AccessController,
->>>>>>> 1d6bf4d1
 }
 
 /// Specifies a specific Substate into a given RENode
@@ -361,11 +352,8 @@
     Logger(LoggerOffset),
     Clock(ClockOffset),
     TransactionRuntime(TransactionRuntimeOffset),
-<<<<<<< HEAD
     Account(AccountOffset),
-=======
     AccessController(AccessControllerOffset),
->>>>>>> 1d6bf4d1
 }
 
 /// TODO: separate space addresses?
