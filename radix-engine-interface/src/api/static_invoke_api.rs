--- conflicted
+++ resolved
@@ -3,35 +3,12 @@
 use crate::api::node_modules::metadata::*;
 use crate::api::package::*;
 use crate::api::types::*;
-<<<<<<< HEAD
-=======
 use crate::blueprints::clock::*;
 use crate::blueprints::epoch_manager::*;
 use crate::blueprints::identity::*;
 use crate::blueprints::logger::*;
 use crate::blueprints::resource::*;
 use crate::blueprints::transaction_hash::*;
-use crate::data::ScryptoDecode;
-use crate::data::ScryptoValue;
-use sbor::rust::fmt::Debug;
-use sbor::rust::format;
-use sbor::rust::string::String;
-
-pub trait SerializableInvocation:
-    Into<CallTableInvocation> + Invocation<Output = Self::ScryptoOutput>
-{
-    type ScryptoOutput: ScryptoDecode;
-}
-
-pub trait Invocation: Debug {
-    type Output: Debug;
-
-    // TODO: temp to unblock large payload display; fix as part of the universal invocation refactor.
-    fn fn_identifier(&self) -> String {
-        format!("{:?}", self)
-    }
-}
->>>>>>> 37299689
 
 pub trait Invokable<I: Invocation, E> {
     fn invoke(&mut self, invocation: I) -> Result<I::Output, E>;
