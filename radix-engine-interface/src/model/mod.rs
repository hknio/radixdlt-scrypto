--- conflicted
+++ resolved
@@ -1,21 +1,15 @@
 mod auth_zone;
 mod component;
 mod epoch_manager;
-<<<<<<< HEAD
 mod fee;
-=======
 mod metadata;
->>>>>>> 8a0853ff
 mod package;
 mod resource;
 
 pub use auth_zone::*;
 pub use component::*;
 pub use epoch_manager::*;
-<<<<<<< HEAD
 pub use fee::*;
-=======
 pub use metadata::*;
->>>>>>> 8a0853ff
 pub use package::*;
 pub use resource::*;