--- conflicted
+++ resolved
@@ -112,9 +112,6 @@
 }
 
 #[cfg_attr(feature = "radix_engine_fuzzing", derive(Arbitrary))]
-<<<<<<< HEAD
-#[derive(Debug, Clone, PartialEq, Eq, Hash, ScryptoSbor, ManifestSbor)]
-=======
 #[derive(Debug, Clone, PartialEq, Eq, Hash, Ord, PartialOrd, ScryptoSbor, ManifestSbor)]
 pub enum AuthorityKey {
     Owner,
@@ -148,7 +145,6 @@
 
 #[cfg_attr(feature = "radix_engine_fuzzing", derive(Arbitrary))]
 #[derive(Debug, Clone, PartialEq, Eq, ScryptoSbor, ManifestSbor)]
->>>>>>> 4e126568
 #[sbor(transparent)]
 pub struct AuthorityRules {
     pub rules: BTreeMap<AuthorityKey, (AccessRule, AccessRule)>,
