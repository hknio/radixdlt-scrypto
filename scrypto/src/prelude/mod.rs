--- conflicted
+++ resolved
@@ -6,13 +6,8 @@
 pub use crate::misc::*;
 pub use crate::resource::*;
 pub use crate::{
-<<<<<<< HEAD
-    args, auth, blueprint, debug, error, import, include_code, info, trace, warn, Decode, Describe,
-    Encode, NonFungibleData, TypeId,
-=======
     args, auth, bdec, blueprint, debug, dec, error, import, include_code, info, trace, warn,
-    NonFungibleData,
->>>>>>> ef3185e6
+    Decode, Describe, Encode, NonFungibleData, TypeId,
 };
 
 pub use crate::rust::borrow::ToOwned;
