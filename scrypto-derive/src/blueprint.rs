use proc_macro2::{Ident, Span, TokenStream};
use quote::{format_ident, quote};
use radix_engine_common::address::AddressBech32Decoder;
use syn::parse::{Parse, ParseStream, Parser};
use syn::spanned::Spanned;
use syn::token::{Brace, Comma};
use syn::*;

use crate::ast;

macro_rules! trace {
    ($($arg:expr),*) => {{
        #[cfg(feature = "trace")]
        println!($($arg),*);
    }};
}

pub struct GlobalComponent {
    pub ident: Ident,
    pub comma: Comma,
    pub address: Expr,
}

impl Parse for GlobalComponent {
    fn parse(input: ParseStream) -> Result<Self> {
        let ident = input.parse()?;
        let comma = input.parse()?;
        let address = input.parse()?;
        Ok(Self {
            ident,
            comma,
            address,
        })
    }
}

pub struct ImportBlueprintFn {
    pub sig: Signature,
    pub semi_token: Token![;],
}

impl Parse for ImportBlueprintFn {
    fn parse(input: ParseStream) -> Result<Self> {
        let sig = input.parse()?;
        let semi_token = input.parse()?;
        Ok(Self { sig, semi_token })
    }
}

pub struct ImportBlueprint {
    pub package: Expr,
    pub comma0: Comma,
    pub blueprint: Ident,
    pub rename: Option<(Token![as], Ident)>,
    pub brace: Brace,
    pub functions: Vec<ImportBlueprintFn>,
}

impl Parse for ImportBlueprint {
    fn parse(input: ParseStream) -> Result<Self> {
        let content;
        let package = input.parse()?;
        let comma0 = input.parse()?;
        let blueprint = input.parse()?;
        let rename = if input.peek(Token![as]) {
            Some((input.parse()?, input.parse()?))
        } else {
            None
        };
        let brace = braced!(content in input);

        let functions = {
            let mut functions = Vec::new();
            while content.peek(Token![fn]) {
                functions.push(content.call(ImportBlueprintFn::parse)?)
            }
            functions
        };

        Ok(Self {
            package,
            comma0,
            blueprint,
            rename,
            brace,
            functions,
        })
    }
}

pub fn replace_macros_in_body(block: &mut Block, dependency_exprs: &mut Vec<Expr>) -> Result<()> {
    for stmt in &mut block.stmts {
        match stmt {
            Stmt::Expr(expr) => {
                replace_macros(expr, dependency_exprs)?;
            }
            Stmt::Semi(expr, ..) => {
                replace_macros(expr, dependency_exprs)?;
            }
            Stmt::Item(..) => {}
            Stmt::Local(local) => {
                if let Some((_, expr)) = &mut local.init {
                    replace_macros(expr, dependency_exprs)?;
                }
            }
        }
    }

    Ok(())
}

pub fn replace_macros(expr: &mut Expr, dependency_exprs: &mut Vec<Expr>) -> Result<()> {
    match expr {
        Expr::Macro(m) => {
            let macro_ident = m.mac.path.get_ident().unwrap();
            if macro_ident.eq(&Ident::new("global_component", Span::call_site())) {
                let global_component: GlobalComponent = m.mac.clone().parse_body()?;

                let blueprint = global_component.ident;
                let address = &global_component.address;
                let lit_str: LitStr = parse_quote!( #address );

                let (_hrp, _entity_type, address) =
                    AddressBech32Decoder::validate_and_decode_ignore_hrp(lit_str.value().as_str())
                        .unwrap();

                dependency_exprs.push(parse_quote! {
                    GlobalAddress :: new_or_panic([ #(#address),* ])
                });

                *expr = parse_quote! {
                    Global::<#blueprint>(#blueprint {
                        handle: ObjectStubHandle::Global(GlobalAddress :: new_or_panic([ #(#address),* ]))
                    })
                };
            } else if macro_ident.eq(&Ident::new("resource_manager", Span::call_site())) {
                let address: Expr = m.mac.clone().parse_body()?;
                let lit_str: LitStr = parse_quote!( #address );

                let (_hrp, _entity_type, address) =
                    AddressBech32Decoder::validate_and_decode_ignore_hrp(lit_str.value().as_str())
                        .unwrap();

                dependency_exprs.push(parse_quote! {
                    GlobalAddress :: new_or_panic([ #(#address),* ])
                });

                *expr = parse_quote! {
                    ResourceManager::from_address(ResourceAddress :: new_or_panic([ #(#address),* ]))
                };
            } else if macro_ident.eq(&Ident::new("package", Span::call_site())) {
                let address: Expr = m.mac.clone().parse_body()?;
                let lit_str: LitStr = parse_quote!( #address );

                let (_hrp, _entity_type, address) =
                    AddressBech32Decoder::validate_and_decode_ignore_hrp(lit_str.value().as_str())
                        .unwrap();

                dependency_exprs.push(parse_quote! {
                    PackageAddress :: new_or_panic([ #(#address),* ])
                });

                *expr = parse_quote! {
                    Global::<PackageStub>(PackageStub(ObjectStubHandle::Global(GlobalAddress :: new_or_panic([ #(#address),* ]))))
                };
            }
        }
        Expr::Tuple(tuple) => {
            for expr in &mut tuple.elems {
                replace_macros(expr, dependency_exprs)?;
            }
        }
        Expr::Assign(assign) => {
            replace_macros(assign.left.as_mut(), dependency_exprs)?;
            replace_macros(assign.right.as_mut(), dependency_exprs)?;
        }
        Expr::AssignOp(assign_op) => {
            replace_macros(assign_op.left.as_mut(), dependency_exprs)?;
            replace_macros(assign_op.right.as_mut(), dependency_exprs)?;
        }
        Expr::Type(ty) => {
            replace_macros(&mut ty.expr, dependency_exprs)?;
        }
        Expr::MethodCall(method_call) => {
            replace_macros(method_call.receiver.as_mut(), dependency_exprs)?;
            for expr in &mut method_call.args {
                replace_macros(expr, dependency_exprs)?;
            }
        }
        Expr::ForLoop(for_loop) => replace_macros_in_body(&mut for_loop.body, dependency_exprs)?,
        Expr::Call(call) => {
            replace_macros(call.func.as_mut(), dependency_exprs)?;
            for expr in &mut call.args {
                replace_macros(expr, dependency_exprs)?;
            }
        }
        Expr::Reference(reference) => {
            replace_macros(reference.expr.as_mut(), dependency_exprs)?;
        }
        Expr::Array(array) => {
            for expr in &mut array.elems {
                replace_macros(expr, dependency_exprs)?;
            }
        }
        _ => {}
    }

    Ok(())
}

pub fn handle_blueprint(input: TokenStream) -> Result<TokenStream> {
    trace!("handle_blueprint() starts");

    // parse blueprint struct and impl
    let blueprint = parse2::<ast::Blueprint>(input)?;
    let mut bp = blueprint.module;
    let bp_strut = &bp.structure;
    let bp_fields = &bp_strut.fields;
    let bp_semi_token = &bp_strut.semi_token;
    let bp_impl = &mut bp.implementation;
    let bp_ident = &bp_strut.ident;
    validate_type_ident(&bp_ident)?;
    let bp_items = &mut bp_impl.items;
    let bp_name = bp_ident.to_string();

    trace!("Blueprint name: {}", bp_name);

    let impl_ident_matches = match &*bp_impl.self_ty {
        Type::Path(p) => p
            .path
            .get_ident()
            .filter(|i| i.to_string() == bp_name)
            .is_some(),
        _ => false,
    };
    if !impl_ident_matches {
        return Err(Error::new(
            bp_impl.span(),
            format!("Only `impl {}` is allowed here", bp_name),
        ));
    }

    let module_ident = bp.module_ident;
    let stub_ident = format_ident!("{}ObjectStub", bp_ident);
    validate_type_ident(&stub_ident)?;
    let functions_ident = format_ident!("{}Functions", bp_ident);
    validate_type_ident(&functions_ident)?;

    let use_statements = {
        let mut use_statements = bp.use_statements;

        let contains_prelude_import = use_statements
            .iter()
            .map(|x| quote! { #(#x) }.to_string())
            .any(|x| x.contains("scrypto :: prelude :: *"));
        if !contains_prelude_import {
            let item: ItemUse = parse_quote! { use scrypto::prelude::*; };
            use_statements.push(item);
        }

        let contains_super_import = use_statements
            .iter()
            .map(|x| quote! { #(#x) }.to_string())
            .any(|x| x.contains("super :: *"));
        if !contains_super_import {
            let item: ItemUse = parse_quote! { use super::*; };
            use_statements.push(item);
        }

        {
            let item: ItemUse = parse_quote! { use scrypto::prelude::MethodAccessibility::*; };
            use_statements.push(item);
            let item: ItemUse = parse_quote! { use scrypto::prelude::RoyaltyAmount::*; };
            use_statements.push(item);
        }

        use_statements
    };

    let mut dependency_exprs = Vec::new();

    let const_statements = {
        let mut const_statements = bp.const_statements.clone();

        // Bech32 decode constant dependencies
        for item in &mut const_statements {
            let ty = item.ty.as_ref();
            let ident = item.ident.clone();
            let type_string = quote! { #ty }.to_string();
            if type_string.contains("ResourceAddress")
                || type_string.contains("ComponentAddress")
                || type_string.contains("PackageAddress")
                || type_string.contains("GlobalAddress")
            {
                match item.expr.as_mut() {
                    Expr::Macro(m) => {
                        if !m
                            .mac
                            .path
                            .get_ident()
                            .unwrap()
                            .eq(&Ident::new("address", Span::call_site()))
                        {
                            continue;
                        }

                        let tokens = &m.mac.tokens;
                        let lit_str: LitStr = parse_quote!( #tokens );

                        let (_hrp, _entity_type, address) =
                            AddressBech32Decoder::validate_and_decode_ignore_hrp(
                                lit_str.value().as_str(),
                            )
                            .unwrap();

                        let expr: Expr = parse_quote! {
                            #ty :: new_or_panic([ #(#address),* ])
                        };
                        item.expr = Box::new(expr);
                    }
                    _ => {}
                }

                let expr: Expr = parse_quote! { #ident };
                dependency_exprs.push(expr);
            } else {
                replace_macros(item.expr.as_mut(), &mut dependency_exprs)?;
            }
        }

        const_statements
    };

    let generated_schema_info = generate_schema(bp_ident, bp_items, &mut dependency_exprs)?;
    let fn_idents = generated_schema_info.fn_idents;
    let method_idents = generated_schema_info.method_idents;
    let function_idents = generated_schema_info.function_idents;

    let blueprint_name = bp_ident.to_string();
    let owned_typed_name = format!("Owned{}", blueprint_name);
    let global_typed_name = format!("Global{}", blueprint_name);

    let mut macro_statements = bp.macro_statements;

    let method_auth_statements = {
        let method_auth_index = macro_statements.iter().position(|item| {
            item.mac
                .path
                .get_ident()
                .unwrap()
                .eq(&Ident::new("enable_method_auth", Span::call_site()))
        });
        if let Some(method_auth_index) = method_auth_index {
            let auth_macro = macro_statements.remove(method_auth_index);
            quote! {
                #auth_macro
            }
        } else {
            quote! {
                fn method_auth_template() -> scrypto::blueprints::package::MethodAuthTemplate {
                    scrypto::blueprints::package::MethodAuthTemplate::AllowAll
                }
            }
        }
    };

    let import_statements = {
        let mut import_statements = Vec::new();
<<<<<<< HEAD
        let import_blueprint_index = macro_statements.iter().position(|item| {
            item.mac
                .path
                .get_ident()
                .unwrap()
                .eq(&Ident::new("extern_blueprint", Span::call_site()))
        });
        if let Some(import_blueprint_index) = import_blueprint_index {
            let import_macro = macro_statements.remove(import_blueprint_index);
            let import_blueprint: ImportBlueprint = import_macro.mac.parse_body()?;

            let package_expr = {
                let package = import_blueprint.package;
                match package {
                    Expr::Lit(..) => {
                        let lit_str: LitStr = parse_quote!( #package );
                        let (_hrp, _entity_type, address) =
                            AddressBech32Decoder::validate_and_decode_ignore_hrp(
                                lit_str.value().as_str(),
                            )
                            .unwrap();
                        let package_expr: Expr = parse_quote! {
                            PackageAddress :: new_or_panic([ #(#address),* ])
                        };
                        package_expr
=======
        loop {
            let import_blueprint_index = macro_statements.iter().position(|item| {
                item.mac
                    .path
                    .get_ident()
                    .unwrap()
                    .eq(&Ident::new("extern_blueprint", Span::call_site()))
            });
            if let Some(import_blueprint_index) = import_blueprint_index {
                let import_macro = macro_statements.remove(import_blueprint_index);
                let import_blueprint: ImportBlueprint = import_macro.mac.parse_body()?;

                let package_expr = {
                    let package = import_blueprint.package;
                    match package {
                        Expr::Lit(..) => {
                            let lit_str: LitStr = parse_quote!( #package );
                            let (_hrp, _entity_type, address) =
                                Bech32Decoder::validate_and_decode_ignore_hrp(
                                    lit_str.value().as_str(),
                                )
                                .unwrap();
                            let package_expr: Expr = parse_quote! {
                                PackageAddress :: new_or_panic([ #(#address),* ])
                            };
                            package_expr
                        }
                        _ => package,
>>>>>>> 9dd32564
                    }
                };

                dependency_exprs.push(package_expr.clone());

                let blueprint_name = import_blueprint.blueprint.to_string();
                let blueprint = if let Some((_, rename)) = import_blueprint.rename {
                    rename
                } else {
                    import_blueprint.blueprint
                };

                let owned_typed_name = format!("Owned{}", blueprint.to_string());
                let global_typed_name = format!("Global{}", blueprint.to_string());
                let blueprint_functions_ident = format_ident!("{}Functions", blueprint);

                let mut methods = Vec::new();
                let mut functions = Vec::new();
                for function in import_blueprint.functions {
                    let is_method = function
                        .sig
                        .inputs
                        .iter()
                        .find(|arg| matches!(arg, FnArg::Receiver(..)))
                        .is_some();
                    if is_method {
                        methods.push(function.sig);
                    } else {
                        functions.push(function.sig);
                    }
                }

                let import_statement = quote! {
                    extern_blueprint_internal! {
                        #package_expr,
                        #blueprint,
                        #blueprint_name,
                        #owned_typed_name,
                        #global_typed_name,
                        #blueprint_functions_ident {
                            #(#functions;)*
                        },
                        {
                            #(#methods;)*
                        }
                    }
                };
                import_statements.push(import_statement);
            } else {
                break;
            }
        }
        import_statements
    };

    #[cfg(feature = "no-schema")]
    let output_schema = quote! {};
    #[cfg(not(feature = "no-schema"))]
    let output_schema = {
        let function_auth_statements = {
            let function_auth_index = macro_statements.iter().position(|item| {
                item.mac
                    .path
                    .get_ident()
                    .unwrap()
                    .eq(&Ident::new("enable_function_auth", Span::call_site()))
            });
            if let Some(function_auth_index) = function_auth_index {
                let auth_macro = macro_statements.remove(function_auth_index);
                quote! {
                    #auth_macro
                }
            } else {
                quote! {
                    fn function_auth() -> scrypto::blueprints::package::FunctionAuth {
                        scrypto::blueprints::package::FunctionAuth::AllowAll
                    }
                }
            }
        };

        let package_royalties_statements = {
            let package_royalties_index = macro_statements.iter().position(|item| {
                item.mac
                    .path
                    .get_ident()
                    .unwrap()
                    .eq(&Ident::new("enable_package_royalties", Span::call_site()))
            });
            if let Some(package_royalties_index) = package_royalties_index {
                let royalties_macro = macro_statements.remove(package_royalties_index);
                quote! {
                    #royalties_macro
                }
            } else {
                quote! {
                    fn package_royalty_config() -> PackageRoyaltyConfig {
                        PackageRoyaltyConfig::Disabled
                    }
                }
            }
        };

        let schema_ident = format_ident!("{}_schema", bp_ident);
        let fn_names = generated_schema_info.fn_names;
        let fn_schemas = generated_schema_info.fn_schemas;

        // Getting the event types if the event attribute is defined for the type
        let (event_type_names, event_type_paths) = {
            let mut paths = std::collections::BTreeMap::<String, Path>::new();
            for attribute in blueprint.attributes {
                if attribute.path.is_ident("events") {
                    let events_inner = parse2::<ast::EventsInner>(attribute.tokens)?;
                    for path in events_inner.paths.iter() {
                        let ident_string = quote! { #path }
                            .to_string()
                            .split(':')
                            .last()
                            .unwrap()
                            .trim()
                            .to_owned();
                        if let Some(..) = paths.insert(ident_string, path.clone()) {
                            return Err(Error::new(
                                path.span(),
                                "An event with an identical name has already been registered",
                            ));
                        }
                    }
                }
            }
            (
                paths.keys().into_iter().cloned().collect::<Vec<_>>(),
                paths.values().into_iter().cloned().collect::<Vec<_>>(),
            )
        };

        quote! {
            #function_auth_statements

            #package_royalties_statements

            #[no_mangle]
            pub extern "C" fn #schema_ident() -> ::scrypto::engine::wasm_api::Slice {
                use ::scrypto::schema::*;
                use ::sbor::rust::prelude::*;
                use ::sbor::schema::*;
                use ::sbor::*;

                let schema = {
                    let mut aggregator = TypeAggregator::<ScryptoCustomTypeKind>::new();

                    // Aggregate fields
                    let mut fields = Vec::new();
                    let type_index = aggregator.add_child_type_and_descendents::<#bp_ident>();
                    fields.push(FieldSchema::static_field(type_index));

                    let state = BlueprintStateSchemaInit {
                        fields,
                        collections: Vec::new(),
                    };

                    // Aggregate functions
                    let functions = {
                        let mut functions: BTreeMap<String, FunctionSchemaInit> = BTreeMap::new();
                        #(
                            functions.insert(#fn_names.to_string(), #fn_schemas);
                        )*

                        BlueprintFunctionsSchemaInit {
                            functions,
                            virtual_lazy_load_functions: BTreeMap::default(),
                        }
                    };

                    // Aggregate event schemas
                    let events = {
                        let mut event_schema = BTreeMap::new();
                        #({
                            let local_type_index = aggregator.add_child_type_and_descendents::<#event_type_paths>();
                            event_schema.insert(#event_type_names.to_owned(), TypeRef::Static(local_type_index));
                        })*
                        BlueprintEventSchemaInit {
                            event_schema,
                        }
                    };

                    let schema = generate_full_schema(aggregator);

                    BlueprintSchemaInit {
                        generics: vec![],
                        schema,
                        state,
                        events,
                        functions,
                    }
                };

                let mut dependencies = BTreeSet::new();
                #({
                    dependencies.insert(#dependency_exprs.into());
                })*

                let auth_config = {
                    scrypto::blueprints::package::AuthConfig {
                        method_auth: method_auth_template(),
                        function_auth: function_auth(),
                    }
                };

                let royalty_config = package_royalty_config();

                let return_data = scrypto::blueprints::package::BlueprintDefinitionInit {
                    blueprint_type: scrypto::blueprints::package::BlueprintType::default(),
                    feature_set: BTreeSet::default(),
                    dependencies,
                    schema,
                    auth_config,
                    royalty_config,
                };

                return ::scrypto::engine::wasm_api::forget_vec(::scrypto::data::scrypto::scrypto_encode(&return_data).unwrap());
            }
        }
    };

    let output_original_code = quote! {
        #[derive(::scrypto::prelude::ScryptoSbor)]
        pub struct #bp_ident #bp_fields #bp_semi_token

        impl #bp_ident {
            #(#bp_items)*
        }

        impl ::scrypto::component::ComponentState for #bp_ident {
            const BLUEPRINT_NAME: &'static str = #bp_name;
        }

        impl HasStub for #bp_ident {
            type Stub = #stub_ident;
        }

        impl HasMethods for #bp_ident {
            type Permissions = Methods<MethodAccessibility>;
            type Royalties = Methods<(RoyaltyAmount, bool)>;
        }

        impl HasTypeInfo for #bp_ident {
            const PACKAGE_ADDRESS: Option<PackageAddress> = None;
            const BLUEPRINT_NAME: &'static str = #blueprint_name;
            const OWNED_TYPE_NAME: &'static str = #owned_typed_name;
            const GLOBAL_TYPE_NAME: &'static str = #global_typed_name;
        }
    };

    let methods_struct = generate_methods_struct(method_idents);
    let functions_struct = generate_functions_struct(function_idents);
    let fns_struct = generate_fns_struct(fn_idents);

    trace!("Generated mod: \n{}", quote! { #output_original_code });
    let method_input_structs = generate_method_input_structs(bp_ident, bp_items)?;

    let functions = generate_dispatcher(bp_ident, bp_items)?;
    let output_dispatcher = quote! {
        #(#method_input_structs)*
        #(#functions)*
    };

    trace!("Generated dispatcher: \n{}", quote! { #output_dispatcher });

    let output_stubs = generate_stubs(&stub_ident, &functions_ident, bp_ident, bp_items)?;

    let output = quote! {
        pub mod #module_ident {
            #(#use_statements)*

            #(#const_statements)*

            #(#import_statements)*

            #(#macro_statements)*

            #method_auth_statements

            #output_original_code

            #methods_struct

            #functions_struct

            #fns_struct

            #output_dispatcher

            #output_schema

            #output_stubs
        }
    };

    #[cfg(feature = "trace")]
    crate::utils::print_generated_code("blueprint", &output);

    trace!("handle_blueprint() finishes");
    Ok(output)
}

fn generate_methods_struct(method_idents: Vec<Ident>) -> TokenStream {
    let method_names: Vec<String> = method_idents.iter().map(|i| i.to_string()).collect();

    if method_idents.is_empty() {
        quote! {
            pub struct Methods<T> {
                t: PhantomData<T>,
            }

            impl<T> MethodMapping<T> for Methods<T> {
                const MODULE_ID: scrypto::api::ObjectModuleId = scrypto::api::ObjectModuleId::Main;

                fn to_mapping(self) -> Vec<(String, T)> {
                    vec![]
                }


                fn methods() -> Vec<&'static str> {
                    vec![]
                }
            }
        }
    } else {
        quote! {
            pub struct Methods<T> {
                #(
                    #method_idents: T,
                )*
            }

            impl<T> MethodMapping<T> for Methods<T> {
                const MODULE_ID: scrypto::api::ObjectModuleId = scrypto::api::ObjectModuleId::Main;

                fn to_mapping(self) -> Vec<(String, T)> {
                    vec![
                        #(
                            (#method_names.to_string(), self.#method_idents)
                        ,
                        )*
                    ]
                }

                fn methods() -> Vec<&'static str> {
                    vec![ #(#method_names,)* ]
                }
            }
        }
    }
}

fn generate_functions_struct(function_idents: Vec<Ident>) -> TokenStream {
    let function_names: Vec<String> = function_idents.iter().map(|i| i.to_string()).collect();

    if function_idents.is_empty() {
        quote! {
            pub struct Functions<T> {
                t: PhantomData<T>,
            }

            impl<T> FnMapping<T> for Functions<T> {
                fn to_mapping(self) -> Vec<(String, T)> {
                    vec![]
                }
            }
        }
    } else {
        quote! {
            pub struct Functions<T> {
                #(
                    #function_idents: T,
                )*
            }

            impl<T> FnMapping<T> for Functions<T> {
                fn to_mapping(self) -> Vec<(String, T)> {
                    vec![
                        #(
                            (#function_names.to_string(), self.#function_idents)
                        ,
                        )*
                    ]
                }
            }
        }
    }
}

fn generate_fns_struct(fn_idents: Vec<Ident>) -> TokenStream {
    let fn_names: Vec<String> = fn_idents.iter().map(|i| i.to_string()).collect();

    if fn_idents.is_empty() {
        quote! {
            pub struct Fns<T> {
                t: PhantomData<T>,
            }

            impl<T> FnMapping<T> for Fns<T> {
                fn to_mapping(self) -> Vec<(String, T)> {
                    vec![]
                }
            }
        }
    } else {
        quote! {
            pub struct Fns<T> {
                #(
                    #fn_idents: T,
                )*
            }

            impl<T> FnMapping<T> for Fns<T> {
                fn to_mapping(self) -> Vec<(String, T)> {
                    vec![
                        #(
                            (#fn_names.to_string(), self.#fn_idents)
                        ,
                        )*
                    ]
                }
            }
        }
    }
}

fn generate_method_input_structs(bp_ident: &Ident, items: &[ImplItem]) -> Result<Vec<ItemStruct>> {
    let mut method_input_structs = Vec::new();

    for item in items {
        if let ImplItem::Method(method) = item {
            if !matches!(method.vis, Visibility::Public(_)) {
                continue;
            }

            let mut args = Vec::new();
            let mut index: usize = 0;
            for input in method.sig.inputs.iter() {
                match input {
                    FnArg::Receiver(_) => {}
                    FnArg::Typed(argument_and_type) => {
                        let arg_ident =
                            create_argument_ident(argument_and_type.pat.as_ref(), index)?;
                        index += 1;
                        let arg_type = argument_and_type.ty.as_ref();
                        let arg: Field = Field::parse_named
                            .parse2(quote! {
                                #arg_ident : #arg_type
                            })
                            .unwrap();
                        args.push(arg)
                    }
                }
            }

            let input_struct_ident = format_ident!("{}_{}_Input", bp_ident, method.sig.ident);
            validate_type_ident(&input_struct_ident)?;

            let method_input_struct: ItemStruct = parse_quote! {
                #[allow(non_camel_case_types)]
                #[derive(::scrypto::prelude::ScryptoSbor)]
                pub struct #input_struct_ident {
                    #(#args),*
                }
            };
            method_input_structs.push(method_input_struct);
        }
    }
    Ok(method_input_structs)
}

fn generate_dispatcher(bp_ident: &Ident, items: &[ImplItem]) -> Result<Vec<TokenStream>> {
    let mut functions = Vec::new();

    for item in items {
        trace!("Processing item: {}", quote! { #item });

        if let ImplItem::Method(ref m) = item {
            if let Visibility::Public(_) = &m.vis {
                let ident = &m.sig.ident;

                let mut match_args: Vec<Expr> = vec![];
                let mut dispatch_args: Vec<Expr> = vec![];
                let mut stmts: Vec<Stmt> = vec![];
                let mut get_state: Option<Stmt> = None;
                for (i, input) in m.sig.inputs.iter().enumerate() {
                    match input {
                        FnArg::Receiver(ref r) => {
                            // Check receiver type and mutability
                            if r.reference.is_none() {
                                return Err(Error::new(r.span(), "Function input `self` is not supported. Try replacing it with `&self`."));
                            }
                            let mutability = r.mutability;

                            // Generate a `Stmt` for loading the component state
                            assert!(get_state.is_none(), "Can't have more than 1 self reference");
                            if mutability.is_some() {
                                // Generate an `Arg` and a loading `Stmt` for the i-th argument
                                dispatch_args.push(parse_quote! { state.deref_mut() });
                                get_state = Some(parse_quote! {
                                    let mut state: DataRefMut<#bp_ident> = component_data.get_mut();
                                });
                            } else {
                                dispatch_args.push(parse_quote! { state.deref() });
                                get_state = Some(parse_quote! {
                                    let state: DataRef<#bp_ident> = component_data.get();
                                });
                            }
                        }
                        FnArg::Typed(argument_and_type) => {
                            let arg_index = if get_state.is_some() { i - 1 } else { i };
                            let arg_ident =
                                create_argument_ident(argument_and_type.pat.as_ref(), arg_index)?;

                            match_args.push(parse_quote! { #arg_ident });
                            dispatch_args.push(parse_quote! { input.#arg_ident });
                        }
                    }
                }

                // parse args
                let input_struct_ident = format_ident!("{}_{}_Input", bp_ident, ident);
                validate_type_ident(&input_struct_ident)?;
                stmts.push(parse_quote! {
                    let input: #input_struct_ident = ::scrypto::data::scrypto::scrypto_decode(&::scrypto::engine::wasm_api::copy_buffer(args)).unwrap();
                });

                // load component state if needed
                if let Some(stmt) = get_state {
                    trace!("Generated stmt: {}", quote! { #stmt });
                    stmts.push(parse_quote! {
                        let mut component_data = ::scrypto::runtime::ComponentStatePointer::new();
                    });
                    stmts.push(stmt);
                }

                // call the function/method
                let stmt: Stmt = parse_quote! {
                    let return_data = #bp_ident::#ident(#(#dispatch_args),*);
                };
                trace!("Generated stmt: {}", quote! { #stmt });
                stmts.push(stmt);

                // return
                let stmt: Stmt = parse_quote! {
                    return ::scrypto::engine::wasm_api::forget_vec(::scrypto::data::scrypto::scrypto_encode(&return_data).unwrap());
                };
                trace!("Generated stmt: {}", quote! { #stmt });
                stmts.push(stmt);

                let fn_ident = format_ident!("{}_{}", bp_ident, ident);
                let extern_function = {
                    quote! {
                        #[no_mangle]
                        pub extern "C" fn #fn_ident(args: ::scrypto::engine::wasm_api::Buffer) -> ::scrypto::engine::wasm_api::Slice {
                            use ::sbor::rust::ops::{Deref, DerefMut};

                            // Set up panic hook
                            ::scrypto::set_up_panic_hook();

                            #(#stmts)*
                        }
                    }
                };
                functions.push(extern_function);
            }
        };
    }

    Ok(functions)
}

fn create_argument_ident(argument: &Pat, index: usize) -> Result<Ident> {
    Ok(match argument {
        // If we have a standard parameter name - use that
        Pat::Ident(ident_pattern) => {
            let ident = if ident_pattern.ident.to_string().starts_with("_") {
                // Handle parameters starting with `_` - strip them to pass validation
                Ident::new(
                    ident_pattern.ident.to_string().trim_start_matches('_'),
                    ident_pattern.ident.span(),
                )
            } else {
                // Otherwise, just use the parameter as-is
                ident_pattern.ident.clone()
            };
            validate_field_ident(&ident)?;
            ident
        }
        // If it's not an ident, it's something more complicated (such as a destructuring), just use `argX`
        _ => format_ident!("arg{}", index, span = argument.span()),
    })
}

fn validate_type_ident(ident: &Ident) -> Result<()> {
    validate_type_name(&ident.to_string(), ident.span())
}

fn validate_type_name(name: &str, span: Span) -> Result<()> {
    sbor::validate_schema_type_name(name).map_err(|err| {
        Error::new(
            span,
            format!("Resultant identifier {} is invalid: {:?}", name, err),
        )
    })
}

fn validate_field_ident(ident: &Ident) -> Result<()> {
    validate_field_name(&ident.to_string(), ident.span())
}

fn validate_field_name(name: &str, span: Span) -> Result<()> {
    sbor::validate_schema_field_name(name).map_err(|err| {
        Error::new(
            span,
            format!("Resultant identifier {} is invalid: {:?}", name, err),
        )
    })
}

fn generate_stubs(
    component_ident: &Ident,
    functions_ident: &Ident,
    bp_ident: &Ident,
    items: &[ImplItem],
) -> Result<TokenStream> {
    let mut functions = Vec::<ImplItem>::new();
    let mut function_traits = Vec::<ImplItem>::new();
    let mut methods = Vec::<ImplItem>::new();

    for item in items {
        trace!("Processing item: {}", quote! { #item });
        match item {
            ImplItem::Method(ref m) => {
                if let Visibility::Public(_) = &m.vis {
                    let ident = &m.sig.ident;
                    let name = ident.to_string();
                    let mut mutable = None;
                    let mut input_types = vec![];
                    let mut input_args = vec![];
                    let mut input_len = 0;
                    for input in &m.sig.inputs {
                        match input {
                            FnArg::Receiver(r) => {
                                // Check receiver type and mutability
                                if r.reference.is_none() {
                                    return Err(Error::new(r.span(), "Function input `self` is not supported. Try replacing it with &self."));
                                }

                                if r.mutability.is_some() {
                                    mutable = Some(true);
                                } else {
                                    mutable = Some(false);
                                }
                            }
                            FnArg::Typed(argument_and_type) => {
                                let arg = create_argument_ident(
                                    argument_and_type.pat.as_ref(),
                                    input_len,
                                )?;
                                input_args.push(arg);

                                let ty = replace_self_with(&argument_and_type.ty, bp_ident);
                                input_types.push(ty);

                                input_len += 1;
                            }
                        }
                    }

                    let output = match &m.sig.output {
                        ReturnType::Default => parse_quote! { () },
                        ReturnType::Type(_, t) => replace_self_with(t, bp_ident),
                    };

                    if mutable.is_none() {
                        function_traits.push(parse_quote! {
                            fn #ident(#(#input_args: #input_types),*) -> #output;
                        });
                        functions.push(parse_quote! {
                            fn #ident(#(#input_args: #input_types),*) -> #output {
                                Self::call_function_raw(#name, scrypto_args!(#(#input_args),*))
                            }
                        });
                    } else {
                        methods.push(parse_quote! {
                            pub fn #ident(&self #(, #input_args: #input_types)*) -> #output {
                                self.call_raw(#name, scrypto_args!(#(#input_args),*))
                            }
                        });
                    }
                }
            }
            _ => {
                return Err(Error::new(
                    item.span(),
                    "Non-method impl items are not supported!",
                ));
            }
        };
    }

    let output = quote! {
        #[allow(non_camel_case_types)]
        #[derive(Clone, Copy, ::scrypto::prelude::ScryptoSbor)]
        pub struct #component_ident {
            pub handle: ::scrypto::component::ObjectStubHandle,
        }

        impl ::scrypto::component::ObjectStub for #component_ident {
            fn new(handle: ::scrypto::component::ObjectStubHandle) -> Self {
                Self {
                    handle
                }
            }
            fn handle(&self) -> &::scrypto::component::ObjectStubHandle {
                &self.handle
            }
        }

        impl #component_ident {
            #(#methods)*
        }

        pub trait #functions_ident {
            #(#function_traits)*
        }

        impl #functions_ident for ::scrypto::component::Blueprint<#bp_ident> {
            #(#functions)*
        }
    };

    Ok(output)
}

#[allow(dead_code)]
struct GeneratedSchemaInfo {
    fn_names: Vec<String>,
    fn_schemas: Vec<Expr>,
    fn_idents: Vec<Ident>,
    method_idents: Vec<Ident>,
    function_idents: Vec<Ident>,
}

#[allow(dead_code)]
fn generate_schema(
    bp_ident: &Ident,
    items: &mut [ImplItem],
    dependency_exprs: &mut Vec<Expr>,
) -> Result<GeneratedSchemaInfo> {
    let mut fn_names = Vec::<String>::new();
    let mut fn_schemas = Vec::<Expr>::new();
    let mut fn_idents = Vec::<Ident>::new();
    let mut method_idents = Vec::<Ident>::new();
    let mut function_idents = Vec::<Ident>::new();

    for item in items {
        trace!("Processing item: {}", quote! { #item });

        match item {
            ImplItem::Method(ref mut m) => {
                if let Visibility::Public(_) = &m.vis {
                    let function_name = m.sig.ident.to_string();

                    let mut receiver = None;
                    for input in &m.sig.inputs {
                        match input {
                            FnArg::Receiver(ref r) => {
                                // Check receiver type and mutability
                                if r.reference.is_none() {
                                    return Err(Error::new(r.span(), "Function input `self` is not supported. Try replacing it with &self."));
                                }

                                if r.mutability.is_some() {
                                    receiver = Some(
                                        quote! { ::scrypto::schema::ReceiverInfo::normal_ref_mut() },
                                    );
                                } else {
                                    receiver = Some(
                                        quote! { ::scrypto::schema::ReceiverInfo::normal_ref() },
                                    );
                                }
                            }
                            FnArg::Typed(_) => {}
                        }
                    }

                    let input_struct_ident = format_ident!("{}_{}_Input", bp_ident, m.sig.ident);
                    validate_type_ident(&input_struct_ident)?;
                    let output_type: Type = match &m.sig.output {
                        ReturnType::Default => parse_quote! {
                            ()
                        },
                        ReturnType::Type(_, t) => replace_self_with(t, bp_ident),
                    };
                    let export_name = format!("{}_{}", bp_ident, m.sig.ident);
                    validate_type_name(&export_name, bp_ident.span())?;

                    replace_macros_in_body(&mut m.block, dependency_exprs)?;

                    fn_names.push(function_name);
                    fn_idents.push(m.sig.ident.clone());

                    if receiver.is_none() {
                        function_idents.push(m.sig.ident.clone());
                        fn_schemas.push(parse_quote! {
                            FunctionSchemaInit {
                                receiver: Option::None,
                                input: TypeRef::Static(aggregator.add_child_type_and_descendents::<#input_struct_ident>()),
                                output: TypeRef::Static(aggregator.add_child_type_and_descendents::<#output_type>()),
                                export: #export_name.to_string(),
                            }
                        });
                    } else {
                        method_idents.push(m.sig.ident.clone());
                        fn_schemas.push(parse_quote! {
                            FunctionSchemaInit {
                                receiver: Option::Some(#receiver),
                                input: TypeRef::Static(aggregator.add_child_type_and_descendents::<#input_struct_ident>()),
                                output: TypeRef::Static(aggregator.add_child_type_and_descendents::<#output_type>()),
                                export: #export_name.to_string(),
                            }
                        });
                    }
                }
            }
            _ => {
                return Err(Error::new(
                    item.span(),
                    "Non-method impl items are not supported!",
                ));
            }
        };
    }

    Ok(GeneratedSchemaInfo {
        fn_names,
        fn_schemas,
        fn_idents,
        method_idents,
        function_idents,
    })
}

fn replace_self_with(t: &Type, name: &Ident) -> Type {
    match t {
        Type::Path(tp) => {
            let mut tp2 = tp.clone();
            tp2.path.segments.iter_mut().for_each(|s| {
                if s.ident == "Self" {
                    s.ident = name.clone()
                }
            });
            Type::Path(tp2)
        }
        _ => t.clone(),
    }
}

#[cfg(test)]
mod tests {
    use super::*;
    use proc_macro2::TokenStream;
    use std::str::FromStr;

    fn assert_code_eq(a: TokenStream, b: TokenStream) {
        assert_eq!(a.to_string(), b.to_string());
    }

    #[test]
    fn test_inconsistent_names_should_fail() {
        let input = TokenStream::from_str("struct A {} impl B { }").unwrap();
        assert!(matches!(handle_blueprint(input), Err(_)));
    }

    #[test]
    fn test_blueprint() {
        let input = TokenStream::from_str(
            "mod test { struct Test {a: u32, admin: ResourceManager} impl Test { pub fn x(&self, i: u32) -> u32 { i + self.a } pub fn y(i: u32) -> u32 { i * 2 } } }",
        )
            .unwrap();
        let output = handle_blueprint(input).unwrap();

        assert_code_eq(
            output,
            quote! {

                pub mod test {
                    use scrypto::prelude::*;
                    use super::*;
                    use scrypto::prelude::MethodAccessibility::*;
                    use scrypto::prelude::RoyaltyAmount::*;

                    fn method_auth_template() -> scrypto::blueprints::package::MethodAuthTemplate {
                        scrypto::blueprints::package::MethodAuthTemplate::AllowAll
                    }

                    #[derive(::scrypto::prelude::ScryptoSbor)]
                    pub struct Test {
                        a: u32,
                        admin: ResourceManager
                    }

                    impl Test {
                        pub fn x(&self, i: u32) -> u32 {
                            i + self.a
                        }
                        pub fn y(i: u32) -> u32 {
                            i * 2
                        }
                    }

                    impl ::scrypto::component::ComponentState for Test {
                        const BLUEPRINT_NAME: &'static str = "Test";
                    }

                    impl HasStub for Test {
                        type Stub = TestObjectStub;
                    }

                    impl HasMethods for Test {
                        type Permissions = Methods<MethodAccessibility>;
                        type Royalties = Methods<(RoyaltyAmount, bool)>;
                    }

                    impl HasTypeInfo for Test {
                        const PACKAGE_ADDRESS: Option<PackageAddress> = None;
                        const BLUEPRINT_NAME: &'static str = "Test";
                        const OWNED_TYPE_NAME: &'static str = "OwnedTest";
                        const GLOBAL_TYPE_NAME: &'static str = "GlobalTest";
                    }

                    pub struct Methods<T> {
                        x: T,
                    }

                    impl<T> MethodMapping<T> for Methods<T> {
                        const MODULE_ID: scrypto::api::ObjectModuleId = scrypto::api::ObjectModuleId::Main;

                        fn to_mapping(self) -> Vec<(String, T)> {
                            vec![
                                ("x".to_string(), self.x),
                            ]
                        }

                        fn methods() -> Vec<&'static str> {
                            vec![ "x", ]
                        }
                    }

                    pub struct Functions<T> {
                        y: T,
                    }

                    impl<T> FnMapping<T> for Functions<T> {
                        fn to_mapping(self) -> Vec<(String, T)> {
                            vec![
                                ("y".to_string(), self.y),
                            ]
                        }
                    }

                    pub struct Fns<T> {
                        x: T,
                        y: T,
                    }

                    impl<T> FnMapping<T> for Fns<T> {
                        fn to_mapping(self) -> Vec<(String, T)> {
                            vec![
                                ("x".to_string(), self.x),
                                ("y".to_string(), self.y),
                            ]
                        }
                    }

                    #[allow(non_camel_case_types)]
                    #[derive(::scrypto::prelude::ScryptoSbor)]
                    pub struct Test_x_Input { i : u32 }

                    #[allow(non_camel_case_types)]
                    #[derive(::scrypto::prelude::ScryptoSbor)]
                    pub struct Test_y_Input { i : u32 }

                    #[no_mangle]
                    pub extern "C" fn Test_x(args: ::scrypto::engine::wasm_api::Buffer) -> ::scrypto::engine::wasm_api::Slice {
                        use ::sbor::rust::ops::{Deref, DerefMut};

                        // Set up panic hook
                        ::scrypto::set_up_panic_hook();

                        let input: Test_x_Input = ::scrypto::data::scrypto::scrypto_decode(&::scrypto::engine::wasm_api::copy_buffer(args)).unwrap();
                        let mut component_data = ::scrypto::runtime::ComponentStatePointer::new();
                        let state: DataRef<Test> = component_data.get();
                        let return_data = Test::x(state.deref(), input.i);
                        return ::scrypto::engine::wasm_api::forget_vec(::scrypto::data::scrypto::scrypto_encode(&return_data).unwrap());
                    }

                    #[no_mangle]
                    pub extern "C" fn Test_y(args: ::scrypto::engine::wasm_api::Buffer) -> ::scrypto::engine::wasm_api::Slice {
                        use ::sbor::rust::ops::{Deref, DerefMut};

                        // Set up panic hook
                        ::scrypto::set_up_panic_hook();

                        let input: Test_y_Input = ::scrypto::data::scrypto::scrypto_decode(&::scrypto::engine::wasm_api::copy_buffer(args)).unwrap();
                        let return_data = Test::y(input.i);
                        return ::scrypto::engine::wasm_api::forget_vec(::scrypto::data::scrypto::scrypto_encode(&return_data).unwrap());
                    }

                    fn function_auth() -> scrypto::blueprints::package::FunctionAuth {
                        scrypto::blueprints::package::FunctionAuth::AllowAll
                    }

                    fn package_royalty_config() -> PackageRoyaltyConfig {
                        PackageRoyaltyConfig::Disabled
                    }

                    #[no_mangle]
                    pub extern "C" fn Test_schema() -> ::scrypto::engine::wasm_api::Slice {
                        use ::scrypto::schema::*;
                        use ::sbor::rust::prelude::*;
                        use ::sbor::schema::*;
                        use ::sbor::*;

                        let schema = {
                            let mut aggregator = TypeAggregator::<ScryptoCustomTypeKind>::new();
                            let mut fields = Vec::new();
                            let type_index = aggregator.add_child_type_and_descendents::<Test>();
                            fields.push(FieldSchema::static_field(type_index));

                            let state = BlueprintStateSchemaInit {
                                fields,
                                collections: Vec::new(),
                            };

                            let functions = {
                                let mut functions: BTreeMap<String, FunctionSchemaInit> = BTreeMap::new();
                                functions.insert(
                                    "x".to_string(),
                                    FunctionSchemaInit {
                                        receiver: Option::Some(::scrypto::schema::ReceiverInfo::normal_ref()),
                                        input: TypeRef::Static(aggregator.add_child_type_and_descendents::<Test_x_Input>()),
                                        output: TypeRef::Static(aggregator.add_child_type_and_descendents::<u32>()),
                                        export: "Test_x".to_string(),
                                    }
                                );
                                functions.insert(
                                    "y".to_string(),
                                    FunctionSchemaInit {
                                        receiver: Option::None,
                                        input: TypeRef::Static(aggregator.add_child_type_and_descendents::<Test_y_Input>()),
                                        output: TypeRef::Static(aggregator.add_child_type_and_descendents::<u32>()),
                                        export: "Test_y".to_string(),
                                    }
                                );

                                BlueprintFunctionsSchemaInit {
                                    functions,
                                    virtual_lazy_load_functions: BTreeMap::default(),
                                }
                            };

                            let events = {
                                let mut event_schema = BTreeMap::new();
                                BlueprintEventSchemaInit {
                                    event_schema,
                                }
                            };

                            let schema = generate_full_schema(aggregator);

                            BlueprintSchemaInit {
                                generics: vec![],
                                schema,
                                state,
                                events,
                                functions,
                            }
                        };

                        let mut dependencies = BTreeSet::new();

                        let auth_config = {
                            scrypto::blueprints::package::AuthConfig {
                                method_auth: method_auth_template(),
                                function_auth: function_auth(),
                            }
                        };

                        let royalty_config = package_royalty_config();

                        let return_data = scrypto::blueprints::package::BlueprintDefinitionInit {
                            blueprint_type: scrypto::blueprints::package::BlueprintType::default(),
                            feature_set: BTreeSet::default(),
                            dependencies,
                            schema,
                            auth_config,
                            royalty_config,
                        };

                        return ::scrypto::engine::wasm_api::forget_vec(::scrypto::data::scrypto::scrypto_encode(&return_data).unwrap());
                    }

                    #[allow(non_camel_case_types)]
                    #[derive(Clone, Copy, ::scrypto::prelude::ScryptoSbor)]
                    pub struct TestObjectStub {
                        pub handle: ::scrypto::component::ObjectStubHandle,
                    }

                    impl ::scrypto::component::ObjectStub for TestObjectStub {
                        fn new(handle: ::scrypto::component::ObjectStubHandle) -> Self {
                            Self {
                                handle
                            }
                        }
                        fn handle(&self) -> &::scrypto::component::ObjectStubHandle {
                            &self.handle
                        }
                    }

                    impl TestObjectStub {
                        pub fn x(&self, i: u32) -> u32 {
                            self.call_raw("x", scrypto_args!(i))
                        }
                    }

                    pub trait TestFunctions {
                        fn y(i: u32) -> u32;
                    }

                    impl TestFunctions for ::scrypto::component::Blueprint<Test> {
                        fn y(i: u32) -> u32 {
                            Self::call_function_raw("y", scrypto_args!(i))
                        }
                    }
                }
            },
        );
    }
}<|MERGE_RESOLUTION|>--- conflicted
+++ resolved
@@ -366,33 +366,6 @@
 
     let import_statements = {
         let mut import_statements = Vec::new();
-<<<<<<< HEAD
-        let import_blueprint_index = macro_statements.iter().position(|item| {
-            item.mac
-                .path
-                .get_ident()
-                .unwrap()
-                .eq(&Ident::new("extern_blueprint", Span::call_site()))
-        });
-        if let Some(import_blueprint_index) = import_blueprint_index {
-            let import_macro = macro_statements.remove(import_blueprint_index);
-            let import_blueprint: ImportBlueprint = import_macro.mac.parse_body()?;
-
-            let package_expr = {
-                let package = import_blueprint.package;
-                match package {
-                    Expr::Lit(..) => {
-                        let lit_str: LitStr = parse_quote!( #package );
-                        let (_hrp, _entity_type, address) =
-                            AddressBech32Decoder::validate_and_decode_ignore_hrp(
-                                lit_str.value().as_str(),
-                            )
-                            .unwrap();
-                        let package_expr: Expr = parse_quote! {
-                            PackageAddress :: new_or_panic([ #(#address),* ])
-                        };
-                        package_expr
-=======
         loop {
             let import_blueprint_index = macro_statements.iter().position(|item| {
                 item.mac
@@ -411,7 +384,7 @@
                         Expr::Lit(..) => {
                             let lit_str: LitStr = parse_quote!( #package );
                             let (_hrp, _entity_type, address) =
-                                Bech32Decoder::validate_and_decode_ignore_hrp(
+                                AddressBech32Decoder::validate_and_decode_ignore_hrp(
                                     lit_str.value().as_str(),
                                 )
                                 .unwrap();
@@ -421,7 +394,6 @@
                             package_expr
                         }
                         _ => package,
->>>>>>> 9dd32564
                     }
                 };
 
