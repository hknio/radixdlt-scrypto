use radix_engine_interface::crypto::{sha256, EcdsaSecp256k1PublicKey, EcdsaSecp256k1Signature};
use sbor::rust::vec::Vec;
use secp256k1::{Message, PublicKey, SecretKey};

pub struct EcdsaSecp256k1PrivateKey(SecretKey);

impl EcdsaSecp256k1PrivateKey {
    pub const LENGTH: usize = 32;

    pub fn public_key(&self) -> EcdsaSecp256k1PublicKey {
        EcdsaSecp256k1PublicKey(PublicKey::from_secret_key_global(&self.0).serialize())
    }

    pub fn sign(&self, msg: &[u8]) -> EcdsaSecp256k1Signature {
        let h = sha256(sha256(msg));
        let m = Message::from_slice(&h.0).expect("Hash is always a valid message");
        let signature = secp256k1::SECP256K1.sign_ecdsa_recoverable(&m, &self.0);
        let (recovery_id, signature_data) = signature.serialize_compact();

        let mut buf = [0u8; 65];
        buf[0] = recovery_id.to_i32() as u8;
        buf[1..].copy_from_slice(&signature_data);
        EcdsaSecp256k1Signature(buf)
    }

    pub fn to_bytes(&self) -> Vec<u8> {
        self.0.secret_bytes().to_vec()
    }

    pub fn from_bytes(slice: &[u8]) -> Result<Self, ()> {
        if slice.len() != EcdsaSecp256k1PrivateKey::LENGTH {
            return Err(());
        }
        Ok(Self(SecretKey::from_slice(slice).map_err(|_| ())?))
    }

    pub fn from_u64(n: u64) -> Result<Self, ()> {
        let mut bytes = [0u8; EcdsaSecp256k1PrivateKey::LENGTH];
        (&mut bytes[EcdsaSecp256k1PrivateKey::LENGTH - 8..EcdsaSecp256k1PrivateKey::LENGTH])
            .copy_from_slice(&n.to_be_bytes());

        Ok(Self(SecretKey::from_slice(&bytes).map_err(|_| ())?))
    }
}

#[cfg(test)]
mod tests {
    use super::*;
    use crate::validation::verify_ecdsa_secp256k1;
    use radix_engine_interface::constants::ECDSA_SECP256K1_TOKEN;
    use radix_engine_interface::model::{NonFungibleAddress, NonFungibleId};
    use sbor::rust::str::FromStr;

    #[test]
    fn sign_and_verify() {
        let test_sk = "0000000000000000000000000000000000000000000000000000000000000001";
        let test_pk = "0279be667ef9dcbbac55a06295ce870b07029bfcdb2dce28d959f2815b16f81798";
        let test_message = "Test";
        let test_signature = "0079224ea514206706298d8d620f660828f7987068d6d02757e6f3cbbf4a51ab133395db69db1bc9b2726dd99e34efc252d8258dcb003ebaba42be349f50f7765e";
        let sk = EcdsaSecp256k1PrivateKey::from_bytes(&hex::decode(test_sk).unwrap()).unwrap();
        let pk = EcdsaSecp256k1PublicKey::from_str(test_pk).unwrap();
        let sig = EcdsaSecp256k1Signature::from_str(test_signature).unwrap();

        assert_eq!(sk.public_key(), pk);
        assert_eq!(sk.sign(test_message.as_bytes()), sig);
        assert!(verify_ecdsa_secp256k1(test_message.as_bytes(), &pk, &sig));
    }

    #[test]
    fn test_non_fungible_address_codec() {
<<<<<<< HEAD
        let expected = "00b91737ee8a4de59d49dad40de5560e5754466ac84cf5432ea95d200721031b84c5567b126440995d3ed5aaba0565d71e1834604819ff9c17f5e9d5dd078f";
=======
        let expected_id =
            "5c200721031b84c5567b126440995d3ed5aaba0565d71e1834604819ff9c17f5e9d5dd078f";
        let expected_address = "00ed9100551d7fae91eaf413e50a3c5a59f8b96af9f1297890a8f45c200721031b84c5567b126440995d3ed5aaba0565d71e1834604819ff9c17f5e9d5dd078f";
>>>>>>> fe27c1c5
        let private_key = EcdsaSecp256k1PrivateKey::from_bytes(&[1u8; 32]).unwrap();
        let public_key = private_key.public_key();
        let auth_address = NonFungibleAddress::new(
            ECDSA_SECP256K1_TOKEN,
            NonFungibleId::from_bytes(public_key.to_vec()),
        );
        let s1 = auth_address.to_string();
        let auth_address2 = NonFungibleAddress::from_str(&s1).unwrap();
        let s2 = auth_address2.to_string();
        assert_eq!(s1, expected_address);
        assert_eq!(s2, expected_address);
        assert_eq!(auth_address2.non_fungible_id().to_string(), expected_id)
    }
}<|MERGE_RESOLUTION|>--- conflicted
+++ resolved
@@ -68,13 +68,9 @@
 
     #[test]
     fn test_non_fungible_address_codec() {
-<<<<<<< HEAD
-        let expected = "00b91737ee8a4de59d49dad40de5560e5754466ac84cf5432ea95d200721031b84c5567b126440995d3ed5aaba0565d71e1834604819ff9c17f5e9d5dd078f";
-=======
         let expected_id =
             "5c200721031b84c5567b126440995d3ed5aaba0565d71e1834604819ff9c17f5e9d5dd078f";
-        let expected_address = "00ed9100551d7fae91eaf413e50a3c5a59f8b96af9f1297890a8f45c200721031b84c5567b126440995d3ed5aaba0565d71e1834604819ff9c17f5e9d5dd078f";
->>>>>>> fe27c1c5
+        let expected_address = "00b91737ee8a4de59d49dad40de5560e5754466ac84cf5432ea95d5c200721031b84c5567b126440995d3ed5aaba0565d71e1834604819ff9c17f5e9d5dd078f";
         let private_key = EcdsaSecp256k1PrivateKey::from_bytes(&[1u8; 32]).unwrap();
         let public_key = private_key.public_key();
         let auth_address = NonFungibleAddress::new(
