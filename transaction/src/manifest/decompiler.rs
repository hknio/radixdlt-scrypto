--- conflicted
+++ resolved
@@ -22,16 +22,9 @@
     IdValidationError(IdValidationError),
     DecodeError(DecodeError),
     AddressError(AddressError),
-    UnrecognizedNativeFunction(NativeFunction),
-    UnrecognizedNativeMethod(NativeMethod),
-    UnrecognizedMethod(ReceiverMethodIdent),
     InvalidValue(ScryptoValueFormatterError),
     FormattingError(fmt::Error),
-<<<<<<< HEAD
-=======
-    UnrecognizedNativeFunction,
     InvalidArguments,
->>>>>>> bd2130e9
 }
 
 impl From<ScryptoValueFormatterError> for DecompileError {
@@ -334,12 +327,7 @@
             f.write_str("DROP_ALL_PROOFS;")?;
         }
         Instruction::CallFunction {
-<<<<<<< HEAD
             function_ident,
-
-=======
-            fn_identifier,
->>>>>>> bd2130e9
             args,
         } => match function_ident {
             FunctionIdent::Scrypto {
@@ -377,16 +365,10 @@
                 }
                 f.write_str(";")?;
             }
-<<<<<<< HEAD
-            FunctionIdent::Native(native_function) => match native_function {
-                NativeFunction::ResourceManager(ResourceManagerFunction::Create) => {
-                    let input: ResourceManagerCreateInput =
-                        scrypto_decode(&args).map_err(DecompileError::DecodeError)?;
-=======
-            FnIdentifier::Native(native_fn_identifier) => {
+            FunctionIdent::Native(native_function_ident) => {
                 let mut recognized = false;
-                match native_fn_identifier {
-                    NativeFnIdentifier::ResourceManager(ResourceManagerFnIdentifier::Create) => {
+                match native_function_ident {
+                    NativeFunction::ResourceManager(ResourceManagerFunction::Create) => {
                         if let Ok(input) = scrypto_decode::<ResourceManagerCreateInput>(&args) {
                             recognized = true;
                             f.write_str(&format!(
@@ -420,18 +402,12 @@
                     }
                     _ => {}
                 }
->>>>>>> bd2130e9
 
                 if !recognized {
                     // FIXME: we need a syntax to represent unrecognized invocation
                     // To unblock alphanet, we temporarily decompile any unrecognized instruction into nothing.
                 }
-<<<<<<< HEAD
-                f @ _ => return Err(DecompileError::UnrecognizedNativeFunction(*f)),
-            },
-=======
             }
->>>>>>> bd2130e9
         },
         Instruction::CallMethod { method_ident, args } => match method_ident {
             ReceiverMethodIdent {
@@ -472,45 +448,16 @@
             }
             ReceiverMethodIdent {
                 receiver,
-<<<<<<< HEAD
-                method_ident: MethodIdent::Native(native_method),
-            } => match (receiver, native_method) {
-                (
-                    Receiver::Consumed(RENodeId::Bucket(bucket_id)),
-                    NativeMethod::Bucket(BucketMethod::Burn),
-                ) => {
-                    let _input: ConsumingBucketBurnInput =
-                        scrypto_decode(&args).map_err(DecompileError::DecodeError)?;
-
-                    write!(
-                        f,
-                        "BURN_BUCKET Bucket({});",
-                        context
-                            .bucket_names
-                            .get(&bucket_id)
-                            .map(|name| format!("\"{}\"", name))
-                            .unwrap_or(format!("{}u32", bucket_id)),
-                    )?;
-                }
-                (
-                    Receiver::Ref(RENodeId::ResourceManager(resource_address)),
-                    NativeMethod::ResourceManager(ResourceManagerMethod::Mint),
-                ) => {
-                    let input: ResourceManagerMintInput =
-                        scrypto_decode(&args).map_err(DecompileError::DecodeError)?;
-                    match input.mint_params {
-                        MintParams::Fungible { amount } => {
-=======
+                method_ident,
             } => {
                 let mut recognized = false;
-                match (native_fn_identifier, receiver) {
+                match (method_ident, receiver) {
                     (
-                        NativeFnIdentifier::Bucket(BucketFnIdentifier::Burn),
+                        MethodIdent::Native(NativeMethod::Bucket(BucketMethod::Burn)),
                         Receiver::Consumed(RENodeId::Bucket(bucket_id)),
                     ) => {
                         if let Ok(_input) = scrypto_decode::<ConsumingBucketBurnInput>(&args) {
                             recognized = true;
->>>>>>> bd2130e9
                             write!(
                                 f,
                                 "BURN_BUCKET Bucket({});",
@@ -521,17 +468,11 @@
                                     .unwrap_or(format!("{}u32", bucket_id)),
                             )?;
                         }
-<<<<<<< HEAD
-                        _ => {
-                            return Err(DecompileError::UnrecognizedNativeMethod(
-                                NativeMethod::ResourceManager(ResourceManagerMethod::Mint),
-                            ))
-                        }
-=======
->>>>>>> bd2130e9
                     }
                     (
-                        NativeFnIdentifier::ResourceManager(ResourceManagerFnIdentifier::Mint),
+                        MethodIdent::Native(NativeMethod::ResourceManager(
+                            ResourceManagerMethod::Mint,
+                        )),
                         Receiver::Ref(RENodeId::ResourceManager(resource_address)),
                     ) => {
                         if let Ok(input) = scrypto_decode::<ResourceManagerMintInput>(&args) {
@@ -548,18 +489,12 @@
                     }
                     _ => {}
                 }
-<<<<<<< HEAD
-                _ => return Err(DecompileError::UnrecognizedNativeMethod(*native_method)),
-            },
-            method_ident => return Err(DecompileError::UnrecognizedMethod(method_ident.clone())),
-=======
 
                 if !recognized {
                     // FIXME: we need a syntax to represent unrecognized invocation
                     // To unblock alphanet, we temporarily decompile any unrecognized instruction into nothing.
                 }
             }
->>>>>>> bd2130e9
         },
         Instruction::PublishPackage { code, abi } => {
             write!(f, "PUBLISH_PACKAGE Blob(\"{}\") Blob(\"{}\");", code, abi)?;
@@ -574,7 +509,7 @@
     use crate::manifest::*;
     use sbor::*;
     use scrypto::buffer::scrypto_encode;
-    use scrypto::core::FnIdentifier;
+    use scrypto::core::FunctionIdent;
     use scrypto::core::NetworkDefinition;
     use scrypto::resource::AccessRule;
     use scrypto::resource::Mutability;
@@ -593,8 +528,8 @@
     fn test_decompile_create_resource_with_invalid_arguments() {
         let manifest = decompile(
             &[Instruction::CallFunction {
-                fn_identifier: FnIdentifier::Native(NativeFnIdentifier::ResourceManager(
-                    ResourceManagerFnIdentifier::Create,
+                function_ident: FunctionIdent::Native(NativeFunction::ResourceManager(
+                    ResourceManagerFunction::Create,
                 )),
                 args: scrypto_encode(&BadResourceManagerCreateInput {
                     resource_type: ResourceType::NonFungible,
