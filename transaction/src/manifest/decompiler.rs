use crate::data::*;
use crate::errors::*;
use crate::model::*;
use crate::validation::*;
use radix_engine_common::native_addresses::PACKAGE_PACKAGE;
use radix_engine_interface::address::Bech32Encoder;
use radix_engine_interface::api::node_modules::auth::ACCESS_RULES_SET_GROUP_ACCESS_RULE_IDENT;
use radix_engine_interface::api::node_modules::auth::ACCESS_RULES_SET_GROUP_MUTABILITY_IDENT;
use radix_engine_interface::api::node_modules::auth::ACCESS_RULES_SET_METHOD_ACCESS_RULE_IDENT;
use radix_engine_interface::api::node_modules::metadata::METADATA_REMOVE_IDENT;
use radix_engine_interface::api::node_modules::metadata::METADATA_SET_IDENT;
use radix_engine_interface::api::node_modules::royalty::{
    COMPONENT_ROYALTY_CLAIM_ROYALTY_IDENT, COMPONENT_ROYALTY_SET_ROYALTY_CONFIG_IDENT,
};
use radix_engine_interface::api::ObjectModuleId;
use radix_engine_interface::blueprints::access_controller::{
    ACCESS_CONTROLLER_BLUEPRINT, ACCESS_CONTROLLER_CREATE_GLOBAL_IDENT,
};
use radix_engine_interface::blueprints::account::{
    ACCOUNT_BLUEPRINT, ACCOUNT_CREATE_ADVANCED_IDENT, ACCOUNT_CREATE_IDENT,
};
use radix_engine_interface::blueprints::epoch_manager::EPOCH_MANAGER_CREATE_VALIDATOR_IDENT;
use radix_engine_interface::blueprints::identity::{
    IDENTITY_BLUEPRINT, IDENTITY_CREATE_ADVANCED_IDENT, IDENTITY_CREATE_IDENT,
};
use radix_engine_interface::blueprints::package::PACKAGE_BLUEPRINT;
use radix_engine_interface::blueprints::package::PACKAGE_PUBLISH_WASM_ADVANCED_IDENT;
use radix_engine_interface::blueprints::package::PACKAGE_PUBLISH_WASM_IDENT;
use radix_engine_interface::blueprints::package::{
    PACKAGE_CLAIM_ROYALTY_IDENT, PACKAGE_SET_ROYALTY_CONFIG_IDENT,
};
use radix_engine_interface::blueprints::resource::{
    FUNGIBLE_RESOURCE_MANAGER_BLUEPRINT, FUNGIBLE_RESOURCE_MANAGER_CREATE_IDENT,
    FUNGIBLE_RESOURCE_MANAGER_CREATE_WITH_INITIAL_SUPPLY_IDENT,
    FUNGIBLE_RESOURCE_MANAGER_MINT_IDENT, NON_FUNGIBLE_RESOURCE_MANAGER_BLUEPRINT,
    NON_FUNGIBLE_RESOURCE_MANAGER_CREATE_IDENT,
    NON_FUNGIBLE_RESOURCE_MANAGER_CREATE_WITH_INITIAL_SUPPLY_IDENT,
    NON_FUNGIBLE_RESOURCE_MANAGER_MINT_IDENT, NON_FUNGIBLE_RESOURCE_MANAGER_MINT_UUID_IDENT,
};
use radix_engine_interface::constants::{
    ACCESS_CONTROLLER_PACKAGE, ACCOUNT_PACKAGE, IDENTITY_PACKAGE, RESOURCE_PACKAGE,
};
use radix_engine_interface::data::manifest::model::*;
use radix_engine_interface::data::manifest::*;
use radix_engine_interface::network::NetworkDefinition;
use radix_engine_interface::*;
use sbor::rust::prelude::*;
use sbor::*;
use utils::ContextualDisplay;

#[derive(Debug, Clone)]
pub enum DecompileError {
    InvalidArguments,
    EncodeError(EncodeError),
    DecodeError(DecodeError),
    IdAllocationError(ManifestIdAllocationError),
    FormattingError(fmt::Error),
}

impl From<EncodeError> for DecompileError {
    fn from(error: EncodeError) -> Self {
        Self::EncodeError(error)
    }
}

impl From<DecodeError> for DecompileError {
    fn from(error: DecodeError) -> Self {
        Self::DecodeError(error)
    }
}

impl From<fmt::Error> for DecompileError {
    fn from(error: fmt::Error) -> Self {
        Self::FormattingError(error)
    }
}

pub struct DecompilationContext<'a> {
    pub bech32_encoder: Option<&'a Bech32Encoder>,
    pub id_allocator: ManifestIdAllocator,
    pub bucket_names: NonIterMap<ManifestBucket, String>,
    pub proof_names: NonIterMap<ManifestProof, String>,
}

impl<'a> DecompilationContext<'a> {
    pub fn new(bech32_encoder: &'a Bech32Encoder) -> Self {
        Self {
            bech32_encoder: Some(bech32_encoder),
            id_allocator: ManifestIdAllocator::new(),
            bucket_names: NonIterMap::<ManifestBucket, String>::new(),
            proof_names: NonIterMap::<ManifestProof, String>::new(),
        }
    }

    pub fn new_with_optional_network(bech32_encoder: Option<&'a Bech32Encoder>) -> Self {
        Self {
            bech32_encoder,
            id_allocator: ManifestIdAllocator::new(),
            bucket_names: NonIterMap::<ManifestBucket, String>::new(),
            proof_names: NonIterMap::<ManifestProof, String>::new(),
        }
    }

    pub fn for_value_display(&'a self) -> ManifestDecompilationDisplayContext<'a> {
        ManifestDecompilationDisplayContext::with_bech32_and_names(
            self.bech32_encoder,
            &self.bucket_names,
            &self.proof_names,
        )
    }
}

/// Contract: if the instructions are from a validated notarized transaction, no error
/// should be returned.
pub fn decompile(
    instructions: &[Instruction],
    network: &NetworkDefinition,
) -> Result<String, DecompileError> {
    let bech32_encoder = Bech32Encoder::new(network);
    let mut buf = String::new();
    let mut context = DecompilationContext::new(&bech32_encoder);
    for inst in instructions {
        decompile_instruction(&mut buf, inst, &mut context)?;
        buf.push('\n');
    }

    Ok(buf)
}

pub fn decompile_instruction<F: fmt::Write>(
    f: &mut F,
    instruction: &Instruction,
    context: &mut DecompilationContext,
) -> Result<(), DecompileError> {
    match instruction {
        Instruction::TakeFromWorktop {
            amount,
            resource_address,
        } => {
            let bucket_id = context
                .id_allocator
                .new_bucket_id()
                .map_err(DecompileError::IdAllocationError)?;
            let name = format!("bucket{}", context.bucket_names.len() + 1);
            context.bucket_names.insert(bucket_id, name.clone());
            write!(
                f,
                "TAKE_FROM_WORKTOP\n    Address(\"{}\")\n    Decimal(\"{}\")\n    Bucket(\"{}\");",
                resource_address.display(context.bech32_encoder),
                amount,
                name
            )?;
        }
        Instruction::TakeNonFungiblesFromWorktop {
            ids,
            resource_address,
        } => {
            let bucket_id = context
                .id_allocator
                .new_bucket_id()
                .map_err(DecompileError::IdAllocationError)?;
            let name = format!("bucket{}", context.bucket_names.len() + 1);
            context.bucket_names.insert(bucket_id, name.clone());
            write!(
                f,
                "TAKE_NON_FUNGIBLES_FROM_WORKTOP\n    Address(\"{}\")\n    Array<NonFungibleLocalId>({})\n    Bucket(\"{}\");",
                resource_address.display(context.bech32_encoder),
                ids.iter()
                    .map(|k| ManifestCustomValue::NonFungibleLocalId(from_non_fungible_local_id(k.clone())).to_string(context.for_value_display()))
                    .collect::<Vec<String>>()
                    .join(", "),
                name
            )?;
        }
        Instruction::TakeAllFromWorktop { resource_address } => {
            let bucket_id = context
                .id_allocator
                .new_bucket_id()
                .map_err(DecompileError::IdAllocationError)?;
            let name = format!("bucket{}", context.bucket_names.len() + 1);
            write!(
                f,
                "TAKE_ALL_FROM_WORKTOP\n    Address(\"{}\")\n    Bucket(\"{}\");",
                resource_address.display(context.bech32_encoder),
                name
            )?;
            context.bucket_names.insert(bucket_id, name);
        }
        Instruction::ReturnToWorktop { bucket_id } => {
            write!(
                f,
                "RETURN_TO_WORKTOP\n    Bucket({});",
                context
                    .bucket_names
                    .get(bucket_id)
                    .map(|name| format!("\"{}\"", name))
                    .unwrap_or(format!("{}u32", bucket_id.0))
            )?;
        }
        Instruction::AssertWorktopContains {
            amount,
            resource_address,
        } => {
            write!(
                f,
                "ASSERT_WORKTOP_CONTAINS\n    Address(\"{}\")\n    Decimal(\"{}\");",
                resource_address.display(context.bech32_encoder),
                amount
            )?;
        }
        Instruction::AssertWorktopContainsNonFungibles {
            ids,
            resource_address,
        } => {
            write!(
                f,
                "ASSERT_WORKTOP_CONTAINS_NON_FUNGIBLES\n    Address(\"{}\")\n    Array<NonFungibleLocalId>({});",
                resource_address.display(context.bech32_encoder),
                ids.iter()
                    .map(|k| ManifestCustomValue::NonFungibleLocalId(from_non_fungible_local_id(k.clone()))
                        .to_string(context.for_value_display()))
                    .collect::<Vec<String>>()
                    .join(", ")
            )?;
        }
        Instruction::PopFromAuthZone => {
            let proof_id = context
                .id_allocator
                .new_proof_id()
                .map_err(DecompileError::IdAllocationError)?;
            let name = format!("proof{}", context.proof_names.len() + 1);
            context.proof_names.insert(proof_id, name.clone());
            write!(f, "POP_FROM_AUTH_ZONE\n    Proof(\"{}\");", name)?;
        }
        Instruction::PushToAuthZone { proof_id } => {
            write!(
                f,
                "PUSH_TO_AUTH_ZONE\n    Proof({});",
                context
                    .proof_names
                    .get(proof_id)
                    .map(|name| format!("\"{}\"", name))
                    .unwrap_or(format!("{}u32", proof_id.0))
            )?;
        }
        Instruction::ClearAuthZone => {
            f.write_str("CLEAR_AUTH_ZONE;")?;
        }
        Instruction::CreateProofFromAuthZone { resource_address } => {
            let proof_id = context
                .id_allocator
                .new_proof_id()
                .map_err(DecompileError::IdAllocationError)?;
            let name = format!("proof{}", context.proof_names.len() + 1);
            context.proof_names.insert(proof_id, name.clone());
            write!(
                f,
                "CREATE_PROOF_FROM_AUTH_ZONE\n    Address(\"{}\")\n    Proof(\"{}\");",
                resource_address.display(context.bech32_encoder),
                name
            )?;
        }
        Instruction::CreateProofFromAuthZoneOfAmount {
            amount,
            resource_address,
        } => {
            let proof_id = context
                .id_allocator
                .new_proof_id()
                .map_err(DecompileError::IdAllocationError)?;
            let name = format!("proof{}", context.proof_names.len() + 1);
            context.proof_names.insert(proof_id, name.clone());
            write!(
                f,
                "CREATE_PROOF_FROM_AUTH_ZONE_OF_AMOUNT\n    Address(\"{}\")\n    Decimal(\"{}\")\n    Proof(\"{}\");",
                resource_address.display(context.bech32_encoder),
                amount,
                name
            )?;
        }
        Instruction::CreateProofFromAuthZoneOfNonFungibles {
            ids,
            resource_address,
        } => {
            let proof_id = context
                .id_allocator
                .new_proof_id()
                .map_err(DecompileError::IdAllocationError)?;
            let name = format!("proof{}", context.proof_names.len() + 1);
            context.proof_names.insert(proof_id, name.clone());
            write!(
                f,
                "CREATE_PROOF_FROM_AUTH_ZONE_OF_NON_FUNGIBLES\n    Address(\"{}\")\n    Array<NonFungibleLocalId>({})\n    Proof(\"{}\");",
                resource_address.display(context.bech32_encoder),ids.iter()
                .map(|k| ManifestCustomValue::NonFungibleLocalId(from_non_fungible_local_id(k.clone())).to_string(context.for_value_display()))
                .collect::<Vec<String>>()
                .join(", "),
                name
            )?;
        }
        Instruction::CreateProofFromAuthZoneOfAll { resource_address } => {
            let proof_id = context
                .id_allocator
                .new_proof_id()
                .map_err(DecompileError::IdAllocationError)?;
            let name = format!("proof{}", context.proof_names.len() + 1);
            context.proof_names.insert(proof_id, name.clone());
            write!(
                f,
                "CREATE_PROOF_FROM_AUTH_ZONE_OF_ALL\n    Address(\"{}\")\n    Proof(\"{}\");",
                resource_address.display(context.bech32_encoder),
                name
            )?;
        }

        Instruction::ClearSignatureProofs => {
            f.write_str("CLEAR_SIGNATURE_PROOFS;")?;
        }

        Instruction::CreateProofFromBucket { bucket_id } => {
            let proof_id = context
                .id_allocator
                .new_proof_id()
                .map_err(DecompileError::IdAllocationError)?;
            let name = format!("proof{}", context.proof_names.len() + 1);
            context.proof_names.insert(proof_id, name.clone());
            write!(
                f,
                "CREATE_PROOF_FROM_BUCKET\n    Bucket({})\n    Proof(\"{}\");",
                context
                    .bucket_names
                    .get(bucket_id)
                    .map(|name| format!("\"{}\"", name))
                    .unwrap_or(format!("{}u32", bucket_id.0)),
                name
            )?;
        }

        Instruction::CreateProofFromBucketOfAmount { bucket_id, amount } => {
            let proof_id = context
                .id_allocator
                .new_proof_id()
                .map_err(DecompileError::IdAllocationError)?;
            let name = format!("proof{}", context.proof_names.len() + 1);
            context.proof_names.insert(proof_id, name.clone());
            write!(
                f,
                "CREATE_PROOF_FROM_BUCKET_OF_AMOUNT\n    Bucket({})\n    Decimal(\"{}\")\n    Proof(\"{}\");",
                context
                    .bucket_names
                    .get(bucket_id)
                    .map(|name| format!("\"{}\"", name))
                    .unwrap_or(format!("{}u32", bucket_id.0)), 
                amount,
                name
            )?;
        }
        Instruction::CreateProofFromBucketOfNonFungibles { bucket_id, ids } => {
            let proof_id = context
                .id_allocator
                .new_proof_id()
                .map_err(DecompileError::IdAllocationError)?;
            let name = format!("proof{}", context.proof_names.len() + 1);
            context.proof_names.insert(proof_id, name.clone());
            write!(
                f,
                "CREATE_PROOF_FROM_BUCKET_OF_NON_FUNGIBLES\n    Bucket({})\n    Array<NonFungibleLocalId>({})\n    Proof(\"{}\");",
                context
                    .bucket_names
                    .get(bucket_id)
                    .map(|name| format!("\"{}\"", name))
                    .unwrap_or(format!("{}u32", bucket_id.0)),
                ids.iter()
                .map(|k| ManifestCustomValue::NonFungibleLocalId(from_non_fungible_local_id(k.clone())).to_string(context.for_value_display()))
                .collect::<Vec<String>>()
                .join(", "), 
                name
            )?;
        }
        Instruction::CreateProofFromBucketOfAll { bucket_id } => {
            let proof_id = context
                .id_allocator
                .new_proof_id()
                .map_err(DecompileError::IdAllocationError)?;
            let name = format!("proof{}", context.proof_names.len() + 1);
            context.proof_names.insert(proof_id, name.clone());
            write!(
                f,
                "CREATE_PROOF_FROM_BUCKET_OF_ALL\n    Bucket({})\n    Proof(\"{}\");",
                context
                    .bucket_names
                    .get(bucket_id)
                    .map(|name| format!("\"{}\"", name))
                    .unwrap_or(format!("{}u32", bucket_id.0)),
                name
            )?;
        }
        Instruction::BurnResource { bucket_id } => {
            write!(
                f,
                "BURN_RESOURCE\n    Bucket({});",
                context
                    .bucket_names
                    .get(bucket_id)
                    .map(|name| format!("\"{}\"", name))
                    .unwrap_or(format!("{}u32", bucket_id.0)),
            )?;
        }
        Instruction::CloneProof { proof_id } => {
            let proof_id2 = context
                .id_allocator
                .new_proof_id()
                .map_err(DecompileError::IdAllocationError)?;
            let name = format!("proof{}", context.proof_names.len() + 1);
            context.proof_names.insert(proof_id2, name.clone());
            write!(
                f,
                "CLONE_PROOF\n    Proof({})\n    Proof(\"{}\");",
                context
                    .proof_names
                    .get(proof_id)
                    .map(|name| format!("\"{}\"", name))
                    .unwrap_or(format!("{}u32", proof_id.0)),
                name
            )?;
        }
        Instruction::DropProof { proof_id } => {
            write!(
                f,
                "DROP_PROOF\n    Proof({});",
                context
                    .proof_names
                    .get(proof_id)
                    .map(|name| format!("\"{}\"", name))
                    .unwrap_or(format!("{}u32", proof_id.0)),
            )?;
        }
        Instruction::CallFunction {
            package_address,
            blueprint_name,
            function_name,
            args,
        } => {
            match (
                package_address,
                blueprint_name.as_str(),
                function_name.as_str(),
            ) {
                (&PACKAGE_PACKAGE, PACKAGE_BLUEPRINT, PACKAGE_PUBLISH_WASM_IDENT) => {
                    write!(f, "PUBLISH_PACKAGE")?;
                }
                (&PACKAGE_PACKAGE, PACKAGE_BLUEPRINT, PACKAGE_PUBLISH_WASM_ADVANCED_IDENT) => {
                    write!(f, "PUBLISH_PACKAGE_ADVANCED")?;
                }
                (&ACCOUNT_PACKAGE, ACCOUNT_BLUEPRINT, ACCOUNT_CREATE_ADVANCED_IDENT) => {
                    write!(f, "CREATE_ACCOUNT_ADVANCED")?;
                }
                (&ACCOUNT_PACKAGE, ACCOUNT_BLUEPRINT, ACCOUNT_CREATE_IDENT) => {
                    write!(f, "CREATE_ACCOUNT")?;
                }
                (&IDENTITY_PACKAGE, IDENTITY_BLUEPRINT, IDENTITY_CREATE_ADVANCED_IDENT) => {
                    write!(f, "CREATE_IDENTITY_ADVANCED")?;
                }
                (&IDENTITY_PACKAGE, IDENTITY_BLUEPRINT, IDENTITY_CREATE_IDENT) => {
                    write!(f, "CREATE_IDENTITY")?;
                }
                (
                    &ACCESS_CONTROLLER_PACKAGE,
                    ACCESS_CONTROLLER_BLUEPRINT,
                    ACCESS_CONTROLLER_CREATE_GLOBAL_IDENT,
                ) => {
                    write!(f, "CREATE_ACCESS_CONTROLLER")?;
                }
                (
                    &RESOURCE_PACKAGE,
                    FUNGIBLE_RESOURCE_MANAGER_BLUEPRINT,
                    FUNGIBLE_RESOURCE_MANAGER_CREATE_IDENT,
                ) => {
                    write!(f, "CREATE_FUNGIBLE_RESOURCE")?;
                }
                (
                    &RESOURCE_PACKAGE,
                    FUNGIBLE_RESOURCE_MANAGER_BLUEPRINT,
                    FUNGIBLE_RESOURCE_MANAGER_CREATE_WITH_INITIAL_SUPPLY_IDENT,
                ) => {
                    write!(f, "CREATE_FUNGIBLE_RESOURCE_WITH_INITIAL_SUPPLY")?;
                }
                (
                    &RESOURCE_PACKAGE,
                    NON_FUNGIBLE_RESOURCE_MANAGER_BLUEPRINT,
                    NON_FUNGIBLE_RESOURCE_MANAGER_CREATE_IDENT,
                ) => {
                    write!(f, "CREATE_NON_FUNGIBLE_RESOURCE")?;
                }
                (
                    &RESOURCE_PACKAGE,
                    NON_FUNGIBLE_RESOURCE_MANAGER_BLUEPRINT,
                    NON_FUNGIBLE_RESOURCE_MANAGER_CREATE_WITH_INITIAL_SUPPLY_IDENT,
                ) => {
                    write!(f, "CREATE_NON_FUNGIBLE_RESOURCE_WITH_INITIAL_SUPPLY")?;
                }
                _ => {
                    write!(
                        f,
                        "CALL_FUNCTION\n    Address(\"{}\")\n    \"{}\"\n    \"{}\"",
                        package_address.display(context.bech32_encoder),
                        blueprint_name,
                        function_name,
                    )?;
                }
            }

            format_encoded_args(f, context, args)?;
            f.write_str(";")?;
        }
        Instruction::CallMethod {
            module_id,
            address,
            method_name,
            args,
        } => {
            match (module_id, address, method_name.as_str()) {
                /* metadata */
                (ObjectModuleId::Metadata, address, METADATA_SET_IDENT) => {
                    f.write_str(&format!(
                        "SET_METADATA\n    Address(\"{}\")",
                        address.display(context.bech32_encoder),
                    ))?;
                }
                (ObjectModuleId::Metadata, address, METADATA_REMOVE_IDENT) => {
                    f.write_str(&format!(
                        "REMOVE_METADATA\n    Address(\"{}\")",
                        address.display(context.bech32_encoder),
                    ))?;
                }

                /* component royalty */
                (ObjectModuleId::Royalty, address, COMPONENT_ROYALTY_SET_ROYALTY_CONFIG_IDENT) => {
                    f.write_str(&format!(
                        "SET_COMPONENT_ROYALTY_CONFIG\n    Address(\"{}\")",
                        address.display(context.bech32_encoder),
                    ))?;
                }
                (ObjectModuleId::Royalty, address, COMPONENT_ROYALTY_CLAIM_ROYALTY_IDENT) => {
                    f.write_str(&format!(
                        "CLAIM_COMPONENT_ROYALTY\n    Address(\"{}\")",
                        address.display(context.bech32_encoder),
                    ))?;
                }

                /* access rules */
                (
                    ObjectModuleId::AccessRules,
                    address,
                    ACCESS_RULES_SET_METHOD_ACCESS_RULE_IDENT,
                ) => {
                    f.write_str(&format!(
                        "SET_METHOD_ACCESS_RULE\n    Address(\"{}\")",
                        address.display(context.bech32_encoder),
                    ))?;
                }
                (
                    ObjectModuleId::AccessRules,
                    address,
                    ACCESS_RULES_SET_GROUP_ACCESS_RULE_IDENT,
                ) => {
                    f.write_str(&format!(
                        "SET_GROUP_ACCESS_RULE\n    Address(\"{}\")",
                        address.display(context.bech32_encoder),
                    ))?;
                }
                (ObjectModuleId::AccessRules, address, ACCESS_RULES_SET_GROUP_MUTABILITY_IDENT) => {
                    f.write_str(&format!(
                        "SET_GROUP_MUTABILITY\n    Address(\"{}\")",
                        address.display(context.bech32_encoder),
                    ))?;
                }

                // Nb - For Main method call, we also check the address type to avoid name clashing.

                /* package */
                (ObjectModuleId::Main, address, PACKAGE_SET_ROYALTY_CONFIG_IDENT)
                    if address.as_node_id().is_global_package() =>
                {
                    f.write_str(&format!(
                        "SET_PACKAGE_ROYALTY_CONFIG\n    Address(\"{}\")",
                        address.display(context.bech32_encoder),
                    ))?;
                }
                (ObjectModuleId::Main, address, PACKAGE_CLAIM_ROYALTY_IDENT)
                    if address.as_node_id().is_global_package() =>
                {
                    f.write_str(&format!(
                        "CLAIM_PACKAGE_ROYALTY\n    Address(\"{}\")",
                        address.display(context.bech32_encoder),
                    ))?;
                }

                /* resource manager */
                (ObjectModuleId::Main, address, FUNGIBLE_RESOURCE_MANAGER_MINT_IDENT)
                    if address.as_node_id().is_global_fungible_resource_manager() =>
                {
                    f.write_str(&format!(
                        "MINT_FUNGIBLE\n    Address(\"{}\")",
                        address.display(context.bech32_encoder),
                    ))?;
                }
                (ObjectModuleId::Main, address, NON_FUNGIBLE_RESOURCE_MANAGER_MINT_IDENT)
                    if address
                        .as_node_id()
                        .is_global_non_fungible_resource_manager() =>
                {
                    f.write_str(&format!(
                        "MINT_NON_FUNGIBLE\n    Address(\"{}\")",
                        address.display(context.bech32_encoder),
                    ))?;
                }
                (ObjectModuleId::Main, address, NON_FUNGIBLE_RESOURCE_MANAGER_MINT_UUID_IDENT)
                    if address
                        .as_node_id()
                        .is_global_non_fungible_resource_manager() =>
                {
                    f.write_str(&format!(
                        "MINT_UUID_NON_FUNGIBLE\n    Address(\"{}\")",
                        address.display(context.bech32_encoder),
                    ))?;
                }

                /* validator */
                (ObjectModuleId::Main, address, EPOCH_MANAGER_CREATE_VALIDATOR_IDENT)
                    if address.as_node_id().is_global_epoch_manager() =>
                {
                    write!(f, "CREATE_VALIDATOR")?;
                }

                /* Default */
                _ => {
                    f.write_str(&format!(
                        "CALL_METHOD\n    Address(\"{}\")\n    \"{}\"",
                        address.display(context.bech32_encoder),
                        method_name
                    ))?;
                }
            }

            format_encoded_args(f, context, args)?;
            f.write_str(";")?;
        }
<<<<<<< HEAD
=======
        Instruction::PublishPackage {
            code,
            schema,
            royalty_config,
            metadata,
        } => {
            f.write_str("PUBLISH_PACKAGE")?;
            format_typed_value(f, context, code)?;
            format_typed_value(f, context, schema)?;
            format_typed_value(f, context, royalty_config)?;
            format_typed_value(f, context, metadata)?;
            f.write_str(";")?;
        }
        Instruction::PublishPackageAdvanced {
            code,
            schema,
            royalty_config,
            metadata,
            authority_rules,
        } => {
            f.write_str("PUBLISH_PACKAGE_ADVANCED")?;
            format_typed_value(f, context, code)?;
            format_typed_value(f, context, schema)?;
            format_typed_value(f, context, royalty_config)?;
            format_typed_value(f, context, metadata)?;
            format_typed_value(f, context, authority_rules)?;
            f.write_str(";")?;
        }
        Instruction::BurnResource { bucket_id } => {
            write!(
                f,
                "BURN_RESOURCE\n    Bucket({});",
                context
                    .bucket_names
                    .get(bucket_id)
                    .map(|name| format!("\"{}\"", name))
                    .unwrap_or(format!("{}u32", bucket_id.0)),
            )?;
        }
>>>>>>> a9a59170
        Instruction::RecallResource { vault_id, amount } => {
            f.write_str("RECALL_RESOURCE")?;
            format_typed_value(f, context, vault_id)?;
            format_typed_value(f, context, amount)?;
            f.write_str(";")?;
        }
<<<<<<< HEAD

        Instruction::DropAllProofs => {
            f.write_str("DROP_ALL_PROOFS;")?;
=======
        Instruction::SetMetadata {
            entity_address,
            key,
            value,
        } => {
            f.write_str("SET_METADATA")?;
            format_typed_value(f, context, entity_address)?;
            format_typed_value(f, context, key)?;
            format_typed_value(f, context, value)?;
            f.write_str(";")?;
        }
        Instruction::RemoveMetadata {
            entity_address,
            key,
        } => {
            f.write_str("REMOVE_METADATA")?;
            format_typed_value(f, context, entity_address)?;
            format_typed_value(f, context, key)?;
            f.write_str(";")?;
        }
        Instruction::SetPackageRoyaltyConfig {
            package_address,
            royalty_config,
        } => {
            f.write_str("SET_PACKAGE_ROYALTY_CONFIG")?;
            format_typed_value(f, context, package_address)?;
            format_typed_value(f, context, royalty_config)?;
            f.write_str(";")?;
        }
        Instruction::SetComponentRoyaltyConfig {
            component_address,
            royalty_config,
        } => {
            f.write_str("SET_COMPONENT_ROYALTY_CONFIG")?;
            format_typed_value(f, context, component_address)?;
            format_typed_value(f, context, royalty_config)?;
            f.write_str(";")?;
        }
        Instruction::ClaimPackageRoyalty { package_address } => {
            f.write_str("CLAIM_PACKAGE_ROYALTY")?;
            format_typed_value(f, context, package_address)?;
            f.write_str(";")?;
        }
        Instruction::ClaimComponentRoyalty { component_address } => {
            f.write_str("CLAIM_COMPONENT_ROYALTY")?;
            format_typed_value(f, context, component_address)?;
            f.write_str(";")?;
        }
        Instruction::SetAuthorityAccessRule {
            entity_address,
            object_key,
            authority_key: group,
            rule,
        } => {
            f.write_str("SET_AUTHORITY_ACCESS_RULE")?;
            format_typed_value(f, context, entity_address)?;
            format_typed_value(f, context, object_key)?;
            format_typed_value(f, context, group)?;
            format_typed_value(f, context, rule)?;
            f.write_str(";")?;
        }
        Instruction::SetAuthorityMutability {
            entity_address,
            object_key,
            authority_key: group,
            mutability,
        } => {
            f.write_str("SET_AUTHORITY_MUTABILITY")?;
            format_typed_value(f, context, entity_address)?;
            format_typed_value(f, context, object_key)?;
            format_typed_value(f, context, group)?;
            format_typed_value(f, context, mutability)?;
            f.write_str(";")?;
        }
        Instruction::MintFungible {
            resource_address,
            amount,
        } => {
            f.write_str("MINT_FUNGIBLE")?;
            format_typed_value(f, context, resource_address)?;
            format_typed_value(f, context, amount)?;
            f.write_str(";")?;
        }
        Instruction::MintNonFungible {
            resource_address,
            args,
        } => {
            f.write_str("MINT_NON_FUNGIBLE")?;
            format_typed_value(f, context, resource_address)?;
            f.write_str("\n    ")?;
            format_manifest_value(f, args, &context.for_value_display())?;
            f.write_str(";")?;
        }
        Instruction::MintUuidNonFungible {
            resource_address,
            args,
        } => {
            f.write_str("MINT_UUID_NON_FUNGIBLE")?;
            format_typed_value(f, context, resource_address)?;
            f.write_str("\n    ")?;
            format_manifest_value(f, args, &context.for_value_display())?;
            f.write_str(";")?;
>>>>>>> a9a59170
        }
    }

    Ok(())
}

pub fn format_typed_value<F: fmt::Write, T: ManifestEncode>(
    f: &mut F,
    context: &mut DecompilationContext,
    value: &T,
) -> Result<(), DecompileError> {
    f.write_str("\n    ")?;
    let value: ManifestValue = to_manifest_value(value);

    format_manifest_value(f, &value, &context.for_value_display())?;
    Ok(())
}

pub fn format_encoded_args<F: fmt::Write>(
    f: &mut F,
    context: &mut DecompilationContext,
    value: &ManifestValue,
) -> Result<(), DecompileError> {
    if let Value::Tuple { fields } = value {
        for field in fields {
            f.write_str("\n    ")?;
            format_manifest_value(f, &field, &context.for_value_display())?;
        }
    } else {
        return Err(DecompileError::InvalidArguments);
    }

    Ok(())
}<|MERGE_RESOLUTION|>--- conflicted
+++ resolved
@@ -4,9 +4,8 @@
 use crate::validation::*;
 use radix_engine_common::native_addresses::PACKAGE_PACKAGE;
 use radix_engine_interface::address::Bech32Encoder;
-use radix_engine_interface::api::node_modules::auth::ACCESS_RULES_SET_GROUP_ACCESS_RULE_IDENT;
-use radix_engine_interface::api::node_modules::auth::ACCESS_RULES_SET_GROUP_MUTABILITY_IDENT;
-use radix_engine_interface::api::node_modules::auth::ACCESS_RULES_SET_METHOD_ACCESS_RULE_IDENT;
+use radix_engine_interface::api::node_modules::auth::ACCESS_RULES_SET_AUTHORITY_MUTABILITY_IDENT;
+use radix_engine_interface::api::node_modules::auth::ACCESS_RULES_SET_AUTHORITY_RULE_IDENT;
 use radix_engine_interface::api::node_modules::metadata::METADATA_REMOVE_IDENT;
 use radix_engine_interface::api::node_modules::metadata::METADATA_SET_IDENT;
 use radix_engine_interface::api::node_modules::royalty::{
@@ -549,29 +548,19 @@
                 }
 
                 /* access rules */
+                (ObjectModuleId::AccessRules, address, ACCESS_RULES_SET_AUTHORITY_RULE_IDENT) => {
+                    f.write_str(&format!(
+                        "SET_AUTHORITY_ACCESS_RULE\n    Address(\"{}\")",
+                        address.display(context.bech32_encoder),
+                    ))?;
+                }
                 (
                     ObjectModuleId::AccessRules,
                     address,
-                    ACCESS_RULES_SET_METHOD_ACCESS_RULE_IDENT,
+                    ACCESS_RULES_SET_AUTHORITY_MUTABILITY_IDENT,
                 ) => {
                     f.write_str(&format!(
-                        "SET_METHOD_ACCESS_RULE\n    Address(\"{}\")",
-                        address.display(context.bech32_encoder),
-                    ))?;
-                }
-                (
-                    ObjectModuleId::AccessRules,
-                    address,
-                    ACCESS_RULES_SET_GROUP_ACCESS_RULE_IDENT,
-                ) => {
-                    f.write_str(&format!(
-                        "SET_GROUP_ACCESS_RULE\n    Address(\"{}\")",
-                        address.display(context.bech32_encoder),
-                    ))?;
-                }
-                (ObjectModuleId::AccessRules, address, ACCESS_RULES_SET_GROUP_MUTABILITY_IDENT) => {
-                    f.write_str(&format!(
-                        "SET_GROUP_MUTABILITY\n    Address(\"{}\")",
+                        "SET_AUTHORITY_MUTABILITY\n    Address(\"{}\")",
                         address.display(context.bech32_encoder),
                     ))?;
                 }
@@ -646,162 +635,15 @@
             format_encoded_args(f, context, args)?;
             f.write_str(";")?;
         }
-<<<<<<< HEAD
-=======
-        Instruction::PublishPackage {
-            code,
-            schema,
-            royalty_config,
-            metadata,
-        } => {
-            f.write_str("PUBLISH_PACKAGE")?;
-            format_typed_value(f, context, code)?;
-            format_typed_value(f, context, schema)?;
-            format_typed_value(f, context, royalty_config)?;
-            format_typed_value(f, context, metadata)?;
-            f.write_str(";")?;
-        }
-        Instruction::PublishPackageAdvanced {
-            code,
-            schema,
-            royalty_config,
-            metadata,
-            authority_rules,
-        } => {
-            f.write_str("PUBLISH_PACKAGE_ADVANCED")?;
-            format_typed_value(f, context, code)?;
-            format_typed_value(f, context, schema)?;
-            format_typed_value(f, context, royalty_config)?;
-            format_typed_value(f, context, metadata)?;
-            format_typed_value(f, context, authority_rules)?;
-            f.write_str(";")?;
-        }
-        Instruction::BurnResource { bucket_id } => {
-            write!(
-                f,
-                "BURN_RESOURCE\n    Bucket({});",
-                context
-                    .bucket_names
-                    .get(bucket_id)
-                    .map(|name| format!("\"{}\"", name))
-                    .unwrap_or(format!("{}u32", bucket_id.0)),
-            )?;
-        }
->>>>>>> a9a59170
         Instruction::RecallResource { vault_id, amount } => {
             f.write_str("RECALL_RESOURCE")?;
             format_typed_value(f, context, vault_id)?;
             format_typed_value(f, context, amount)?;
             f.write_str(";")?;
         }
-<<<<<<< HEAD
 
         Instruction::DropAllProofs => {
             f.write_str("DROP_ALL_PROOFS;")?;
-=======
-        Instruction::SetMetadata {
-            entity_address,
-            key,
-            value,
-        } => {
-            f.write_str("SET_METADATA")?;
-            format_typed_value(f, context, entity_address)?;
-            format_typed_value(f, context, key)?;
-            format_typed_value(f, context, value)?;
-            f.write_str(";")?;
-        }
-        Instruction::RemoveMetadata {
-            entity_address,
-            key,
-        } => {
-            f.write_str("REMOVE_METADATA")?;
-            format_typed_value(f, context, entity_address)?;
-            format_typed_value(f, context, key)?;
-            f.write_str(";")?;
-        }
-        Instruction::SetPackageRoyaltyConfig {
-            package_address,
-            royalty_config,
-        } => {
-            f.write_str("SET_PACKAGE_ROYALTY_CONFIG")?;
-            format_typed_value(f, context, package_address)?;
-            format_typed_value(f, context, royalty_config)?;
-            f.write_str(";")?;
-        }
-        Instruction::SetComponentRoyaltyConfig {
-            component_address,
-            royalty_config,
-        } => {
-            f.write_str("SET_COMPONENT_ROYALTY_CONFIG")?;
-            format_typed_value(f, context, component_address)?;
-            format_typed_value(f, context, royalty_config)?;
-            f.write_str(";")?;
-        }
-        Instruction::ClaimPackageRoyalty { package_address } => {
-            f.write_str("CLAIM_PACKAGE_ROYALTY")?;
-            format_typed_value(f, context, package_address)?;
-            f.write_str(";")?;
-        }
-        Instruction::ClaimComponentRoyalty { component_address } => {
-            f.write_str("CLAIM_COMPONENT_ROYALTY")?;
-            format_typed_value(f, context, component_address)?;
-            f.write_str(";")?;
-        }
-        Instruction::SetAuthorityAccessRule {
-            entity_address,
-            object_key,
-            authority_key: group,
-            rule,
-        } => {
-            f.write_str("SET_AUTHORITY_ACCESS_RULE")?;
-            format_typed_value(f, context, entity_address)?;
-            format_typed_value(f, context, object_key)?;
-            format_typed_value(f, context, group)?;
-            format_typed_value(f, context, rule)?;
-            f.write_str(";")?;
-        }
-        Instruction::SetAuthorityMutability {
-            entity_address,
-            object_key,
-            authority_key: group,
-            mutability,
-        } => {
-            f.write_str("SET_AUTHORITY_MUTABILITY")?;
-            format_typed_value(f, context, entity_address)?;
-            format_typed_value(f, context, object_key)?;
-            format_typed_value(f, context, group)?;
-            format_typed_value(f, context, mutability)?;
-            f.write_str(";")?;
-        }
-        Instruction::MintFungible {
-            resource_address,
-            amount,
-        } => {
-            f.write_str("MINT_FUNGIBLE")?;
-            format_typed_value(f, context, resource_address)?;
-            format_typed_value(f, context, amount)?;
-            f.write_str(";")?;
-        }
-        Instruction::MintNonFungible {
-            resource_address,
-            args,
-        } => {
-            f.write_str("MINT_NON_FUNGIBLE")?;
-            format_typed_value(f, context, resource_address)?;
-            f.write_str("\n    ")?;
-            format_manifest_value(f, args, &context.for_value_display())?;
-            f.write_str(";")?;
-        }
-        Instruction::MintUuidNonFungible {
-            resource_address,
-            args,
-        } => {
-            f.write_str("MINT_UUID_NON_FUNGIBLE")?;
-            format_typed_value(f, context, resource_address)?;
-            f.write_str("\n    ")?;
-            format_manifest_value(f, args, &context.for_value_display())?;
-            f.write_str(";")?;
->>>>>>> a9a59170
         }
     }
 
