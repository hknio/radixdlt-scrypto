use crate::data::*;
use crate::errors::*;
use crate::internal_prelude::TransactionManifestV1;
use crate::manifest::ast;
use crate::model::*;
use crate::validation::*;
use radix_engine_common::native_addresses::PACKAGE_PACKAGE;
use radix_engine_interface::address::Bech32Decoder;
use radix_engine_interface::api::node_modules::auth::ACCESS_RULES_SET_AUTHORITY_MUTABILITY_IDENT;
use radix_engine_interface::api::node_modules::auth::ACCESS_RULES_SET_AUTHORITY_RULE_IDENT;
use radix_engine_interface::api::node_modules::metadata::METADATA_REMOVE_IDENT;
use radix_engine_interface::api::node_modules::metadata::METADATA_SET_IDENT;
use radix_engine_interface::api::node_modules::royalty::{
    COMPONENT_ROYALTY_CLAIM_ROYALTY_IDENT, COMPONENT_ROYALTY_SET_ROYALTY_CONFIG_IDENT,
};
use radix_engine_interface::blueprints::access_controller::{
    ACCESS_CONTROLLER_BLUEPRINT, ACCESS_CONTROLLER_CREATE_GLOBAL_IDENT,
};
use radix_engine_interface::blueprints::account::{
    ACCOUNT_BLUEPRINT, ACCOUNT_CREATE_ADVANCED_IDENT, ACCOUNT_CREATE_IDENT,
};
use radix_engine_interface::blueprints::consensus_manager::CONSENSUS_MANAGER_CREATE_VALIDATOR_IDENT;
use radix_engine_interface::blueprints::identity::{
    IDENTITY_BLUEPRINT, IDENTITY_CREATE_ADVANCED_IDENT, IDENTITY_CREATE_IDENT,
};
use radix_engine_interface::blueprints::package::PACKAGE_BLUEPRINT;
use radix_engine_interface::blueprints::package::PACKAGE_PUBLISH_WASM_ADVANCED_IDENT;
use radix_engine_interface::blueprints::package::PACKAGE_PUBLISH_WASM_IDENT;
use radix_engine_interface::blueprints::package::{
    PACKAGE_CLAIM_ROYALTY_IDENT, PACKAGE_SET_ROYALTY_CONFIG_IDENT,
};
use radix_engine_interface::blueprints::resource::*;
use radix_engine_interface::blueprints::resource::{
    NonFungibleGlobalId, NON_FUNGIBLE_RESOURCE_MANAGER_BLUEPRINT,
};
use radix_engine_interface::blueprints::resource::{
    FUNGIBLE_RESOURCE_MANAGER_BLUEPRINT, FUNGIBLE_RESOURCE_MANAGER_CREATE_IDENT,
    FUNGIBLE_RESOURCE_MANAGER_CREATE_WITH_INITIAL_SUPPLY_IDENT,
    NON_FUNGIBLE_RESOURCE_MANAGER_CREATE_IDENT,
    NON_FUNGIBLE_RESOURCE_MANAGER_CREATE_WITH_INITIAL_SUPPLY_IDENT,
};
use radix_engine_interface::constants::{
    ACCESS_CONTROLLER_PACKAGE, ACCOUNT_PACKAGE, IDENTITY_PACKAGE, RESOURCE_PACKAGE,
};
use radix_engine_interface::crypto::Hash;
use radix_engine_interface::data::manifest::model::*;
use radix_engine_interface::data::manifest::*;
use radix_engine_interface::data::scrypto::model::*;
use radix_engine_interface::math::{Decimal, PreciseDecimal};
use radix_engine_interface::types::GlobalAddress;
use radix_engine_interface::types::InternalAddress;
use radix_engine_interface::types::PackageAddress;
use radix_engine_interface::types::ResourceAddress;
use sbor::rust::borrow::Borrow;
use sbor::rust::collections::BTreeMap;
use sbor::rust::str::FromStr;
use sbor::rust::vec;
use sbor::*;

#[derive(Debug, Clone, PartialEq, Eq)]
pub enum GeneratorError {
    InvalidAstType {
        expected_type: ast::Type,
        actual: ast::Type,
    },
    InvalidAstValue {
        expected_type: Vec<ast::Type>,
        actual: ast::Value,
    },
    UnexpectedValue {
        expected_type: ManifestValueKind,
        actual: ast::Value,
    },
    InvalidPackageAddress(String),
    InvalidComponentAddress(String),
    InvalidResourceAddress(String),
    InvalidDecimal(String),
    InvalidPreciseDecimal(String),
    InvalidHash(String),
    InvalidNodeId(String),
    InvalidVaultId(String),
    InvalidNonFungibleLocalId(String),
    InvalidNonFungibleGlobalId,
    InvalidExpression(String),
    InvalidComponent(String),
    InvalidKeyValueStore(String),
    InvalidBucket(String),
    InvalidProof(String),
    InvalidVault(String),
    InvalidEcdsaSecp256k1PublicKey(String),
    InvalidEcdsaSecp256k1Signature(String),
    InvalidEddsaEd25519PublicKey(String),
    InvalidEddsaEd25519Signature(String),
    InvalidBlobHash,
    BlobNotFound(String),
    InvalidBytesHex(String),
    SborEncodeError(EncodeError),
    NameResolverError(NameResolverError),
    IdValidationError(ManifestIdValidationError),
    ArgumentEncodingError(EncodeError),
    ArgumentDecodingError(DecodeError),
    InvalidGlobalAddress(String),
    InvalidInternalAddress(String),
    InvalidLength {
        value_type: ast::Type,
        expected_length: usize,
        actual: usize,
    },
    OddNumberOfElements,
}

#[derive(Debug, Clone, PartialEq, Eq)]
pub enum NameResolverError {
    UndefinedBucket(String),
    UndefinedProof(String),
    NamedAlreadyDefined(String),
}

pub struct NameResolver {
    named_buckets: BTreeMap<String, ManifestBucket>,
    named_proofs: BTreeMap<String, ManifestProof>,
}

impl NameResolver {
    pub fn new() -> Self {
        Self {
            named_buckets: BTreeMap::new(),
            named_proofs: BTreeMap::new(),
        }
    }

    pub fn insert_bucket(
        &mut self,
        name: String,
        bucket_id: ManifestBucket,
    ) -> Result<(), NameResolverError> {
        if self.named_buckets.contains_key(&name) || self.named_proofs.contains_key(&name) {
            Err(NameResolverError::NamedAlreadyDefined(name))
        } else {
            self.named_buckets.insert(name, bucket_id);
            Ok(())
        }
    }

    pub fn insert_proof(
        &mut self,
        name: String,
        proof_id: ManifestProof,
    ) -> Result<(), NameResolverError> {
        if self.named_buckets.contains_key(&name) || self.named_proofs.contains_key(&name) {
            Err(NameResolverError::NamedAlreadyDefined(name))
        } else {
            self.named_proofs.insert(name, proof_id);
            Ok(())
        }
    }

    pub fn resolve_bucket(&mut self, name: &str) -> Result<ManifestBucket, NameResolverError> {
        match self.named_buckets.get(name).cloned() {
            Some(bucket_id) => Ok(bucket_id),
            None => Err(NameResolverError::UndefinedBucket(name.into())),
        }
    }

    pub fn resolve_proof(&mut self, name: &str) -> Result<ManifestProof, NameResolverError> {
        match self.named_proofs.get(name).cloned() {
            Some(proof_id) => Ok(proof_id),
            None => Err(NameResolverError::UndefinedProof(name.into())),
        }
    }
}

pub fn generate_manifest(
    instructions: &[ast::Instruction],
    bech32_decoder: &Bech32Decoder,
    blobs: BTreeMap<Hash, Vec<u8>>,
) -> Result<TransactionManifestV1, GeneratorError> {
    let mut id_validator = ManifestValidator::new();
    let mut name_resolver = NameResolver::new();
    let mut output = Vec::new();

    for instruction in instructions {
        output.push(generate_instruction(
            instruction,
            &mut id_validator,
            &mut name_resolver,
            bech32_decoder,
            &blobs,
        )?);
    }

    Ok(TransactionManifestV1 {
        instructions: output,
        blobs,
    })
}

pub fn generate_instruction(
    instruction: &ast::Instruction,
    id_validator: &mut ManifestValidator,
    resolver: &mut NameResolver,
    bech32_decoder: &Bech32Decoder,
    blobs: &BTreeMap<Hash, Vec<u8>>,
) -> Result<InstructionV1, GeneratorError> {
    Ok(match instruction {
        ast::Instruction::TakeFromWorktop {
            resource_address,
            amount,
            new_bucket,
        } => {
            let bucket_id = id_validator
                .new_bucket()
                .map_err(GeneratorError::IdValidationError)?;
            declare_bucket(new_bucket, resolver, bucket_id)?;

            InstructionV1::TakeFromWorktop {
                amount: generate_decimal(amount)?,
                resource_address: generate_resource_address(resource_address, bech32_decoder)?,
            }
        }
        ast::Instruction::TakeNonFungiblesFromWorktop {
            resource_address,
            ids,
            new_bucket,
        } => {
            let bucket_id = id_validator
                .new_bucket()
                .map_err(GeneratorError::IdValidationError)?;
            declare_bucket(new_bucket, resolver, bucket_id)?;

            InstructionV1::TakeNonFungiblesFromWorktop {
                ids: generate_non_fungible_local_ids(ids)?,
                resource_address: generate_resource_address(resource_address, bech32_decoder)?,
            }
        }
        ast::Instruction::TakeAllFromWorktop {
            resource_address,
            new_bucket,
        } => {
            let bucket_id = id_validator
                .new_bucket()
                .map_err(GeneratorError::IdValidationError)?;
            declare_bucket(new_bucket, resolver, bucket_id)?;

            InstructionV1::TakeAllFromWorktop {
                resource_address: generate_resource_address(resource_address, bech32_decoder)?,
            }
        }
        ast::Instruction::ReturnToWorktop { bucket } => {
            let bucket_id = generate_bucket(bucket, resolver)?;
            id_validator
                .drop_bucket(&bucket_id)
                .map_err(GeneratorError::IdValidationError)?;
            InstructionV1::ReturnToWorktop { bucket_id }
        }
        ast::Instruction::AssertWorktopContains {
            resource_address,
            amount,
        } => InstructionV1::AssertWorktopContains {
            amount: generate_decimal(amount)?,
            resource_address: generate_resource_address(resource_address, bech32_decoder)?,
        },
        ast::Instruction::AssertWorktopContainsNonFungibles {
            resource_address,
            ids,
        } => InstructionV1::AssertWorktopContainsNonFungibles {
            resource_address: generate_resource_address(resource_address, bech32_decoder)?,
            ids: generate_non_fungible_local_ids(ids)?,
        },
        ast::Instruction::PopFromAuthZone { new_proof } => {
            let proof_id = id_validator
                .new_proof(ProofKind::AuthZoneProof)
                .map_err(GeneratorError::IdValidationError)?;
            declare_proof(new_proof, resolver, proof_id)?;

            InstructionV1::PopFromAuthZone
        }
        ast::Instruction::PushToAuthZone { proof } => {
            let proof_id = generate_proof(proof, resolver)?;
            id_validator
                .drop_proof(&proof_id)
                .map_err(GeneratorError::IdValidationError)?;
            InstructionV1::PushToAuthZone { proof_id }
        }
        ast::Instruction::ClearAuthZone => InstructionV1::ClearAuthZone,

        ast::Instruction::CreateProofFromAuthZone {
            resource_address,
            new_proof,
        } => {
            let resource_address = generate_resource_address(resource_address, bech32_decoder)?;
            let proof_id = id_validator
                .new_proof(ProofKind::AuthZoneProof)
                .map_err(GeneratorError::IdValidationError)?;
            declare_proof(new_proof, resolver, proof_id)?;

            InstructionV1::CreateProofFromAuthZone { resource_address }
        }
        ast::Instruction::CreateProofFromAuthZoneOfAmount {
            resource_address,
            amount,
            new_proof,
        } => {
            let resource_address = generate_resource_address(resource_address, bech32_decoder)?;
            let amount = generate_decimal(amount)?;
            let proof_id = id_validator
                .new_proof(ProofKind::AuthZoneProof)
                .map_err(GeneratorError::IdValidationError)?;
            declare_proof(new_proof, resolver, proof_id)?;

            InstructionV1::CreateProofFromAuthZoneOfAmount {
                amount,
                resource_address,
            }
        }
        ast::Instruction::CreateProofFromAuthZoneOfNonFungibles {
            resource_address,
            ids,
            new_proof,
        } => {
            let resource_address = generate_resource_address(resource_address, bech32_decoder)?;
            let ids = generate_non_fungible_local_ids(ids)?;
            let proof_id = id_validator
                .new_proof(ProofKind::AuthZoneProof)
                .map_err(GeneratorError::IdValidationError)?;
            declare_proof(new_proof, resolver, proof_id)?;

            InstructionV1::CreateProofFromAuthZoneOfNonFungibles {
                ids,
                resource_address,
            }
        }
        ast::Instruction::CreateProofFromAuthZoneOfAll {
            resource_address,
            new_proof,
        } => {
            let resource_address = generate_resource_address(resource_address, bech32_decoder)?;
            let proof_id = id_validator
                .new_proof(ProofKind::AuthZoneProof)
                .map_err(GeneratorError::IdValidationError)?;
            declare_proof(new_proof, resolver, proof_id)?;

            InstructionV1::CreateProofFromAuthZoneOfAll { resource_address }
        }
        ast::Instruction::ClearSignatureProofs => {
            id_validator
                .drop_all_proofs()
                .map_err(GeneratorError::IdValidationError)?;
            InstructionV1::ClearSignatureProofs
        }

        ast::Instruction::CreateProofFromBucket { bucket, new_proof } => {
            let bucket_id = generate_bucket(bucket, resolver)?;
            let proof_id = id_validator
                .new_proof(ProofKind::BucketProof(bucket_id.clone()))
                .map_err(GeneratorError::IdValidationError)?;
            declare_proof(new_proof, resolver, proof_id)?;

            InstructionV1::CreateProofFromBucket { bucket_id }
        }
        ast::Instruction::BurnResource { bucket } => {
            let bucket_id = generate_bucket(bucket, resolver)?;
            id_validator
                .drop_bucket(&bucket_id)
                .map_err(GeneratorError::IdValidationError)?;
            InstructionV1::BurnResource { bucket_id }
        }

        ast::Instruction::CreateProofFromBucketOfAmount {
            bucket,
            amount,
            new_proof,
        } => {
            let bucket_id = generate_bucket(bucket, resolver)?;
            let amount = generate_decimal(amount)?;
            let proof_id = id_validator
                .new_proof(ProofKind::BucketProof(bucket_id.clone()))
                .map_err(GeneratorError::IdValidationError)?;
            declare_proof(new_proof, resolver, proof_id)?;

            InstructionV1::CreateProofFromBucketOfAmount { bucket_id, amount }
        }
        ast::Instruction::CreateProofFromBucketOfNonFungibles {
            bucket,
            ids,
            new_proof,
        } => {
            let bucket_id = generate_bucket(bucket, resolver)?;
            let ids = generate_non_fungible_local_ids(ids)?;
            let proof_id = id_validator
                .new_proof(ProofKind::BucketProof(bucket_id.clone()))
                .map_err(GeneratorError::IdValidationError)?;
            declare_proof(new_proof, resolver, proof_id)?;

            InstructionV1::CreateProofFromBucketOfNonFungibles { bucket_id, ids }
        }
        ast::Instruction::CreateProofFromBucketOfAll { bucket, new_proof } => {
            let bucket_id = generate_bucket(bucket, resolver)?;
            let proof_id = id_validator
                .new_proof(ProofKind::BucketProof(bucket_id.clone()))
                .map_err(GeneratorError::IdValidationError)?;
            declare_proof(new_proof, resolver, proof_id)?;

            InstructionV1::CreateProofFromBucketOfAll { bucket_id }
        }

        ast::Instruction::CloneProof { proof, new_proof } => {
            let proof_id = generate_proof(proof, resolver)?;
            let proof_id2 = id_validator
                .clone_proof(&proof_id)
                .map_err(GeneratorError::IdValidationError)?;
            declare_proof(new_proof, resolver, proof_id2)?;

            InstructionV1::CloneProof { proof_id }
        }
        ast::Instruction::DropProof { proof } => {
            let proof_id = generate_proof(proof, resolver)?;
            id_validator
                .drop_proof(&proof_id)
                .map_err(GeneratorError::IdValidationError)?;
            InstructionV1::DropProof { proof_id }
        }

        ast::Instruction::CallFunction {
            package_address,
            blueprint_name,
            function_name,
            args,
        } => {
            let package_address = generate_package_address(package_address, bech32_decoder)?;
            let blueprint_name = generate_string(&blueprint_name)?;
            let function_name = generate_string(&function_name)?;
            let args = generate_args(args, resolver, bech32_decoder, blobs)?;
            id_validator
                .process_call_data(&args)
                .map_err(GeneratorError::IdValidationError)?;

            InstructionV1::CallFunction {
                package_address,
                blueprint_name,
                function_name,
                args: to_manifest_value(&args),
            }
        }
        ast::Instruction::CallMethod {
            address,
            method_name,
            args,
        } => {
            let address = generate_global_address(address, bech32_decoder)?;
            let method_name = generate_string(&method_name)?;
            let args = generate_args(args, resolver, bech32_decoder, blobs)?;
            id_validator
                .process_call_data(&args)
                .map_err(GeneratorError::IdValidationError)?;
            InstructionV1::CallMethod {
                address,
                method_name,
                args,
            }
        }
        ast::Instruction::CallRoyaltyMethod {
            address,
            method_name,
            args,
        } => {
            let address = generate_global_address(address, bech32_decoder)?;
            let method_name = generate_string(&method_name)?;
            let args = generate_args(args, resolver, bech32_decoder, blobs)?;
            id_validator
                .process_call_data(&args)
                .map_err(GeneratorError::IdValidationError)?;
            InstructionV1::CallRoyaltyMethod {
                address,
                method_name,
                args,
            }
        }
        ast::Instruction::CallMetadataMethod {
            address,
            method_name,
            args,
        } => {
            let address = generate_global_address(address, bech32_decoder)?;
            let method_name = generate_string(&method_name)?;
            let args = generate_args(args, resolver, bech32_decoder, blobs)?;
            id_validator
                .process_call_data(&args)
                .map_err(GeneratorError::IdValidationError)?;
            InstructionV1::CallMetadataMethod {
                address,
                method_name,
                args,
            }
        }
        ast::Instruction::CallAccessRulesMethod {
            address,
            method_name,
            args,
        } => {
            let address = generate_global_address(address, bech32_decoder)?;
            let method_name = generate_string(&method_name)?;
            let args = generate_args(args, resolver, bech32_decoder, blobs)?;
            id_validator
                .process_call_data(&args)
                .map_err(GeneratorError::IdValidationError)?;
            InstructionV1::CallAccessRulesMethod {
                address,
                method_name,
                args,
            }
        }
        ast::Instruction::RecallResource { vault_id, amount } => InstructionV1::RecallResource {
            vault_id: generate_local_address(vault_id, bech32_decoder)?,
            amount: generate_decimal(amount)?,
        },

        ast::Instruction::DropAllProofs => {
            id_validator
                .drop_all_proofs()
                .map_err(GeneratorError::IdValidationError)?;
            InstructionV1::DropAllProofs
        }

        /* call function aliases */
        ast::Instruction::PublishPackage { args } => InstructionV1::CallFunction {
            package_address: PACKAGE_PACKAGE,
            blueprint_name: PACKAGE_BLUEPRINT.to_string(),
            function_name: PACKAGE_PUBLISH_WASM_IDENT.to_string(),
            args: generate_args(args, resolver, bech32_decoder, blobs)?,
        },
        ast::Instruction::PublishPackageAdvanced { args } => InstructionV1::CallFunction {
            package_address: PACKAGE_PACKAGE,
            blueprint_name: PACKAGE_BLUEPRINT.to_string(),
            function_name: PACKAGE_PUBLISH_WASM_ADVANCED_IDENT.to_string(),
            args: generate_args(args, resolver, bech32_decoder, blobs)?,
        },
        ast::Instruction::CreateFungibleResource { args } => InstructionV1::CallFunction {
            package_address: RESOURCE_PACKAGE,
            blueprint_name: FUNGIBLE_RESOURCE_MANAGER_BLUEPRINT.to_string(),
            function_name: FUNGIBLE_RESOURCE_MANAGER_CREATE_IDENT.to_string(),
            args: generate_args(args, resolver, bech32_decoder, blobs)?,
        },
        ast::Instruction::CreateFungibleResourceWithInitialSupply { args } => {
            InstructionV1::CallFunction {
                package_address: RESOURCE_PACKAGE,
                blueprint_name: FUNGIBLE_RESOURCE_MANAGER_BLUEPRINT.to_string(),
                function_name: FUNGIBLE_RESOURCE_MANAGER_CREATE_WITH_INITIAL_SUPPLY_IDENT
                    .to_string(),
                args: generate_args(args, resolver, bech32_decoder, blobs)?,
            }
        }
        ast::Instruction::CreateNonFungibleResource { args } => InstructionV1::CallFunction {
            package_address: RESOURCE_PACKAGE,
            blueprint_name: NON_FUNGIBLE_RESOURCE_MANAGER_BLUEPRINT.to_string(),
            function_name: NON_FUNGIBLE_RESOURCE_MANAGER_CREATE_IDENT.to_string(),
            args: generate_args(args, resolver, bech32_decoder, blobs)?,
        },
        ast::Instruction::CreateNonFungibleResourceWithInitialSupply { args } => {
            InstructionV1::CallFunction {
                package_address: RESOURCE_PACKAGE,
                blueprint_name: NON_FUNGIBLE_RESOURCE_MANAGER_BLUEPRINT.to_string(),
                function_name: NON_FUNGIBLE_RESOURCE_MANAGER_CREATE_WITH_INITIAL_SUPPLY_IDENT
                    .to_string(),
                args: generate_args(args, resolver, bech32_decoder, blobs)?,
            }
        }
        ast::Instruction::CreateAccessController { args } => InstructionV1::CallFunction {
            package_address: ACCESS_CONTROLLER_PACKAGE,
            blueprint_name: ACCESS_CONTROLLER_BLUEPRINT.to_string(),
            function_name: ACCESS_CONTROLLER_CREATE_GLOBAL_IDENT.to_string(),
            args: generate_args(args, resolver, bech32_decoder, blobs)?,
        },
        ast::Instruction::CreateIdentity { args } => InstructionV1::CallFunction {
            package_address: IDENTITY_PACKAGE,
            blueprint_name: IDENTITY_BLUEPRINT.to_string(),
            function_name: IDENTITY_CREATE_IDENT.to_string(),
            args: generate_args(args, resolver, bech32_decoder, blobs)?,
        },
        ast::Instruction::CreateIdentityAdvanced { args } => InstructionV1::CallFunction {
            package_address: IDENTITY_PACKAGE,
            blueprint_name: IDENTITY_BLUEPRINT.to_string(),
            function_name: IDENTITY_CREATE_ADVANCED_IDENT.to_string(),
            args: generate_args(args, resolver, bech32_decoder, blobs)?,
        },
        ast::Instruction::CreateAccount { args } => InstructionV1::CallFunction {
            package_address: ACCOUNT_PACKAGE,
            blueprint_name: ACCOUNT_BLUEPRINT.to_string(),
            function_name: ACCOUNT_CREATE_IDENT.to_string(),
            args: generate_args(args, resolver, bech32_decoder, blobs)?,
        },
        ast::Instruction::CreateAccountAdvanced { args } => InstructionV1::CallFunction {
            package_address: ACCOUNT_PACKAGE,
            blueprint_name: ACCOUNT_BLUEPRINT.to_string(),
            function_name: ACCOUNT_CREATE_ADVANCED_IDENT.to_string(),
            args: generate_args(args, resolver, bech32_decoder, blobs)?,
        },

        /* call non-main method aliases */
        ast::Instruction::SetMetadata { address, args } => InstructionV1::CallMetadataMethod {
            address: generate_global_address(address, bech32_decoder)?,
            method_name: METADATA_SET_IDENT.to_string(),
            args: generate_args(args, resolver, bech32_decoder, blobs)?,
        },
        ast::Instruction::RemoveMetadata { address, args } => InstructionV1::CallMetadataMethod {
            address: generate_global_address(address, bech32_decoder)?,
            method_name: METADATA_REMOVE_IDENT.to_string(),
            args: generate_args(args, resolver, bech32_decoder, blobs)?,
        },
        ast::Instruction::SetComponentRoyaltyConfig { address, args } => {
            InstructionV1::CallRoyaltyMethod {
                address: generate_global_address(address, bech32_decoder)?,
                method_name: COMPONENT_ROYALTY_SET_ROYALTY_CONFIG_IDENT.to_string(),
                args: generate_args(args, resolver, bech32_decoder, blobs)?,
            }
        }
        ast::Instruction::ClaimComponentRoyalty { address, args } => {
            InstructionV1::CallRoyaltyMethod {
                address: generate_global_address(address, bech32_decoder)?,
                method_name: COMPONENT_ROYALTY_CLAIM_ROYALTY_IDENT.to_string(),
                args: generate_args(args, resolver, bech32_decoder, blobs)?,
            }
        }
        ast::Instruction::SetAuthorityAccessRule { address, args } => {
            InstructionV1::CallAccessRulesMethod {
                address: generate_global_address(address, bech32_decoder)?,
                method_name: ACCESS_RULES_SET_AUTHORITY_RULE_IDENT.to_string(),
                args: generate_args(args, resolver, bech32_decoder, blobs)?,
            }
        }
        ast::Instruction::SetAuthorityMutability { address, args } => {
            InstructionV1::CallAccessRulesMethod {
                address: generate_global_address(address, bech32_decoder)?,
                method_name: ACCESS_RULES_SET_AUTHORITY_MUTABILITY_IDENT.to_string(),
                args: generate_args(args, resolver, bech32_decoder, blobs)?,
            }
        }
        /* call main method aliases */
        ast::Instruction::MintFungible { address, args } => InstructionV1::CallMethod {
            address: generate_global_address(address, bech32_decoder)?,
            method_name: FUNGIBLE_RESOURCE_MANAGER_MINT_IDENT.to_string(),
            args: generate_args(args, resolver, bech32_decoder, blobs)?,
        },
        ast::Instruction::MintNonFungible { address, args } => InstructionV1::CallMethod {
            address: generate_global_address(address, bech32_decoder)?,
            method_name: NON_FUNGIBLE_RESOURCE_MANAGER_MINT_IDENT.to_string(),
            args: generate_args(args, resolver, bech32_decoder, blobs)?,
        },
        ast::Instruction::MintUuidNonFungible { address, args } => InstructionV1::CallMethod {
            address: generate_global_address(address, bech32_decoder)?,
            method_name: NON_FUNGIBLE_RESOURCE_MANAGER_MINT_UUID_IDENT.to_string(),
            args: generate_args(args, resolver, bech32_decoder, blobs)?,
        },
        ast::Instruction::SetPackageRoyaltyConfig { address, args } => InstructionV1::CallMethod {
            address: generate_global_address(address, bech32_decoder)?,
            method_name: PACKAGE_SET_ROYALTY_CONFIG_IDENT.to_string(),
            args: generate_args(args, resolver, bech32_decoder, blobs)?,
        },
        ast::Instruction::ClaimPackageRoyalty { address, args } => InstructionV1::CallMethod {
            address: generate_global_address(address, bech32_decoder)?,
            method_name: PACKAGE_CLAIM_ROYALTY_IDENT.to_string(),
            args: generate_args(args, resolver, bech32_decoder, blobs)?,
        },
        ast::Instruction::CreateValidator { address, args } => InstructionV1::CallMethod {
            address: generate_global_address(address, bech32_decoder)?,
            method_name: CONSENSUS_MANAGER_CREATE_VALIDATOR_IDENT.to_string(),
            args: generate_args(args, resolver, bech32_decoder, blobs)?,
        },
    })
}

#[macro_export]
macro_rules! invalid_type {
    ( $v:expr, $($exp:expr),+ ) => {
        Err(GeneratorError::InvalidAstValue {
            expected_type: vec!($($exp),+),
            actual: $v.clone(),
        })
    };
}

fn generate_args(
    values: &Vec<ast::Value>,
    resolver: &mut NameResolver,
    bech32_decoder: &Bech32Decoder,
    blobs: &BTreeMap<Hash, Vec<u8>>,
) -> Result<ManifestValue, GeneratorError> {
    let mut fields = Vec::new();
    for v in values {
        fields.push(generate_value(v, None, resolver, bech32_decoder, blobs)?);
    }

    Ok(ManifestValue::Tuple { fields })
}

fn generate_string(value: &ast::Value) -> Result<String, GeneratorError> {
    match value {
        ast::Value::String(s) => Ok(s.into()),
        v => invalid_type!(v, ast::Type::String),
    }
}

fn generate_decimal(value: &ast::Value) -> Result<Decimal, GeneratorError> {
    match value {
        ast::Value::Decimal(inner) => match &**inner {
            ast::Value::String(s) => {
                Decimal::from_str(s).map_err(|_| GeneratorError::InvalidDecimal(s.into()))
            }
            v => invalid_type!(v, ast::Type::String),
        },
        v => invalid_type!(v, ast::Type::Decimal),
    }
}

fn generate_precise_decimal(value: &ast::Value) -> Result<PreciseDecimal, GeneratorError> {
    match value {
        ast::Value::PreciseDecimal(inner) => match &**inner {
            ast::Value::String(s) => PreciseDecimal::from_str(s)
                .map_err(|_| GeneratorError::InvalidPreciseDecimal(s.into())),

            v => invalid_type!(v, ast::Type::String),
        },
        v => invalid_type!(v, ast::Type::Decimal),
    }
}

fn generate_package_address(
    value: &ast::Value,
    bech32_decoder: &Bech32Decoder,
) -> Result<PackageAddress, GeneratorError> {
    match value {
        ast::Value::Address(inner) => match &**inner {
            ast::Value::String(s) => {
                if let Ok((_, full_data)) = bech32_decoder.validate_and_decode(&s) {
                    if let Ok(address) = PackageAddress::try_from(full_data.as_ref()) {
                        return Ok(address);
                    }
                }
                return Err(GeneratorError::InvalidGlobalAddress(s.into()));
            }
            v => invalid_type!(v, ast::Type::String),
        },
        v => invalid_type!(v, ast::Type::PackageAddress),
    }
}

fn generate_resource_address(
    value: &ast::Value,
    bech32_decoder: &Bech32Decoder,
) -> Result<ResourceAddress, GeneratorError> {
    match value {
        ast::Value::Address(inner) => match inner.borrow() {
            ast::Value::String(s) => {
                if let Ok((_, full_data)) = bech32_decoder.validate_and_decode(&s) {
                    if let Ok(address) = ResourceAddress::try_from(full_data.as_ref()) {
                        return Ok(address);
                    }
                }
                return Err(GeneratorError::InvalidGlobalAddress(s.into()));
            }
            v => invalid_type!(v, ast::Type::String),
        },
        v => invalid_type!(v, ast::Type::ResourceAddress),
    }
}

fn generate_global_address(
    value: &ast::Value,
    bech32_decoder: &Bech32Decoder,
) -> Result<GlobalAddress, GeneratorError> {
    match value {
        ast::Value::Address(value) => match value.borrow() {
            ast::Value::String(s) => {
                if let Ok((_, full_data)) = bech32_decoder.validate_and_decode(&s) {
                    if let Ok(address) = GlobalAddress::try_from(full_data.as_ref()) {
                        return Ok(address);
                    }
                }
                return Err(GeneratorError::InvalidGlobalAddress(s.into()));
            }
            v => return invalid_type!(v, ast::Type::String),
        },
        v => invalid_type!(
            v,
            ast::Type::Address,
            ast::Type::PackageAddress,
            ast::Type::ResourceAddress,
            ast::Type::ComponentAddress
        ),
    }
}

fn generate_local_address(
    value: &ast::Value,
    bech32_decoder: &Bech32Decoder,
) -> Result<InternalAddress, GeneratorError> {
    match value {
        ast::Value::Address(value) => match value.borrow() {
            ast::Value::String(s) => {
                if let Ok((_, full_data)) = bech32_decoder.validate_and_decode(&s) {
                    if let Ok(address) = InternalAddress::try_from(full_data.as_ref()) {
                        return Ok(address);
                    }
                }
                return Err(GeneratorError::InvalidInternalAddress(s.into()));
            }
            v => return invalid_type!(v, ast::Type::String),
        },
        v => invalid_type!(
            v,
            ast::Type::Address,
            ast::Type::PackageAddress,
            ast::Type::ResourceAddress,
            ast::Type::ComponentAddress
        ),
    }
}

fn declare_bucket(
    value: &ast::Value,
    resolver: &mut NameResolver,
    bucket_id: ManifestBucket,
) -> Result<(), GeneratorError> {
    match value {
        ast::Value::Bucket(inner) => match &**inner {
            ast::Value::String(name) => resolver
                .insert_bucket(name.to_string(), bucket_id)
                .map_err(GeneratorError::NameResolverError),
            v => invalid_type!(v, ast::Type::String),
        },
        v => invalid_type!(v, ast::Type::Bucket),
    }
}

fn generate_bucket(
    value: &ast::Value,
    resolver: &mut NameResolver,
) -> Result<ManifestBucket, GeneratorError> {
    match value {
        ast::Value::Bucket(inner) => match &**inner {
            ast::Value::U32(n) => Ok(ManifestBucket(*n)),
            ast::Value::String(s) => resolver
                .resolve_bucket(&s)
                .map_err(GeneratorError::NameResolverError),
            v => invalid_type!(v, ast::Type::U32, ast::Type::String),
        },
        v => invalid_type!(v, ast::Type::Bucket),
    }
}

fn declare_proof(
    value: &ast::Value,
    resolver: &mut NameResolver,
    proof_id: ManifestProof,
) -> Result<(), GeneratorError> {
    match value {
        ast::Value::Proof(inner) => match &**inner {
            ast::Value::String(name) => resolver
                .insert_proof(name.to_string(), proof_id)
                .map_err(GeneratorError::NameResolverError),
            v => invalid_type!(v, ast::Type::String),
        },
        v => invalid_type!(v, ast::Type::Proof),
    }
}

fn generate_proof(
    value: &ast::Value,
    resolver: &mut NameResolver,
) -> Result<ManifestProof, GeneratorError> {
    match value {
        ast::Value::Proof(inner) => match &**inner {
            ast::Value::U32(n) => Ok(ManifestProof(*n)),
            ast::Value::String(s) => resolver
                .resolve_proof(&s)
                .map_err(GeneratorError::NameResolverError),
            v => invalid_type!(v, ast::Type::U32, ast::Type::String),
        },
        v => invalid_type!(v, ast::Type::Proof),
    }
}

fn generate_non_fungible_local_id(
    value: &ast::Value,
) -> Result<NonFungibleLocalId, GeneratorError> {
    match value {
        ast::Value::NonFungibleLocalId(inner) => match inner.as_ref() {
            ast::Value::String(s) => NonFungibleLocalId::from_str(s.as_str())
                .map_err(|_| GeneratorError::InvalidNonFungibleLocalId(s.clone())),
            v => invalid_type!(v, ast::Type::String)?,
        },
        v => invalid_type!(v, ast::Type::NonFungibleLocalId),
    }
}

fn generate_expression(value: &ast::Value) -> Result<ManifestExpression, GeneratorError> {
    match value {
        ast::Value::Expression(inner) => match &**inner {
            ast::Value::String(s) => match s.as_str() {
                "ENTIRE_WORKTOP" => Ok(ManifestExpression::EntireWorktop),
                "ENTIRE_AUTH_ZONE" => Ok(ManifestExpression::EntireAuthZone),
                _ => Err(GeneratorError::InvalidExpression(s.into())),
            },
            v => invalid_type!(v, ast::Type::String),
        },
        v => invalid_type!(v, ast::Type::Expression),
    }
}

fn generate_blob(
    value: &ast::Value,
    blobs: &BTreeMap<Hash, Vec<u8>>,
) -> Result<ManifestBlobRef, GeneratorError> {
    match value {
        ast::Value::Blob(inner) => match &**inner {
            ast::Value::String(s) => {
                let hash = Hash::from_str(s).map_err(|_| GeneratorError::InvalidBlobHash)?;
                blobs
                    .get(&hash)
                    .ok_or(GeneratorError::BlobNotFound(s.clone()))?;
                Ok(ManifestBlobRef(hash.0))
            }
            v => invalid_type!(v, ast::Type::String),
        },
        v => invalid_type!(v, ast::Type::Blob),
    }
}

fn generate_non_fungible_local_ids(
    value: &ast::Value,
) -> Result<Vec<NonFungibleLocalId>, GeneratorError> {
    match value {
        ast::Value::Array(kind, values) => {
            if kind != &ast::Type::NonFungibleLocalId {
                return Err(GeneratorError::InvalidAstType {
                    expected_type: ast::Type::String,
                    actual: kind.clone(),
                });
            }

            values
                .iter()
                .map(|v| generate_non_fungible_local_id(v))
                .collect()
        }
        v => invalid_type!(v, ast::Type::Array),
    }
}

fn generate_byte_vec_from_hex(value: &ast::Value) -> Result<Vec<u8>, GeneratorError> {
    let bytes = match value {
        ast::Value::String(s) => {
            hex::decode(s).map_err(|_| GeneratorError::InvalidBytesHex(s.to_owned()))?
        }
        v => invalid_type!(v, ast::Type::String)?,
    };
    Ok(bytes)
}

pub fn generate_value(
    value: &ast::Value,
    expected_type: Option<ManifestValueKind>,
    resolver: &mut NameResolver,
    bech32_decoder: &Bech32Decoder,
    blobs: &BTreeMap<Hash, Vec<u8>>,
) -> Result<ManifestValue, GeneratorError> {
    if let Some(ty) = expected_type {
        if ty != value.value_kind() {
            return Err(GeneratorError::UnexpectedValue {
                expected_type: ty,
                actual: value.clone(),
            });
        }
    }

    match value {
        // ==============
        // Basic types
        // ==============
        ast::Value::Bool(value) => Ok(Value::Bool { value: *value }),
        ast::Value::I8(value) => Ok(Value::I8 { value: *value }),
        ast::Value::I16(value) => Ok(Value::I16 { value: *value }),
        ast::Value::I32(value) => Ok(Value::I32 { value: *value }),
        ast::Value::I64(value) => Ok(Value::I64 { value: *value }),
        ast::Value::I128(value) => Ok(Value::I128 { value: *value }),
        ast::Value::U8(value) => Ok(Value::U8 { value: *value }),
        ast::Value::U16(value) => Ok(Value::U16 { value: *value }),
        ast::Value::U32(value) => Ok(Value::U32 { value: *value }),
        ast::Value::U64(value) => Ok(Value::U64 { value: *value }),
        ast::Value::U128(value) => Ok(Value::U128 { value: *value }),
        ast::Value::String(value) => Ok(Value::String {
            value: value.clone(),
        }),
        ast::Value::Tuple(fields) => Ok(Value::Tuple {
            fields: generate_singletons(fields, None, resolver, bech32_decoder, blobs)?,
        }),
        ast::Value::Enum(discriminator, fields) => Ok(Value::Enum {
            discriminator: discriminator.clone(),
            fields: generate_singletons(fields, None, resolver, bech32_decoder, blobs)?,
        }),
        ast::Value::Array(element_type, elements) => {
            let element_value_kind = element_type.value_kind();
            Ok(Value::Array {
                element_value_kind,
                elements: generate_singletons(
                    elements,
                    Some(element_value_kind),
                    resolver,
                    bech32_decoder,
                    blobs,
                )?,
            })
        }
        ast::Value::Map(key_type, value_type, entries) => {
            let key_value_kind = key_type.value_kind();
            let value_value_kind = value_type.value_kind();
            Ok(Value::Map {
                key_value_kind,
                value_value_kind,
                entries: generate_kv_entries(
                    entries,
                    key_value_kind,
                    value_value_kind,
                    resolver,
                    bech32_decoder,
                    blobs,
                )?,
            })
        }
        // ==============
        // Aliases
        // ==============
        ast::Value::Some(value) => Ok(Value::Enum {
            discriminator: OPTION_VARIANT_SOME,
            fields: vec![generate_value(
                value,
                None,
                resolver,
                bech32_decoder,
                blobs,
            )?],
        }),
        ast::Value::None => Ok(Value::Enum {
            discriminator: OPTION_VARIANT_NONE,
            fields: vec![],
        }),
        ast::Value::Ok(value) => Ok(Value::Enum {
            discriminator: RESULT_VARIANT_OK,
            fields: vec![generate_value(
                value,
                None,
                resolver,
                bech32_decoder,
                blobs,
            )?],
        }),
        ast::Value::Err(value) => Ok(Value::Enum {
            discriminator: RESULT_VARIANT_ERR,
            fields: vec![generate_value(
                value,
                None,
                resolver,
                bech32_decoder,
                blobs,
            )?],
        }),
        ast::Value::Bytes(value) => {
            let bytes = generate_byte_vec_from_hex(value)?;
            Ok(Value::Array {
                element_value_kind: ValueKind::U8,
                elements: bytes.iter().map(|i| Value::U8 { value: *i }).collect(),
            })
        }
        ast::Value::NonFungibleGlobalId(value) => {
            let global_id = match value.as_ref() {
                ast::Value::String(s) => {
                    NonFungibleGlobalId::try_from_canonical_string(bech32_decoder, s.as_str())
                        .map_err(|_| GeneratorError::InvalidNonFungibleGlobalId)
                }
                v => invalid_type!(v, ast::Type::String)?,
            }?;
            Ok(Value::Tuple {
                fields: vec![
                    Value::Custom {
                        value: ManifestCustomValue::Address(ManifestAddress(
                            global_id.resource_address().into(),
                        )),
                    },
                    Value::Custom {
                        value: ManifestCustomValue::NonFungibleLocalId(from_non_fungible_local_id(
                            global_id.local_id().clone(),
                        )),
                    },
                ],
            })
        }
        // ==============
        // Custom Types
        // ==============
        ast::Value::Address(_) => {
            generate_global_address(value, bech32_decoder).map(|v| Value::Custom {
                value: ManifestCustomValue::Address(ManifestAddress(v.into())),
            })
        }
        ast::Value::Bucket(_) => generate_bucket(value, resolver).map(|v| Value::Custom {
            value: ManifestCustomValue::Bucket(v),
        }),
        ast::Value::Proof(_) => generate_proof(value, resolver).map(|v| Value::Custom {
            value: ManifestCustomValue::Proof(v),
        }),
        ast::Value::Expression(_) => generate_expression(value).map(|v| Value::Custom {
            value: ManifestCustomValue::Expression(v),
        }),
        ast::Value::Blob(_) => generate_blob(value, blobs).map(|v| Value::Custom {
            value: ManifestCustomValue::Blob(v),
        }),
        ast::Value::Decimal(_) => generate_decimal(value).map(|v| Value::Custom {
            value: ManifestCustomValue::Decimal(from_decimal(v)),
        }),
        ast::Value::PreciseDecimal(_) => generate_precise_decimal(value).map(|v| Value::Custom {
            value: ManifestCustomValue::PreciseDecimal(from_precise_decimal(v)),
        }),
        ast::Value::NonFungibleLocalId(_) => {
            generate_non_fungible_local_id(value).map(|v| Value::Custom {
                value: ManifestCustomValue::NonFungibleLocalId(from_non_fungible_local_id(v)),
            })
        }
    }
}

fn generate_singletons(
    elements: &Vec<ast::Value>,
    expected_type: Option<ManifestValueKind>,
    resolver: &mut NameResolver,
    bech32_decoder: &Bech32Decoder,
    blobs: &BTreeMap<Hash, Vec<u8>>,
) -> Result<Vec<ManifestValue>, GeneratorError> {
    let mut result = vec![];
    for element in elements {
        result.push(generate_value(
            element,
            expected_type,
            resolver,
            bech32_decoder,
            blobs,
        )?);
    }
    Ok(result)
}

fn generate_kv_entries(
    elements: &Vec<ast::Value>,
    key_value_kind: ManifestValueKind,
    value_value_kind: ManifestValueKind,
    resolver: &mut NameResolver,
    bech32_decoder: &Bech32Decoder,
    blobs: &BTreeMap<Hash, Vec<u8>>,
) -> Result<Vec<(ManifestValue, ManifestValue)>, GeneratorError> {
    if elements.len() % 2 != 0 {
        return Err(GeneratorError::OddNumberOfElements);
    }

    let mut result = vec![];
    for i in 0..elements.len() / 2 {
        let key = generate_value(
            &elements[i * 2],
            Some(key_value_kind),
            resolver,
            bech32_decoder,
            blobs,
        )?;
        let value = generate_value(
            &elements[i * 2 + 1],
            Some(value_value_kind),
            resolver,
            bech32_decoder,
            blobs,
        )?;
        result.push((key, value));
    }
    Ok(result)
}

#[cfg(test)]
mod tests {
    use super::*;
    use crate::ecdsa_secp256k1::EcdsaSecp256k1PrivateKey;
    use crate::manifest::lexer::tokenize;
    use crate::manifest::parser::Parser;
    use radix_engine_common::manifest_args;
    use radix_engine_common::native_addresses::CONSENSUS_MANAGER;
    use radix_engine_common::types::ComponentAddress;
    use radix_engine_interface::address::Bech32Decoder;
    use radix_engine_interface::blueprints::consensus_manager::ConsensusManagerCreateValidatorInput;
    use radix_engine_interface::blueprints::resource::{
        AccessRule, AuthorityRules, NonFungibleDataSchema,
        NonFungibleResourceManagerMintManifestInput,
        NonFungibleResourceManagerMintUuidManifestInput, ResourceMethodAuthKey,
    };
    use radix_engine_interface::network::NetworkDefinition;
    use radix_engine_interface::schema::PackageSchema;
    use radix_engine_interface::types::{NonFungibleData, RoyaltyConfig};
    use radix_engine_interface::{dec, pdec, ScryptoSbor};

    #[macro_export]
    macro_rules! generate_value_ok {
        ( $s:expr,   $expected:expr ) => {{
            let value = Parser::new(tokenize($s).unwrap()).parse_value().unwrap();
            let mut resolver = NameResolver::new();
            assert_eq!(
                generate_value(
                    &value,
                    None,
                    &mut resolver,
                    &Bech32Decoder::new(&NetworkDefinition::simulator()),
                    &mut BTreeMap::new()
                ),
                Ok($expected)
            );
        }};
    }

    #[macro_export]
    macro_rules! generate_instruction_ok {
        ( $s:expr, $expected:expr, $($blob_hash: expr),* ) => {{
            // If you use the following output for test cases, make sure you've checked the diff
            // println!("{}", crate::manifest::decompile(&[$expected.clone()], &NetworkDefinition::simulator()).unwrap());
            let instruction = Parser::new(tokenize($s).unwrap())
                .parse_instruction()
                .unwrap();
            let mut id_validator = ManifestValidator::new();
            let mut resolver = NameResolver::new();
            assert_eq!(
                generate_instruction(
                    &instruction,
                    &mut id_validator,
                    &mut resolver,
                    &Bech32Decoder::new(&NetworkDefinition::simulator()),
                    &mut BTreeMap::from([
                        $(
                            (($blob_hash).parse().unwrap(), Vec::new()),
                        )*
                    ])
                ),
                Ok($expected)
            );
        }}
    }

    #[macro_export]
    macro_rules! generate_value_error {
        ( $s:expr, $expected:expr ) => {{
            let value = Parser::new(tokenize($s).unwrap()).parse_value().unwrap();
            match generate_value(
                &value,
                None,
                &mut NameResolver::new(),
                &Bech32Decoder::new(&NetworkDefinition::simulator()),
                &mut BTreeMap::new(),
            ) {
                Ok(_) => {
                    panic!("Expected {:?} but no error is thrown", $expected);
                }
                Err(e) => {
                    assert_eq!(e, $expected);
                }
            }
        }};
    }

    #[test]
    fn test_value() {
        generate_value_ok!(r#"Tuple()"#, Value::Tuple { fields: vec![] });
        generate_value_ok!(r#"true"#, Value::Bool { value: true });
        generate_value_ok!(r#"false"#, Value::Bool { value: false });
        generate_value_ok!(r#"1i8"#, Value::I8 { value: 1 });
        generate_value_ok!(r#"1i128"#, Value::I128 { value: 1 });
        generate_value_ok!(r#"1u8"#, Value::U8 { value: 1 });
        generate_value_ok!(r#"1u128"#, Value::U128 { value: 1 });
        generate_value_ok!(
            r#"Tuple(Bucket(1u32), Proof(2u32), "bar")"#,
            Value::Tuple {
                fields: vec![
                    Value::Custom {
                        value: ManifestCustomValue::Bucket(ManifestBucket(1))
                    },
                    Value::Custom {
                        value: ManifestCustomValue::Proof(ManifestProof(2))
                    },
                    Value::String {
                        value: "bar".into()
                    }
                ]
            }
        );
        generate_value_ok!(
            r#"Tuple(Decimal("1"))"#,
            Value::Tuple {
                fields: vec![Value::Custom {
                    value: ManifestCustomValue::Decimal(from_decimal(
                        Decimal::from_str("1").unwrap()
                    ))
                },]
            }
        );
        generate_value_ok!(r#"Tuple()"#, Value::Tuple { fields: vec![] });
        generate_value_ok!(
            r#"Enum(0u8, "abc")"#,
            Value::Enum {
                discriminator: 0,
                fields: vec![Value::String {
                    value: "abc".to_owned()
                }]
            }
        );
        generate_value_ok!(
            r#"Enum(1u8)"#,
            Value::Enum {
                discriminator: 1,
                fields: vec![]
            }
        );
        generate_value_ok!(
            r#"Enum("AccessRule::AllowAll")"#,
            Value::Enum {
                discriminator: 0,
                fields: vec![]
            }
        );
        generate_value_ok!(
            r#"Expression("ENTIRE_WORKTOP")"#,
            Value::Custom {
                value: ManifestCustomValue::Expression(ManifestExpression::EntireWorktop)
            }
        );
    }

    #[test]
    fn test_failures() {
        generate_value_error!(
            r#"Address(100u32)"#,
            GeneratorError::InvalidAstValue {
                expected_type: vec![ast::Type::String],
                actual: ast::Value::U32(100),
            }
        );
        generate_value_error!(
            r#"Address("invalid_package_address")"#,
            GeneratorError::InvalidGlobalAddress("invalid_package_address".into())
        );
        generate_value_error!(
            r#"Decimal("invalid_decimal")"#,
            GeneratorError::InvalidDecimal("invalid_decimal".into())
        );
    }

    #[test]
    fn test_instructions() {
        let bech32_decoder = Bech32Decoder::new(&NetworkDefinition::simulator());
        let package_address = PackageAddress::try_from_bech32(
            &bech32_decoder,
            "package_sim1p4r4955skdjq9swg8s5jguvcjvyj7tsxct87a9z6sw76cdfd2jg3zk".into(),
        )
        .unwrap();
        let component = ComponentAddress::try_from_bech32(
            &bech32_decoder,
            "component_sim1cqvgx33089ukm2pl97pv4max0x40ruvfy4lt60yvya744cvemygpmu",
        )
        .unwrap();
        let resource_address = ResourceAddress::try_from_bech32(
            &bech32_decoder,
            "resource_sim1thvwu8dh6lk4y9mntemkvj25wllq8adq42skzufp4m8wxxuemugnez",
        )
        .unwrap();

        generate_instruction_ok!(
            r#"TAKE_FROM_WORKTOP  Address("resource_sim1thvwu8dh6lk4y9mntemkvj25wllq8adq42skzufp4m8wxxuemugnez")  Decimal("1")  Bucket("xrd_bucket");"#,
            InstructionV1::TakeFromWorktop {
                amount: Decimal::from(1),
                resource_address,
            },
        );
        generate_instruction_ok!(
            r#"TAKE_ALL_FROM_WORKTOP  Address("resource_sim1thvwu8dh6lk4y9mntemkvj25wllq8adq42skzufp4m8wxxuemugnez")  Bucket("xrd_bucket");"#,
            InstructionV1::TakeAllFromWorktop { resource_address },
        );
        generate_instruction_ok!(
            r#"ASSERT_WORKTOP_CONTAINS  Address("resource_sim1thvwu8dh6lk4y9mntemkvj25wllq8adq42skzufp4m8wxxuemugnez")  Decimal("1");"#,
            InstructionV1::AssertWorktopContains {
                amount: Decimal::from(1),
                resource_address,
            },
        );
        generate_instruction_ok!(
            r#"CALL_FUNCTION  Address("package_sim1p4r4955skdjq9swg8s5jguvcjvyj7tsxct87a9z6sw76cdfd2jg3zk")  "Airdrop"  "new"  500u32  PreciseDecimal("120");"#,
            InstructionV1::CallFunction {
                package_address,
                blueprint_name: "Airdrop".into(),
                function_name: "new".to_string(),
                args: manifest_args!(500u32, pdec!("120"))
            },
        );
        generate_instruction_ok!(
            r#"CALL_METHOD  Address("component_sim1cqvgx33089ukm2pl97pv4max0x40ruvfy4lt60yvya744cvemygpmu")  "refill";"#,
            InstructionV1::CallMethod {
                address: component.into(),
                method_name: "refill".to_string(),
                args: manifest_args!()
            },
        );
        generate_instruction_ok!(
            r#"MINT_FUNGIBLE Address("resource_sim1thvwu8dh6lk4y9mntemkvj25wllq8adq42skzufp4m8wxxuemugnez") Decimal("100");"#,
            InstructionV1::CallMethod {
                address: resource_address.into(),
                method_name: "mint".to_string(),
                args: manifest_args!(dec!("100"))
            },
        );
    }

    #[test]
    fn test_publish_instruction() {
        generate_instruction_ok!(
            r#"PUBLISH_PACKAGE_ADVANCED Blob("a710f0959d8e139b3c1ca74ac4fcb9a95ada2c82e7f563304c5487e0117095c0") Tuple(Map<String, Tuple>()) Map<String, Tuple>() Map<String, String>() Map<Enum, Tuple>();"#,
            InstructionV1::CallFunction {
                package_address: PACKAGE_PACKAGE,
                blueprint_name: PACKAGE_BLUEPRINT.to_string(),
                function_name: PACKAGE_PUBLISH_WASM_ADVANCED_IDENT.to_string(),
                args: manifest_args!(
                    ManifestBlobRef(
                        hex::decode(
                            "a710f0959d8e139b3c1ca74ac4fcb9a95ada2c82e7f563304c5487e0117095c0"
                        )
                        .unwrap()
                        .try_into()
                        .unwrap()
                    ),
                    PackageSchema {
                        blueprints: BTreeMap::new()
                    },
                    BTreeMap::<String, RoyaltyConfig>::new(),
                    BTreeMap::<String, String>::new(),
                    AuthorityRules::new()
                ),
            },
            "a710f0959d8e139b3c1ca74ac4fcb9a95ada2c82e7f563304c5487e0117095c0",
            "554d6e3a49e90d3be279e7ff394a01d9603cc13aa701c11c1f291f6264aa5791"
        );
    }

    #[test]
    fn test_create_non_fungible_instruction() {
        generate_instruction_ok!(
            r#"CREATE_NON_FUNGIBLE_RESOURCE Enum("NonFungibleIdType::Integer") Tuple(Tuple(Array<Enum>(), Array<Tuple>(), Array<Enum>()), Enum(0u8, 66u8), Array<String>()) Map<String, String>("name", "Token") Map<Enum, Tuple>(Enum("ResourceMethodAuthKey::Withdraw"), Tuple(Enum("AccessRule::AllowAll"), Enum("AccessRule::DenyAll")), Enum("ResourceMethodAuthKey::Deposit"), Tuple(Enum("AccessRule::AllowAll"), Enum("AccessRule::DenyAll")));"#,
            InstructionV1::CallFunction {
                package_address: RESOURCE_PACKAGE,
                blueprint_name: NON_FUNGIBLE_RESOURCE_MANAGER_BLUEPRINT.to_string(),
                function_name: NON_FUNGIBLE_RESOURCE_MANAGER_CREATE_IDENT.to_string(),
                args: to_manifest_value(&NonFungibleResourceManagerCreateInput {
                    id_type: NonFungibleIdType::Integer,
                    non_fungible_schema: NonFungibleDataSchema::new_schema::<()>(),
                    metadata: BTreeMap::from([("name".to_string(), "Token".to_string())]),
                    access_rules: BTreeMap::from([
                        (
                            ResourceMethodAuthKey::Withdraw,
                            (AccessRule::AllowAll, AccessRule::DenyAll)
                        ),
                        (
                            ResourceMethodAuthKey::Deposit,
                            (AccessRule::AllowAll, AccessRule::DenyAll)
                        ),
                    ]),
                }),
            },
        );
    }

    #[derive(ScryptoSbor)]
    struct MyNonFungibleData {
        name: String,
        description: String,
        stored_number: Decimal,
    }

    // Because we can't import the derive trait
    impl NonFungibleData for MyNonFungibleData {
        const MUTABLE_FIELDS: &'static [&'static str] = &["description", "stored_number"];
    }

    #[test]
    fn test_generate_non_fungible_instruction_with_specific_data() {
        // This test is mostly to assist with generating manifest instructions for the testing harness
        println!(
            "{}",
            crate::manifest::decompile(
                &[InstructionV1::CallFunction {
                    package_address: RESOURCE_PACKAGE,
                    blueprint_name: NON_FUNGIBLE_RESOURCE_MANAGER_BLUEPRINT.to_string(),
                    function_name: NON_FUNGIBLE_RESOURCE_MANAGER_CREATE_IDENT.to_string(),
                    args: to_manifest_value(&NonFungibleResourceManagerCreateInput {
                        id_type: NonFungibleIdType::Integer,
                        non_fungible_schema: NonFungibleDataSchema::new_schema::<MyNonFungibleData>(
                        ),
                        metadata: BTreeMap::new(),
                        access_rules: BTreeMap::new(),
                    }),
                }],
                &NetworkDefinition::simulator()
            )
            .unwrap()
        );
    }

    #[test]
    fn test_create_non_fungible_with_initial_supply_instruction() {
        generate_instruction_ok!(
            r##"CREATE_NON_FUNGIBLE_RESOURCE_WITH_INITIAL_SUPPLY Enum("NonFungibleIdType::Integer") Tuple(Tuple(Array<Enum>(), Array<Tuple>(), Array<Enum>()), Enum(0u8, 66u8), Array<String>()) Map<String, String>("name", "Token") Map<Enum, Tuple>(Enum("ResourceMethodAuthKey::Withdraw"), Tuple(Enum("AccessRule::AllowAll"), Enum("AccessRule::DenyAll")), Enum("ResourceMethodAuthKey::Deposit"), Tuple(Enum("AccessRule::AllowAll"), Enum("AccessRule::DenyAll"))) Map<NonFungibleLocalId, Tuple>(NonFungibleLocalId("#1#"), Tuple(Tuple("Hello World", Decimal("12"))));"##,
            InstructionV1::CallFunction {
                package_address: RESOURCE_PACKAGE,
                blueprint_name: NON_FUNGIBLE_RESOURCE_MANAGER_BLUEPRINT.to_string(),
                function_name: NON_FUNGIBLE_RESOURCE_MANAGER_CREATE_WITH_INITIAL_SUPPLY_IDENT
                    .to_string(),
                args: to_manifest_value(
                    &NonFungibleResourceManagerCreateWithInitialSupplyManifestInput {
                        id_type: NonFungibleIdType::Integer,
                        non_fungible_schema: NonFungibleDataSchema::new_schema::<()>(),
                        metadata: BTreeMap::from([("name".to_string(), "Token".to_string())]),
                        access_rules: BTreeMap::from([
                            (
                                ResourceMethodAuthKey::Withdraw,
                                (AccessRule::AllowAll, AccessRule::DenyAll)
                            ),
                            (
                                ResourceMethodAuthKey::Deposit,
                                (AccessRule::AllowAll, AccessRule::DenyAll)
                            ),
                        ]),
                        entries: BTreeMap::from([(
                            NonFungibleLocalId::integer(1),
                            (to_manifest_value(&(
                                String::from("Hello World"),
                                dec!("12")
                            )),),
                        )]),
                    }
                ),
            },
        );
    }

    #[test]
    fn test_create_fungible_instruction() {
        generate_instruction_ok!(
            r#"CREATE_FUNGIBLE_RESOURCE 18u8 Map<String, String>("name", "Token") Map<Enum, Tuple>(Enum("ResourceMethodAuthKey::Withdraw"), Tuple(Enum("AccessRule::AllowAll"), Enum("AccessRule::DenyAll")), Enum("ResourceMethodAuthKey::Deposit"), Tuple(Enum("AccessRule::AllowAll"), Enum("AccessRule::DenyAll")));"#,
            InstructionV1::CallFunction {
                package_address: RESOURCE_PACKAGE,
                blueprint_name: FUNGIBLE_RESOURCE_MANAGER_BLUEPRINT.to_string(),
                function_name: FUNGIBLE_RESOURCE_MANAGER_CREATE_IDENT.to_string(),
                args: to_manifest_value(&FungibleResourceManagerCreateInput {
                    divisibility: 18,
                    metadata: BTreeMap::from([("name".to_string(), "Token".to_string())]),
                    access_rules: BTreeMap::from([
                        (
                            ResourceMethodAuthKey::Withdraw,
                            (AccessRule::AllowAll, AccessRule::DenyAll)
                        ),
                        (
                            ResourceMethodAuthKey::Deposit,
                            (AccessRule::AllowAll, AccessRule::DenyAll)
                        ),
                    ]),
                }),
            },
        );
    }

    #[test]
    fn test_create_fungible_with_initial_supply_instruction() {
        generate_instruction_ok!(
            r#"CREATE_FUNGIBLE_RESOURCE_WITH_INITIAL_SUPPLY 18u8 Map<String, String>("name", "Token") Map<Enum, Tuple>(Enum("ResourceMethodAuthKey::Withdraw"), Tuple(Enum("AccessRule::AllowAll"), Enum("AccessRule::DenyAll")), Enum("ResourceMethodAuthKey::Deposit"), Tuple(Enum("AccessRule::AllowAll"), Enum("AccessRule::DenyAll"))) Decimal("500");"#,
            InstructionV1::CallFunction {
                package_address: RESOURCE_PACKAGE,
                blueprint_name: FUNGIBLE_RESOURCE_MANAGER_BLUEPRINT.to_string(),
                function_name: FUNGIBLE_RESOURCE_MANAGER_CREATE_WITH_INITIAL_SUPPLY_IDENT
                    .to_string(),
                args: to_manifest_value(&FungibleResourceManagerCreateWithInitialSupplyInput {
                    divisibility: 18,
                    metadata: BTreeMap::from([("name".to_string(), "Token".to_string())]),
                    access_rules: BTreeMap::from([
                        (
                            ResourceMethodAuthKey::Withdraw,
                            (AccessRule::AllowAll, AccessRule::DenyAll)
                        ),
                        (
                            ResourceMethodAuthKey::Deposit,
                            (AccessRule::AllowAll, AccessRule::DenyAll)
                        ),
                    ]),
                    initial_supply: "500".parse().unwrap()
                })
            },
        );
    }

    #[test]
    fn test_mint_non_fungible_instruction() {
        let bech32_decoder = Bech32Decoder::new(&NetworkDefinition::simulator());
        let resource_address = ResourceAddress::try_from_bech32(
            &bech32_decoder,
            "resource_sim1thvwu8dh6lk4y9mntemkvj25wllq8adq42skzufp4m8wxxuemugnez",
        )
        .unwrap();

        generate_instruction_ok!(
            r##"
            MINT_NON_FUNGIBLE
                Address("resource_sim1thvwu8dh6lk4y9mntemkvj25wllq8adq42skzufp4m8wxxuemugnez")
                Map<NonFungibleLocalId, Tuple>(NonFungibleLocalId("#1#"), Tuple(Tuple("Hello World", Decimal("12"))));
            "##,
            InstructionV1::CallMethod {
                address: resource_address.into(),
                method_name: NON_FUNGIBLE_RESOURCE_MANAGER_MINT_IDENT.to_string(),
                args: to_manifest_value(&NonFungibleResourceManagerMintManifestInput {
                    entries: BTreeMap::from([(
                        NonFungibleLocalId::integer(1),
                        (to_manifest_value(&(
                            String::from("Hello World"),
                            dec!("12")
                        )),)
                    )])
                })
            },
        );
    }

    #[test]
    fn test_mint_uuid_non_fungible_instruction() {
        let bech32_decoder = Bech32Decoder::new(&NetworkDefinition::simulator());
        let resource_address = ResourceAddress::try_from_bech32(
            &bech32_decoder,
            "resource_sim1thvwu8dh6lk4y9mntemkvj25wllq8adq42skzufp4m8wxxuemugnez",
        )
        .unwrap();

        generate_instruction_ok!(
            r#"
            MINT_UUID_NON_FUNGIBLE
                Address("resource_sim1thvwu8dh6lk4y9mntemkvj25wllq8adq42skzufp4m8wxxuemugnez")
                Array<Tuple>(
                    Tuple(Tuple("Hello World", Decimal("12")))
                );
            "#,
            InstructionV1::CallMethod {
                address: resource_address.into(),
                method_name: NON_FUNGIBLE_RESOURCE_MANAGER_MINT_UUID_IDENT.to_string(),
                args: to_manifest_value(&NonFungibleResourceManagerMintUuidManifestInput {
                    entries: Vec::from([(to_manifest_value(&(
                        String::from("Hello World"),
                        dec!("12")
                    )),),])
                }),
            },
        );
    }

    #[test]
    fn test_create_validator_instruction() {
        generate_instruction_ok!(
            r#"
            CREATE_VALIDATOR Address("consensusmanager_sim1scxxxxxxxxxxcnsmgrxxxxxxxxx000999665565xxxxxxxxxxc06cl") Bytes("02c6047f9441ed7d6d3045406e95c07cd85c778e4b8cef3ca7abac09b95c709ee5");
            "#,
<<<<<<< HEAD
            Instruction::CallMethod {
                address: CONSENSUS_MANAGER.into(),
                method_name: CONSENSUS_MANAGER_CREATE_VALIDATOR_IDENT.to_string(),
                args: to_manifest_value(&ConsensusManagerCreateValidatorInput {
=======
            InstructionV1::CallMethod {
                address: EPOCH_MANAGER.into(),
                method_name: EPOCH_MANAGER_CREATE_VALIDATOR_IDENT.to_string(),
                args: to_manifest_value(&EpochManagerCreateValidatorInput {
>>>>>>> 05414375
                    key: EcdsaSecp256k1PrivateKey::from_u64(2u64)
                        .unwrap()
                        .public_key(),
                }),
            },
        );
    }
}<|MERGE_RESOLUTION|>--- conflicted
+++ resolved
@@ -1669,17 +1669,10 @@
             r#"
             CREATE_VALIDATOR Address("consensusmanager_sim1scxxxxxxxxxxcnsmgrxxxxxxxxx000999665565xxxxxxxxxxc06cl") Bytes("02c6047f9441ed7d6d3045406e95c07cd85c778e4b8cef3ca7abac09b95c709ee5");
             "#,
-<<<<<<< HEAD
-            Instruction::CallMethod {
+            InstructionV1::CallMethod {
                 address: CONSENSUS_MANAGER.into(),
                 method_name: CONSENSUS_MANAGER_CREATE_VALIDATOR_IDENT.to_string(),
                 args: to_manifest_value(&ConsensusManagerCreateValidatorInput {
-=======
-            InstructionV1::CallMethod {
-                address: EPOCH_MANAGER.into(),
-                method_name: EPOCH_MANAGER_CREATE_VALIDATOR_IDENT.to_string(),
-                args: to_manifest_value(&EpochManagerCreateValidatorInput {
->>>>>>> 05414375
                     key: EcdsaSecp256k1PrivateKey::from_u64(2u64)
                         .unwrap()
                         .public_key(),
