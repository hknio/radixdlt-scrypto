use crate::data::*;
use crate::errors::*;
use crate::manifest::ast;
use crate::model::*;
use crate::validation::*;
use radix_engine_interface::address::Bech32Decoder;
use radix_engine_interface::api::types::*;
use radix_engine_interface::blueprints::access_controller::RuleSet;
use radix_engine_interface::blueprints::access_controller::{
    ACCESS_CONTROLLER_BLUEPRINT, ACCESS_CONTROLLER_CREATE_GLOBAL_IDENT,
};
use radix_engine_interface::blueprints::account::{
    AccountCreateLocalInput, ACCOUNT_BLUEPRINT, ACCOUNT_CREATE_LOCAL_IDENT,
};
use radix_engine_interface::blueprints::epoch_manager::{
    EpochManagerCreateValidatorInput, EPOCH_MANAGER_CREATE_VALIDATOR_IDENT,
};
use radix_engine_interface::blueprints::identity::{
    IdentityCreateInput, IDENTITY_BLUEPRINT, IDENTITY_CREATE_IDENT,
};
use radix_engine_interface::blueprints::resource::{
    AccessRule, ResourceManagerCreateFungibleInput,
    ResourceManagerCreateFungibleWithInitialSupplyInput, ResourceManagerCreateNonFungibleInput,
    ResourceManagerCreateNonFungibleWithInitialSupplyInput, RESOURCE_MANAGER_BLUEPRINT,
    RESOURCE_MANAGER_CREATE_FUNGIBLE_IDENT,
    RESOURCE_MANAGER_CREATE_FUNGIBLE_WITH_INITIAL_SUPPLY_IDENT,
    RESOURCE_MANAGER_CREATE_NON_FUNGIBLE_IDENT,
    RESOURCE_MANAGER_CREATE_NON_FUNGIBLE_WITH_INITIAL_SUPPLY_IDENT,
};
use radix_engine_interface::constants::{
    ACCESS_CONTROLLER_PACKAGE, ACCOUNT_PACKAGE, EPOCH_MANAGER, IDENTITY_PACKAGE,
    RESOURCE_MANAGER_PACKAGE,
};
use radix_engine_interface::crypto::Hash;
use radix_engine_interface::math::{Decimal, PreciseDecimal};
use sbor::rust::borrow::Borrow;
use sbor::rust::collections::BTreeMap;
use sbor::rust::collections::BTreeSet;
use sbor::rust::str::FromStr;
use sbor::rust::vec;

#[derive(Debug, Clone, PartialEq, Eq)]
pub enum GeneratorError {
    InvalidAstType {
        expected_type: ast::Type,
        actual: ast::Type,
    },
    InvalidAstValue {
        expected_type: Vec<ast::Type>,
        actual: ast::Value,
    },
    UnexpectedValue {
        expected_type: ManifestValueKind,
        actual: ast::Value,
    },
    InvalidPackageAddress(String),
    InvalidComponentAddress(String),
    InvalidResourceAddress(String),
    InvalidDecimal(String),
    InvalidPreciseDecimal(String),
    InvalidHash(String),
    InvalidNodeId(String),
    InvalidKeyValueStoreId(String),
    InvalidVaultId(String),
    InvalidNonFungibleLocalId(String),
    InvalidNonFungibleGlobalId,
    InvalidExpression(String),
    InvalidComponent(String),
    InvalidKeyValueStore(String),
    InvalidVault(String),
    InvalidEcdsaSecp256k1PublicKey(String),
    InvalidEcdsaSecp256k1Signature(String),
    InvalidEddsaEd25519PublicKey(String),
    InvalidEddsaEd25519Signature(String),
    InvalidBlobHash,
    BlobNotFound(String),
    InvalidBytesHex(String),
    SborEncodeError(EncodeError),
    NameResolverError(NameResolverError),
    IdValidationError(ManifestIdValidationError),
    ArgumentEncodingError(EncodeError),
    ArgumentDecodingError(DecodeError),
    InvalidAddress(String),
    InvalidLength {
        value_type: ast::Type,
        expected_length: usize,
        actual: usize,
    },
    OddNumberOfElements,
}

#[derive(Debug, Clone, PartialEq, Eq)]
pub enum NameResolverError {
    UndefinedBucket(String),
    UndefinedProof(String),
    NamedAlreadyDefined(String),
}

pub struct NameResolver {
    named_buckets: BTreeMap<String, ManifestBucket>,
    named_proofs: BTreeMap<String, ManifestProof>,
}

impl NameResolver {
    pub fn new() -> Self {
        Self {
            named_buckets: BTreeMap::new(),
            named_proofs: BTreeMap::new(),
        }
    }

    pub fn insert_bucket(
        &mut self,
        name: String,
        bucket_id: ManifestBucket,
    ) -> Result<(), NameResolverError> {
        if self.named_buckets.contains_key(&name) || self.named_proofs.contains_key(&name) {
            Err(NameResolverError::NamedAlreadyDefined(name))
        } else {
            self.named_buckets.insert(name, bucket_id);
            Ok(())
        }
    }

    pub fn insert_proof(
        &mut self,
        name: String,
        proof_id: ManifestProof,
    ) -> Result<(), NameResolverError> {
        if self.named_buckets.contains_key(&name) || self.named_proofs.contains_key(&name) {
            Err(NameResolverError::NamedAlreadyDefined(name))
        } else {
            self.named_proofs.insert(name, proof_id);
            Ok(())
        }
    }

    pub fn resolve_bucket(&mut self, name: &str) -> Result<ManifestBucket, NameResolverError> {
        match self.named_buckets.get(name).cloned() {
            Some(bucket_id) => Ok(bucket_id),
            None => Err(NameResolverError::UndefinedBucket(name.into())),
        }
    }

    pub fn resolve_proof(&mut self, name: &str) -> Result<ManifestProof, NameResolverError> {
        match self.named_proofs.get(name).cloned() {
            Some(proof_id) => Ok(proof_id),
            None => Err(NameResolverError::UndefinedProof(name.into())),
        }
    }
}

pub fn generate_manifest(
    instructions: &[ast::Instruction],
    bech32_decoder: &Bech32Decoder,
    blobs: BTreeMap<Hash, Vec<u8>>,
) -> Result<TransactionManifest, GeneratorError> {
    let mut id_validator = ManifestValidator::new();
    let mut name_resolver = NameResolver::new();
    let mut output = Vec::new();

    for instruction in instructions {
        output.push(generate_instruction(
            instruction,
            &mut id_validator,
            &mut name_resolver,
            bech32_decoder,
            &blobs,
        )?);
    }

    Ok(TransactionManifest {
        instructions: output,
        blobs: blobs.into_values().collect(),
    })
}

pub fn generate_instruction(
    instruction: &ast::Instruction,
    id_validator: &mut ManifestValidator,
    resolver: &mut NameResolver,
    bech32_decoder: &Bech32Decoder,
    blobs: &BTreeMap<Hash, Vec<u8>>,
) -> Result<Instruction, GeneratorError> {
    Ok(match instruction {
        ast::Instruction::TakeFromWorktop {
            resource_address,
            new_bucket,
        } => {
            let bucket_id = id_validator
                .new_bucket()
                .map_err(GeneratorError::IdValidationError)?;
            declare_bucket(new_bucket, resolver, bucket_id)?;

            Instruction::TakeFromWorktop {
                resource_address: generate_resource_address(resource_address, bech32_decoder)?,
            }
        }
        ast::Instruction::TakeFromWorktopByAmount {
            amount,
            resource_address,
            new_bucket,
        } => {
            let bucket_id = id_validator
                .new_bucket()
                .map_err(GeneratorError::IdValidationError)?;
            declare_bucket(new_bucket, resolver, bucket_id)?;

            Instruction::TakeFromWorktopByAmount {
                amount: generate_decimal(amount)?,
                resource_address: generate_resource_address(resource_address, bech32_decoder)?,
            }
        }
        ast::Instruction::TakeFromWorktopByIds {
            ids,
            resource_address,
            new_bucket,
        } => {
            let bucket_id = id_validator
                .new_bucket()
                .map_err(GeneratorError::IdValidationError)?;
            declare_bucket(new_bucket, resolver, bucket_id)?;

            Instruction::TakeFromWorktopByIds {
                ids: generate_non_fungible_local_ids(ids)?,
                resource_address: generate_resource_address(resource_address, bech32_decoder)?,
            }
        }
        ast::Instruction::ReturnToWorktop { bucket } => {
            let bucket_id = generate_bucket(bucket, resolver)?;
            id_validator
                .drop_bucket(&bucket_id)
                .map_err(GeneratorError::IdValidationError)?;
            Instruction::ReturnToWorktop { bucket_id }
        }
        ast::Instruction::AssertWorktopContains { resource_address } => {
            Instruction::AssertWorktopContains {
                resource_address: generate_resource_address(resource_address, bech32_decoder)?,
            }
        }
        ast::Instruction::AssertWorktopContainsByAmount {
            amount,
            resource_address,
        } => Instruction::AssertWorktopContainsByAmount {
            amount: generate_decimal(amount)?,
            resource_address: generate_resource_address(resource_address, bech32_decoder)?,
        },
        ast::Instruction::AssertWorktopContainsByIds {
            ids,
            resource_address,
        } => Instruction::AssertWorktopContainsByIds {
            ids: generate_non_fungible_local_ids(ids)?,
            resource_address: generate_resource_address(resource_address, bech32_decoder)?,
        },
        ast::Instruction::PopFromAuthZone { new_proof } => {
            let proof_id = id_validator
                .new_proof(ProofKind::AuthZoneProof)
                .map_err(GeneratorError::IdValidationError)?;
            declare_proof(new_proof, resolver, proof_id)?;

            Instruction::PopFromAuthZone
        }
        ast::Instruction::PushToAuthZone { proof } => {
            let proof_id = generate_proof(proof, resolver)?;
            id_validator
                .drop_proof(&proof_id)
                .map_err(GeneratorError::IdValidationError)?;
            Instruction::PushToAuthZone { proof_id }
        }
        ast::Instruction::ClearAuthZone => Instruction::ClearAuthZone,

        ast::Instruction::CreateProofFromAuthZone {
            resource_address,
            new_proof,
        } => {
            let resource_address = generate_resource_address(resource_address, bech32_decoder)?;
            let proof_id = id_validator
                .new_proof(ProofKind::AuthZoneProof)
                .map_err(GeneratorError::IdValidationError)?;
            declare_proof(new_proof, resolver, proof_id)?;

            Instruction::CreateProofFromAuthZone { resource_address }
        }
        ast::Instruction::CreateProofFromAuthZoneByAmount {
            amount,
            resource_address,
            new_proof,
        } => {
            let amount = generate_decimal(amount)?;
            let resource_address = generate_resource_address(resource_address, bech32_decoder)?;
            let proof_id = id_validator
                .new_proof(ProofKind::AuthZoneProof)
                .map_err(GeneratorError::IdValidationError)?;
            declare_proof(new_proof, resolver, proof_id)?;

            Instruction::CreateProofFromAuthZoneByAmount {
                amount,
                resource_address,
            }
        }
        ast::Instruction::CreateProofFromAuthZoneByIds {
            ids,
            resource_address,
            new_proof,
        } => {
            let ids = generate_non_fungible_local_ids(ids)?;
            let resource_address = generate_resource_address(resource_address, bech32_decoder)?;
            let proof_id = id_validator
                .new_proof(ProofKind::AuthZoneProof)
                .map_err(GeneratorError::IdValidationError)?;
            declare_proof(new_proof, resolver, proof_id)?;

            Instruction::CreateProofFromAuthZoneByIds {
                ids,
                resource_address,
            }
        }
        ast::Instruction::CreateProofFromBucket { bucket, new_proof } => {
            let bucket_id = generate_bucket(bucket, resolver)?;
            let proof_id = id_validator
                .new_proof(ProofKind::BucketProof(bucket_id.clone()))
                .map_err(GeneratorError::IdValidationError)?;
            declare_proof(new_proof, resolver, proof_id)?;

            Instruction::CreateProofFromBucket { bucket_id }
        }
        ast::Instruction::CloneProof { proof, new_proof } => {
            let proof_id = generate_proof(proof, resolver)?;
            let proof_id2 = id_validator
                .clone_proof(&proof_id)
                .map_err(GeneratorError::IdValidationError)?;
            declare_proof(new_proof, resolver, proof_id2)?;

            Instruction::CloneProof { proof_id }
        }
        ast::Instruction::DropProof { proof } => {
            let proof_id = generate_proof(proof, resolver)?;
            id_validator
                .drop_proof(&proof_id)
                .map_err(GeneratorError::IdValidationError)?;
            Instruction::DropProof { proof_id }
        }
        ast::Instruction::DropAllProofs => {
            id_validator
                .drop_all_proofs()
                .map_err(GeneratorError::IdValidationError)?;
            Instruction::DropAllProofs
        }
        ast::Instruction::CallFunction {
            package_address,
            blueprint_name,
            function_name,
            args,
        } => {
            let package_address = generate_package_address(package_address, bech32_decoder)?;
            let blueprint_name = generate_string(&blueprint_name)?;
            let function_name = generate_string(&function_name)?;
            let args = generate_args(args, resolver, bech32_decoder, blobs)?;
            id_validator
                .process_call_data(&args)
                .map_err(GeneratorError::IdValidationError)?;

            Instruction::CallFunction {
                package_address,
                blueprint_name,
                function_name,
                args: manifest_encode(&args).unwrap(),
            }
        }
        ast::Instruction::CallMethod {
            component_address,
            method_name,
            args,
        } => {
            let component_address = generate_component_address(component_address, bech32_decoder)?;
            let method_name = generate_string(&method_name)?;
            let args = generate_args(args, resolver, bech32_decoder, blobs)?;
            id_validator
                .process_call_data(&args)
                .map_err(GeneratorError::IdValidationError)?;
            Instruction::CallMethod {
                component_address,
                method_name,
                args: manifest_encode(&args).unwrap(),
            }
        }
        ast::Instruction::PublishPackage {
            code,
            abi,
            royalty_config,
            metadata,
            access_rules,
        } => Instruction::PublishPackage {
            code: generate_blob(code, blobs)?,
            abi: generate_blob(abi, blobs)?,
            royalty_config: generate_typed_value(royalty_config, resolver, bech32_decoder, blobs)?,
            metadata: generate_typed_value(metadata, resolver, bech32_decoder, blobs)?,
            access_rules: generate_typed_value(access_rules, resolver, bech32_decoder, blobs)?,
        },
        ast::Instruction::PublishPackageWithOwner {
            code,
            abi,
            owner_badge,
        } => Instruction::PublishPackageWithOwner {
            code: generate_blob(code, blobs)?,
            abi: generate_blob(abi, blobs)?,
            owner_badge: generate_non_fungible_global_id(owner_badge, bech32_decoder)?,
        },
        ast::Instruction::BurnResource { bucket } => {
            let bucket_id = generate_bucket(bucket, resolver)?;
            id_validator
                .drop_bucket(&bucket_id)
                .map_err(GeneratorError::IdValidationError)?;
            Instruction::BurnResource { bucket_id }
        }
        ast::Instruction::RecallResource { vault_id, amount } => Instruction::RecallResource {
            vault_id: generate_typed_value(vault_id, resolver, bech32_decoder, blobs)?,
            amount: generate_decimal(amount)?,
        },
        ast::Instruction::SetMetadata {
            entity_address,
            key,
            value,
        } => Instruction::SetMetadata {
            entity_address: generate_address(entity_address, bech32_decoder)?,
            key: generate_string(key)?,
            value: generate_string(value)?,
        },
        ast::Instruction::SetPackageRoyaltyConfig {
            package_address,
            royalty_config,
        } => Instruction::SetPackageRoyaltyConfig {
            package_address: generate_package_address(package_address, bech32_decoder)?,
            royalty_config: generate_typed_value(royalty_config, resolver, bech32_decoder, blobs)?,
        },
        ast::Instruction::SetComponentRoyaltyConfig {
            component_address,
            royalty_config,
        } => Instruction::SetComponentRoyaltyConfig {
            component_address: generate_component_address(component_address, bech32_decoder)?,
            royalty_config: generate_typed_value(royalty_config, resolver, bech32_decoder, blobs)?,
        },
        ast::Instruction::ClaimPackageRoyalty { package_address } => {
            Instruction::ClaimPackageRoyalty {
                package_address: generate_package_address(package_address, bech32_decoder)?,
            }
        }
        ast::Instruction::ClaimComponentRoyalty { component_address } => {
            Instruction::ClaimComponentRoyalty {
                component_address: generate_component_address(component_address, bech32_decoder)?,
            }
        }
        ast::Instruction::SetMethodAccessRule {
            entity_address,
            index,
            key,
            rule,
        } => Instruction::SetMethodAccessRule {
            entity_address: generate_address(entity_address, bech32_decoder)?,
            index: generate_typed_value(index, resolver, bech32_decoder, blobs)?,
            key: generate_typed_value(key, resolver, bech32_decoder, blobs)?,
            rule: generate_typed_value(rule, resolver, bech32_decoder, blobs)?,
        },

        ast::Instruction::MintFungible {
            resource_address,
            amount,
        } => Instruction::MintFungible {
            resource_address: generate_resource_address(resource_address, bech32_decoder)?,
            amount: generate_decimal(amount)?,
        },
        ast::Instruction::MintNonFungible {
            resource_address,
            entries,
        } => Instruction::MintNonFungible {
            resource_address: generate_resource_address(resource_address, bech32_decoder)?,
            entries: generate_non_fungible_mint_params(entries, resolver, bech32_decoder, blobs)?,
        },
        ast::Instruction::MintUuidNonFungible {
            resource_address,
            entries,
        } => Instruction::MintUuidNonFungible {
            resource_address: generate_resource_address(resource_address, bech32_decoder)?,
            entries: generate_uuid_non_fungible_mint_params(
                entries,
                resolver,
                bech32_decoder,
                blobs,
            )?,
        },

        ast::Instruction::CreateValidator {
            key,
            owner_access_rule,
        } => Instruction::CallMethod {
            component_address: EPOCH_MANAGER,
            method_name: EPOCH_MANAGER_CREATE_VALIDATOR_IDENT.to_string(),
            args: manifest_encode(&EpochManagerCreateValidatorInput {
                key: generate_typed_value(key, resolver, bech32_decoder, blobs)?,
                owner_access_rule: generate_typed_value(
                    owner_access_rule,
                    resolver,
                    bech32_decoder,
                    blobs,
                )?,
            })
            .unwrap(),
        },
        ast::Instruction::CreateFungibleResource {
            divisibility,
            metadata,
            access_rules,
        } => Instruction::CallFunction {
            package_address: RESOURCE_MANAGER_PACKAGE,
            blueprint_name: RESOURCE_MANAGER_BLUEPRINT.to_string(),
            function_name: RESOURCE_MANAGER_CREATE_FUNGIBLE_IDENT.to_string(),
            args: manifest_encode(&ResourceManagerCreateFungibleInput {
                divisibility: generate_u8(divisibility)?,
                metadata: generate_typed_value(metadata, resolver, bech32_decoder, blobs)?,
                access_rules: generate_typed_value(access_rules, resolver, bech32_decoder, blobs)?,
            })
            .unwrap(),
        },
        ast::Instruction::CreateFungibleResourceWithInitialSupply {
            divisibility,
            metadata,
            access_rules,
            initial_supply,
        } => Instruction::CallFunction {
            package_address: RESOURCE_MANAGER_PACKAGE,
            blueprint_name: RESOURCE_MANAGER_BLUEPRINT.to_string(),
            function_name: RESOURCE_MANAGER_CREATE_FUNGIBLE_WITH_INITIAL_SUPPLY_IDENT.to_string(),
            args: manifest_encode(&ResourceManagerCreateFungibleWithInitialSupplyInput {
                divisibility: generate_u8(divisibility)?,
                metadata: generate_typed_value(metadata, resolver, bech32_decoder, blobs)?,
                access_rules: generate_typed_value(access_rules, resolver, bech32_decoder, blobs)?,
                initial_supply: generate_decimal(initial_supply)?,
            })
            .unwrap(),
        },
        ast::Instruction::CreateNonFungibleResource {
            id_type,
            metadata,
            access_rules,
        } => Instruction::CallFunction {
            package_address: RESOURCE_MANAGER_PACKAGE,
            blueprint_name: RESOURCE_MANAGER_BLUEPRINT.to_string(),
            function_name: RESOURCE_MANAGER_CREATE_NON_FUNGIBLE_IDENT.to_string(),
            args: manifest_encode(&ResourceManagerCreateNonFungibleInput {
                id_type: generate_typed_value(id_type, resolver, bech32_decoder, blobs)?,
                metadata: generate_typed_value(metadata, resolver, bech32_decoder, blobs)?,
                access_rules: generate_typed_value(access_rules, resolver, bech32_decoder, blobs)?,
            })
            .unwrap(),
        },
        ast::Instruction::CreateNonFungibleResourceWithInitialSupply {
            id_type,
            metadata,
            access_rules,
            initial_supply,
        } => Instruction::CallFunction {
            package_address: RESOURCE_MANAGER_PACKAGE,
            blueprint_name: RESOURCE_MANAGER_BLUEPRINT.to_string(),
            function_name: RESOURCE_MANAGER_CREATE_NON_FUNGIBLE_WITH_INITIAL_SUPPLY_IDENT
                .to_string(),
            args: manifest_encode(&ResourceManagerCreateNonFungibleWithInitialSupplyInput {
                id_type: generate_typed_value(id_type, resolver, bech32_decoder, blobs)?,
                metadata: generate_typed_value(metadata, resolver, bech32_decoder, blobs)?,
                access_rules: generate_typed_value(access_rules, resolver, bech32_decoder, blobs)?,
                entries: generate_non_fungible_mint_params(
                    initial_supply,
                    resolver,
                    bech32_decoder,
                    blobs,
                )?,
            })
            .unwrap(),
        },
        ast::Instruction::CreateAccessController {
            controlled_asset,
            rule_set,
            timed_recovery_delay_in_minutes,
        } => Instruction::CallFunction {
            package_address: ACCESS_CONTROLLER_PACKAGE,
            blueprint_name: ACCESS_CONTROLLER_BLUEPRINT.to_string(),
            function_name: ACCESS_CONTROLLER_CREATE_GLOBAL_IDENT.to_string(),
            args: manifest_args!(
                generate_typed_value::<ManifestBucket>(
                    controlled_asset,
                    resolver,
                    bech32_decoder,
                    blobs
                )?,
                generate_typed_value::<RuleSet>(rule_set, resolver, bech32_decoder, blobs)?,
                generate_typed_value::<Option<u32>>(
                    timed_recovery_delay_in_minutes,
                    resolver,
                    bech32_decoder,
                    blobs
                )?
            ),
        },
        ast::Instruction::AssertAccessRule { access_rule } => Instruction::AssertAccessRule {
            access_rule: generate_typed_value(access_rule, resolver, bech32_decoder, blobs)?,
        },
        ast::Instruction::CreateIdentity { access_rule } => Instruction::CallFunction {
            package_address: IDENTITY_PACKAGE,
            blueprint_name: IDENTITY_BLUEPRINT.to_string(),
            function_name: IDENTITY_CREATE_IDENT.to_string(),
            args: manifest_encode(&IdentityCreateInput {
                access_rule: generate_typed_value::<AccessRule>(
                    access_rule,
                    resolver,
                    bech32_decoder,
                    blobs,
                )?,
            })
            .unwrap(),
        },
        ast::Instruction::CreateAccount { withdraw_rule } => Instruction::CallFunction {
            package_address: ACCOUNT_PACKAGE,
            blueprint_name: ACCOUNT_BLUEPRINT.to_string(),
            function_name: ACCOUNT_CREATE_LOCAL_IDENT.to_string(),
            args: manifest_encode(&AccountCreateLocalInput {
                withdraw_rule: generate_typed_value(
                    withdraw_rule,
                    resolver,
                    bech32_decoder,
                    blobs,
                )?,
            })
            .unwrap(),
        },
    })
}

#[macro_export]
macro_rules! invalid_type {
    ( $v:expr, $($exp:expr),+ ) => {
        Err(GeneratorError::InvalidAstValue {
            expected_type: vec!($($exp),+),
            actual: $v.clone(),
        })
    };
}

fn generate_typed_value<T: ManifestDecode>(
    value: &ast::Value,
    resolver: &mut NameResolver,
    bech32_decoder: &Bech32Decoder,
    blobs: &BTreeMap<Hash, Vec<u8>>,
) -> Result<T, GeneratorError> {
    let value = generate_value(value, None, resolver, bech32_decoder, blobs)?;
    let encoded = manifest_encode(&value).map_err(GeneratorError::ArgumentEncodingError)?;
    let decoded: T =
        manifest_decode(&encoded).map_err(|e| GeneratorError::ArgumentDecodingError(e))?;
    Ok(decoded)
}

fn generate_args(
    values: &Vec<ast::Value>,
    resolver: &mut NameResolver,
    bech32_decoder: &Bech32Decoder,
    blobs: &BTreeMap<Hash, Vec<u8>>,
) -> Result<ManifestValue, GeneratorError> {
    let mut fields = Vec::new();
    for v in values {
        fields.push(generate_value(v, None, resolver, bech32_decoder, blobs)?);
    }

    Ok(ManifestValue::Tuple { fields })
}

fn generate_string(value: &ast::Value) -> Result<String, GeneratorError> {
    match value {
        ast::Value::String(s) => Ok(s.into()),
        v => invalid_type!(v, ast::Type::String),
    }
}

fn generate_u8(value: &ast::Value) -> Result<u8, GeneratorError> {
    match value {
        ast::Value::U8(inner) => Ok(*inner),
        v => invalid_type!(v, ast::Type::U8),
    }
}

fn generate_decimal(value: &ast::Value) -> Result<Decimal, GeneratorError> {
    match value {
        ast::Value::Decimal(inner) => match &**inner {
            ast::Value::String(s) => {
                Decimal::from_str(s).map_err(|_| GeneratorError::InvalidDecimal(s.into()))
            }
            v => invalid_type!(v, ast::Type::String),
        },
        v => invalid_type!(v, ast::Type::Decimal),
    }
}

fn generate_precise_decimal(value: &ast::Value) -> Result<PreciseDecimal, GeneratorError> {
    match value {
        ast::Value::PreciseDecimal(inner) => match &**inner {
            ast::Value::String(s) => PreciseDecimal::from_str(s)
                .map_err(|_| GeneratorError::InvalidPreciseDecimal(s.into())),

            v => invalid_type!(v, ast::Type::String),
        },
        v => invalid_type!(v, ast::Type::Decimal),
    }
}

fn generate_package_address(
    value: &ast::Value,
    bech32_decoder: &Bech32Decoder,
) -> Result<PackageAddress, GeneratorError> {
    match value {
        ast::Value::PackageAddress(inner) => match &**inner {
            ast::Value::String(s) => bech32_decoder
                .validate_and_decode_package_address(s)
                .map_err(|_| GeneratorError::InvalidPackageAddress(s.into())),
            v => invalid_type!(v, ast::Type::String),
        },
        ast::Value::Address(inner) => match &**inner {
            ast::Value::String(s) => bech32_decoder
                .validate_and_decode_package_address(s)
                .map_err(|_| GeneratorError::InvalidPackageAddress(s.into())),
            v => invalid_type!(v, ast::Type::String),
        },
        v => invalid_type!(v, ast::Type::PackageAddress),
    }
}

fn generate_component_address(
    value: &ast::Value,
    bech32_decoder: &Bech32Decoder,
) -> Result<ComponentAddress, GeneratorError> {
    match value {
        ast::Value::ComponentAddress(inner) => match &**inner {
            ast::Value::String(s) => bech32_decoder
                .validate_and_decode_component_address(s)
                .map_err(|_| GeneratorError::InvalidComponentAddress(s.into())),
            v => invalid_type!(v, ast::Type::String),
        },
        ast::Value::Address(inner) => match &**inner {
            ast::Value::String(s) => bech32_decoder
                .validate_and_decode_component_address(s)
                .map_err(|_| GeneratorError::InvalidComponentAddress(s.into())),
            v => invalid_type!(v, ast::Type::String),
        },
        v => invalid_type!(v, ast::Type::ComponentAddress, ast::Type::Address),
    }
}

fn generate_resource_address(
    value: &ast::Value,
    bech32_decoder: &Bech32Decoder,
) -> Result<ResourceAddress, GeneratorError> {
    match value {
        ast::Value::ResourceAddress(inner) => match inner.borrow() {
            ast::Value::String(s) => bech32_decoder
                .validate_and_decode_resource_address(s)
                .map_err(|_| GeneratorError::InvalidResourceAddress(s.into())),
            v => invalid_type!(v, ast::Type::String),
        },
        ast::Value::Address(inner) => match inner.borrow() {
            ast::Value::String(s) => bech32_decoder
                .validate_and_decode_resource_address(s)
                .map_err(|_| GeneratorError::InvalidResourceAddress(s.into())),
            v => invalid_type!(v, ast::Type::String),
        },
        v => invalid_type!(v, ast::Type::ResourceAddress),
    }
}

fn generate_address(
    value: &ast::Value,
    bech32_decoder: &Bech32Decoder,
) -> Result<ManifestAddress, GeneratorError> {
    match value {
        ast::Value::Address(value) => match value.borrow() {
            ast::Value::String(s) => bech32_decoder
                .validate_and_decode_package_address(s)
                .map(|a| Address::Package(a))
                .or(bech32_decoder
                    .validate_and_decode_component_address(s)
                    .map(|a| Address::Component(a)))
                .or(bech32_decoder
                    .validate_and_decode_resource_address(s)
                    .map(|a| Address::Resource(a)))
                .map_err(|_| GeneratorError::InvalidAddress(s.into()))
                .map(from_address),
            v => return invalid_type!(v, ast::Type::String),
        },
        ast::Value::PackageAddress(value) => match value.borrow() {
            ast::Value::String(s) => bech32_decoder
                .validate_and_decode_package_address(s)
                .map(|a| Address::Package(a))
                .map_err(|_| GeneratorError::InvalidAddress(s.into()))
                .map(from_address),
            v => return invalid_type!(v, ast::Type::String),
        },
        ast::Value::ComponentAddress(value) => match value.borrow() {
            ast::Value::String(s) => bech32_decoder
                .validate_and_decode_component_address(s)
                .map(|a| Address::Component(a))
                .map_err(|_| GeneratorError::InvalidAddress(s.into()))
                .map(from_address),
            v => return invalid_type!(v, ast::Type::String),
        },
        ast::Value::ResourceAddress(value) => match value.borrow() {
            ast::Value::String(s) => bech32_decoder
                .validate_and_decode_resource_address(s)
                .map(|a| Address::Resource(a))
                .map_err(|_| GeneratorError::InvalidAddress(s.into()))
                .map(from_address),
            v => return invalid_type!(v, ast::Type::String),
        },
        v => invalid_type!(
            v,
            ast::Type::Address,
            ast::Type::PackageAddress,
            ast::Type::ResourceAddress,
            ast::Type::ComponentAddress
        ),
    }
}

fn declare_bucket(
    value: &ast::Value,
    resolver: &mut NameResolver,
    bucket_id: ManifestBucket,
) -> Result<(), GeneratorError> {
    match value {
        ast::Value::Bucket(inner) => match &**inner {
            ast::Value::String(name) => resolver
                .insert_bucket(name.to_string(), bucket_id)
                .map_err(GeneratorError::NameResolverError),
            v => invalid_type!(v, ast::Type::String),
        },
        v => invalid_type!(v, ast::Type::Bucket),
    }
}

fn generate_bucket(
    value: &ast::Value,
    resolver: &mut NameResolver,
) -> Result<ManifestBucket, GeneratorError> {
    match value {
        ast::Value::Bucket(inner) => match &**inner {
            ast::Value::U32(n) => Ok(ManifestBucket(*n)),
            ast::Value::String(s) => resolver
                .resolve_bucket(&s)
                .map_err(GeneratorError::NameResolverError),
            v => invalid_type!(v, ast::Type::U32, ast::Type::String),
        },
        v => invalid_type!(v, ast::Type::Bucket),
    }
}

fn declare_proof(
    value: &ast::Value,
    resolver: &mut NameResolver,
    proof_id: ManifestProof,
) -> Result<(), GeneratorError> {
    match value {
        ast::Value::Proof(inner) => match &**inner {
            ast::Value::String(name) => resolver
                .insert_proof(name.to_string(), proof_id)
                .map_err(GeneratorError::NameResolverError),
            v => invalid_type!(v, ast::Type::String),
        },
        v => invalid_type!(v, ast::Type::Proof),
    }
}

fn generate_proof(
    value: &ast::Value,
    resolver: &mut NameResolver,
) -> Result<ManifestProof, GeneratorError> {
    match value {
        ast::Value::Proof(inner) => match &**inner {
            ast::Value::U32(n) => Ok(ManifestProof(*n)),
            ast::Value::String(s) => resolver
                .resolve_proof(&s)
                .map_err(GeneratorError::NameResolverError),
            v => invalid_type!(v, ast::Type::U32, ast::Type::String),
        },
        v => invalid_type!(v, ast::Type::Proof),
    }
}

fn generate_non_fungible_local_id(
    value: &ast::Value,
) -> Result<NonFungibleLocalId, GeneratorError> {
    match value {
        ast::Value::NonFungibleLocalId(inner) => match inner.as_ref() {
            ast::Value::String(s) => NonFungibleLocalId::from_str(s.as_str())
                .map_err(|_| GeneratorError::InvalidNonFungibleLocalId(s.clone())),
            v => invalid_type!(v, ast::Type::String)?,
        },
        v => invalid_type!(v, ast::Type::NonFungibleLocalId),
    }
}

fn generate_non_fungible_global_id(
    value: &ast::Value,
    bech32_decoder: &Bech32Decoder,
) -> Result<NonFungibleGlobalId, GeneratorError> {
    match value {
        ast::Value::Tuple(elements) => {
            if elements.len() != 2 {
                return Err(GeneratorError::InvalidNonFungibleGlobalId);
            }
            let resource_address = generate_resource_address(&elements[0], bech32_decoder)?;
            let non_fungible_local_id = generate_non_fungible_local_id(&elements[1])?;
            Ok(NonFungibleGlobalId::new(
                resource_address,
                non_fungible_local_id,
            ))
        }
        ast::Value::NonFungibleGlobalId(value) => match value.as_ref() {
            ast::Value::String(s) => {
                NonFungibleGlobalId::try_from_canonical_string(bech32_decoder, s.as_str())
                    .map_err(|_| GeneratorError::InvalidNonFungibleGlobalId)
            }
            v => invalid_type!(v, ast::Type::String)?,
        },
        v => invalid_type!(v, ast::Type::NonFungibleGlobalId, ast::Type::Tuple),
    }
}

fn generate_expression(value: &ast::Value) -> Result<ManifestExpression, GeneratorError> {
    match value {
        ast::Value::Expression(inner) => match &**inner {
            ast::Value::String(s) => match s.as_str() {
                "ENTIRE_WORKTOP" => Ok(ManifestExpression::EntireWorktop),
                "ENTIRE_AUTH_ZONE" => Ok(ManifestExpression::EntireAuthZone),
                _ => Err(GeneratorError::InvalidExpression(s.into())),
            },
            v => invalid_type!(v, ast::Type::String),
        },
        v => invalid_type!(v, ast::Type::Expression),
    }
}

fn generate_blob(
    value: &ast::Value,
    blobs: &BTreeMap<Hash, Vec<u8>>,
) -> Result<ManifestBlobRef, GeneratorError> {
    match value {
        ast::Value::Blob(inner) => match &**inner {
            ast::Value::String(s) => {
                let hash = Hash::from_str(s).map_err(|_| GeneratorError::InvalidBlobHash)?;
                blobs
                    .get(&hash)
                    .ok_or(GeneratorError::BlobNotFound(s.clone()))?;
                Ok(ManifestBlobRef(hash.0))
            }
            v => invalid_type!(v, ast::Type::String),
        },
        v => invalid_type!(v, ast::Type::Blob),
    }
}

fn generate_non_fungible_local_ids(
    value: &ast::Value,
) -> Result<BTreeSet<NonFungibleLocalId>, GeneratorError> {
    match value {
        ast::Value::Array(kind, values) => {
            if kind != &ast::Type::NonFungibleLocalId {
                return Err(GeneratorError::InvalidAstType {
                    expected_type: ast::Type::String,
                    actual: kind.clone(),
                });
            }

            values
                .iter()
                .map(|v| generate_non_fungible_local_id(v))
                .collect()
        }
        v => invalid_type!(v, ast::Type::Array),
    }
}

fn generate_byte_vec_from_hex(value: &ast::Value) -> Result<Vec<u8>, GeneratorError> {
    let bytes = match value {
        ast::Value::String(s) => {
            hex::decode(s).map_err(|_| GeneratorError::InvalidBytesHex(s.to_owned()))?
        }
        v => invalid_type!(v, ast::Type::String)?,
    };
    Ok(bytes)
}

/// This function generates args from an [`ast::Value`]. This is useful when minting NFTs to be able
/// to specify their data in a human readable format instead of SBOR.
fn generate_args_from_tuple(
    value: &ast::Value,
    resolver: &mut NameResolver,
    bech32_decoder: &Bech32Decoder,
    blobs: &BTreeMap<Hash, Vec<u8>>,
) -> Result<ManifestValue, GeneratorError> {
    match value {
        ast::Value::Tuple(values) => generate_args(values, resolver, bech32_decoder, blobs),
        v => invalid_type!(v, ast::Type::Tuple),
    }
}

/// This function generates the mint parameters of a non fungible resource from an array which has
/// the following structure:
///
/// Map<NonFungibleLocalId, Tuple>
/// - Every key is a NonFungibleLocalId
/// - Every value is a Tuple of length 2
///    - [0] Tuple (immutable data)
///    - [1] Tuple (mutable data)
fn generate_non_fungible_mint_params(
    value: &ast::Value,
    resolver: &mut NameResolver,
    bech32_decoder: &Bech32Decoder,
    blobs: &BTreeMap<Hash, Vec<u8>>,
) -> Result<BTreeMap<NonFungibleLocalId, (Vec<u8>, Vec<u8>)>, GeneratorError> {
    match value {
        ast::Value::Map(key_type, value_type, elements) => {
            if key_type != &ast::Type::NonFungibleLocalId {
                return Err(GeneratorError::InvalidAstType {
                    expected_type: ast::Type::NonFungibleLocalId,
                    actual: key_type.clone(),
                });
            };
            if value_type != &ast::Type::Tuple {
                return Err(GeneratorError::InvalidAstType {
                    expected_type: ast::Type::Tuple,
                    actual: value_type.clone(),
                });
            };
            if elements.len() % 2 != 0 {
                return Err(GeneratorError::OddNumberOfElements);
            }

            let mut mint_params = BTreeMap::new();
            for i in 0..elements.len() / 2 {
                let non_fungible_local_id = generate_non_fungible_local_id(&elements[i * 2])?;
                let non_fungible_data = match elements[i * 2 + 1].clone() {
                    ast::Value::Tuple(values) => {
                        if values.len() != 2 {
                            return Err(GeneratorError::InvalidLength {
                                value_type: ast::Type::Tuple,
                                expected_length: 2,
                                actual: values.len(),
                            });
                        }

                        let immutable_data = manifest_encode(&generate_args_from_tuple(
                            &values[0],
                            resolver,
                            bech32_decoder,
                            blobs,
                        )?)
                        .map_err(GeneratorError::ArgumentEncodingError)?;
                        let mutable_data = manifest_encode(&generate_args_from_tuple(
                            &values[1],
                            resolver,
                            bech32_decoder,
                            blobs,
                        )?)
                        .map_err(GeneratorError::ArgumentEncodingError)?;

                        (immutable_data, mutable_data)
                    }
                    v => invalid_type!(v, ast::Type::Tuple)?,
                };
                mint_params.insert(non_fungible_local_id, non_fungible_data);
            }

            Ok(mint_params)
        }
        v => invalid_type!(v, ast::Type::Array)?,
    }
}

fn generate_uuid_non_fungible_mint_params(
    value: &ast::Value,
    resolver: &mut NameResolver,
    bech32_decoder: &Bech32Decoder,
    blobs: &BTreeMap<Hash, Vec<u8>>,
) -> Result<Vec<(Vec<u8>, Vec<u8>)>, GeneratorError> {
    match value {
        ast::Value::Array(kind, elements) => {
            if kind != &ast::Type::Tuple {
                return Err(GeneratorError::InvalidAstType {
                    expected_type: ast::Type::Tuple,
                    actual: kind.clone(),
                });
            };

            let mut mint_params = Vec::new();
            for element in elements.into_iter() {
                match element {
                    ast::Value::Tuple(values) => {
                        if values.len() != 2 {
                            return Err(GeneratorError::InvalidLength {
                                value_type: ast::Type::Tuple,
                                expected_length: 2,
                                actual: values.len(),
                            });
                        }

                        let immutable_data = manifest_encode(&generate_args_from_tuple(
                            &values[0],
                            resolver,
                            bech32_decoder,
                            blobs,
                        )?)
                        .map_err(GeneratorError::ArgumentEncodingError)?;
                        let mutable_data = manifest_encode(&generate_args_from_tuple(
                            &values[1],
                            resolver,
                            bech32_decoder,
                            blobs,
                        )?)
                        .map_err(GeneratorError::ArgumentEncodingError)?;

                        mint_params.push((immutable_data, mutable_data));
                    }
                    v => invalid_type!(v, ast::Type::Tuple)?,
                }
            }

            Ok(mint_params)
        }
        v => invalid_type!(v, ast::Type::Array)?,
    }
}

pub fn generate_value(
    value: &ast::Value,
    expected_type: Option<ManifestValueKind>,
    resolver: &mut NameResolver,
    bech32_decoder: &Bech32Decoder,
    blobs: &BTreeMap<Hash, Vec<u8>>,
) -> Result<ManifestValue, GeneratorError> {
    if let Some(ty) = expected_type {
        if ty != value.value_kind() {
            return Err(GeneratorError::UnexpectedValue {
                expected_type: ty,
                actual: value.clone(),
            });
        }
    }

    match value {
        // ==============
        // Basic types
        // ==============
        ast::Value::Bool(value) => Ok(Value::Bool { value: *value }),
        ast::Value::I8(value) => Ok(Value::I8 { value: *value }),
        ast::Value::I16(value) => Ok(Value::I16 { value: *value }),
        ast::Value::I32(value) => Ok(Value::I32 { value: *value }),
        ast::Value::I64(value) => Ok(Value::I64 { value: *value }),
        ast::Value::I128(value) => Ok(Value::I128 { value: *value }),
        ast::Value::U8(value) => Ok(Value::U8 { value: *value }),
        ast::Value::U16(value) => Ok(Value::U16 { value: *value }),
        ast::Value::U32(value) => Ok(Value::U32 { value: *value }),
        ast::Value::U64(value) => Ok(Value::U64 { value: *value }),
        ast::Value::U128(value) => Ok(Value::U128 { value: *value }),
        ast::Value::String(value) => Ok(Value::String {
            value: value.clone(),
        }),
        ast::Value::Tuple(fields) => Ok(Value::Tuple {
            fields: generate_singletons(fields, None, resolver, bech32_decoder, blobs)?,
        }),
        ast::Value::Enum(discriminator, fields) => Ok(Value::Enum {
            discriminator: discriminator.clone(),
            fields: generate_singletons(fields, None, resolver, bech32_decoder, blobs)?,
        }),
        ast::Value::Array(element_type, elements) => {
            let element_value_kind = element_type.value_kind();
            Ok(Value::Array {
                element_value_kind,
                elements: generate_singletons(
                    elements,
                    Some(element_value_kind),
                    resolver,
                    bech32_decoder,
                    blobs,
                )?,
            })
        }
        ast::Value::Map(key_type, value_type, entries) => {
            let key_value_kind = key_type.value_kind();
            let value_value_kind = value_type.value_kind();
            Ok(Value::Map {
                key_value_kind,
                value_value_kind,
                entries: generate_kv_entries(
                    entries,
                    key_value_kind,
                    value_value_kind,
                    resolver,
                    bech32_decoder,
                    blobs,
                )?,
            })
        }
        // ==============
        // Aliases
        // ==============
        ast::Value::Some(value) => Ok(Value::Enum {
            discriminator: OPTION_VARIANT_SOME,
            fields: vec![generate_value(
                value,
                None,
                resolver,
                bech32_decoder,
                blobs,
            )?],
        }),
        ast::Value::None => Ok(Value::Enum {
            discriminator: OPTION_VARIANT_NONE,
            fields: vec![],
        }),
        ast::Value::Ok(value) => Ok(Value::Enum {
            discriminator: RESULT_VARIANT_OK,
            fields: vec![generate_value(
                value,
                None,
                resolver,
                bech32_decoder,
                blobs,
            )?],
        }),
        ast::Value::Err(value) => Ok(Value::Enum {
            discriminator: RESULT_VARIANT_ERR,
            fields: vec![generate_value(
                value,
                None,
                resolver,
                bech32_decoder,
                blobs,
            )?],
        }),
        ast::Value::Bytes(value) => {
            let bytes = generate_byte_vec_from_hex(value)?;
            Ok(Value::Array {
                element_value_kind: ValueKind::U8,
                elements: bytes.iter().map(|i| Value::U8 { value: *i }).collect(),
            })
        }
        ast::Value::NonFungibleGlobalId(value) => {
            let global_id = match value.as_ref() {
                ast::Value::String(s) => {
                    NonFungibleGlobalId::try_from_canonical_string(bech32_decoder, s.as_str())
                        .map_err(|_| GeneratorError::InvalidNonFungibleGlobalId)
                }
                v => invalid_type!(v, ast::Type::String)?,
            }?;
            Ok(Value::Tuple {
                fields: vec![
                    Value::Custom {
                        value: ManifestCustomValue::Address(from_address(Address::Resource(
                            global_id.resource_address(),
                        ))),
                    },
                    Value::Custom {
                        value: ManifestCustomValue::NonFungibleLocalId(from_non_fungible_local_id(
                            global_id.local_id().clone(),
                        )),
                    },
                ],
            })
        }
        ast::Value::PackageAddress(_) => {
            generate_package_address(value, bech32_decoder).map(|v| Value::Custom {
                value: ManifestCustomValue::Address(from_address(Address::Package(v))),
            })
        }
        ast::Value::ComponentAddress(_) => {
            generate_component_address(value, bech32_decoder).map(|v| Value::Custom {
                value: ManifestCustomValue::Address(from_address(Address::Component(v))),
            })
        }
        ast::Value::ResourceAddress(_) => {
            generate_resource_address(value, bech32_decoder).map(|v| Value::Custom {
                value: ManifestCustomValue::Address(from_address(Address::Resource(v))),
            })
        }
        // ==============
        // Custom Types
        // ==============
        ast::Value::Address(_) => generate_address(value, bech32_decoder).map(|v| Value::Custom {
            value: ManifestCustomValue::Address(v),
        }),
        ast::Value::Bucket(_) => generate_bucket(value, resolver).map(|v| Value::Custom {
            value: ManifestCustomValue::Bucket(v),
        }),
        ast::Value::Proof(_) => generate_proof(value, resolver).map(|v| Value::Custom {
            value: ManifestCustomValue::Proof(v),
        }),
        ast::Value::Expression(_) => generate_expression(value).map(|v| Value::Custom {
            value: ManifestCustomValue::Expression(v),
        }),
        ast::Value::Blob(_) => generate_blob(value, blobs).map(|v| Value::Custom {
            value: ManifestCustomValue::Blob(v),
        }),
        ast::Value::Decimal(_) => generate_decimal(value).map(|v| Value::Custom {
            value: ManifestCustomValue::Decimal(from_decimal(v)),
        }),
        ast::Value::PreciseDecimal(_) => generate_precise_decimal(value).map(|v| Value::Custom {
            value: ManifestCustomValue::PreciseDecimal(from_precise_decimal(v)),
        }),
        ast::Value::NonFungibleLocalId(_) => {
            generate_non_fungible_local_id(value).map(|v| Value::Custom {
                value: ManifestCustomValue::NonFungibleLocalId(from_non_fungible_local_id(v)),
            })
        }
    }
}

fn generate_singletons(
    elements: &Vec<ast::Value>,
    expected_type: Option<ManifestValueKind>,
    resolver: &mut NameResolver,
    bech32_decoder: &Bech32Decoder,
    blobs: &BTreeMap<Hash, Vec<u8>>,
) -> Result<Vec<ManifestValue>, GeneratorError> {
    let mut result = vec![];
    for element in elements {
        result.push(generate_value(
            element,
            expected_type,
            resolver,
            bech32_decoder,
            blobs,
        )?);
    }
    Ok(result)
}

fn generate_kv_entries(
    elements: &Vec<ast::Value>,
    key_value_kind: ManifestValueKind,
    value_value_kind: ManifestValueKind,
    resolver: &mut NameResolver,
    bech32_decoder: &Bech32Decoder,
    blobs: &BTreeMap<Hash, Vec<u8>>,
) -> Result<Vec<(ManifestValue, ManifestValue)>, GeneratorError> {
    if elements.len() % 2 != 0 {
        return Err(GeneratorError::OddNumberOfElements);
    }

    let mut result = vec![];
    for i in 0..elements.len() / 2 {
        let key = generate_value(
            &elements[i * 2],
            Some(key_value_kind),
            resolver,
            bech32_decoder,
            blobs,
        )?;
        let value = generate_value(
            &elements[i * 2 + 1],
            Some(value_value_kind),
            resolver,
            bech32_decoder,
            blobs,
        )?;
        result.push((key, value));
    }
    Ok(result)
}

#[cfg(test)]
mod tests {
    use super::*;
    use crate::ecdsa_secp256k1::EcdsaSecp256k1PrivateKey;
    use crate::manifest::lexer::tokenize;
    use crate::manifest::parser::Parser;
    use radix_engine_interface::address::Bech32Decoder;
    use radix_engine_interface::blueprints::resource::{
        AccessRule, AccessRules, NonFungibleIdType, ResourceMethodAuthKey,
    };
    use radix_engine_interface::network::NetworkDefinition;
    use radix_engine_interface::{dec, pdec};

    #[macro_export]
    macro_rules! generate_value_ok {
        ( $s:expr,   $expected:expr ) => {{
            let value = Parser::new(tokenize($s).unwrap()).parse_value().unwrap();
            let mut resolver = NameResolver::new();
            assert_eq!(
                generate_value(
                    &value,
                    None,
                    &mut resolver,
                    &Bech32Decoder::new(&NetworkDefinition::simulator()),
                    &mut BTreeMap::new()
                ),
                Ok($expected)
            );
        }};
    }

    #[macro_export]
    macro_rules! generate_instruction_ok {
        ( $s:expr, $expected:expr, $($blob_hash: expr),* ) => {{
            // If you use the following output for test cases, make sure you've checked the diff
            // println!("{}", crate::manifest::decompile(&[$expected.clone()], &NetworkDefinition::simulator()).unwrap());
            let instruction = Parser::new(tokenize($s).unwrap())
                .parse_instruction()
                .unwrap();
            let mut id_validator = ManifestValidator::new();
            let mut resolver = NameResolver::new();
            assert_eq!(
                generate_instruction(
                    &instruction,
                    &mut id_validator,
                    &mut resolver,
                    &Bech32Decoder::new(&NetworkDefinition::simulator()),
                    &mut BTreeMap::from([
                        $(
                            (($blob_hash).parse().unwrap(), Vec::new()),
                        )*
                    ])
                ),
                Ok($expected)
            );
        }}
    }

    #[macro_export]
    macro_rules! generate_value_error {
        ( $s:expr, $expected:expr ) => {{
            let value = Parser::new(tokenize($s).unwrap()).parse_value().unwrap();
            match generate_value(
                &value,
                None,
                &mut NameResolver::new(),
                &Bech32Decoder::new(&NetworkDefinition::simulator()),
                &mut BTreeMap::new(),
            ) {
                Ok(_) => {
                    panic!("Expected {:?} but no error is thrown", $expected);
                }
                Err(e) => {
                    assert_eq!(e, $expected);
                }
            }
        }};
    }

    #[test]
    fn test_value() {
        generate_value_ok!(r#"Tuple()"#, Value::Tuple { fields: vec![] });
        generate_value_ok!(r#"true"#, Value::Bool { value: true });
        generate_value_ok!(r#"false"#, Value::Bool { value: false });
        generate_value_ok!(r#"1i8"#, Value::I8 { value: 1 });
        generate_value_ok!(r#"1i128"#, Value::I128 { value: 1 });
        generate_value_ok!(r#"1u8"#, Value::U8 { value: 1 });
        generate_value_ok!(r#"1u128"#, Value::U128 { value: 1 });
        generate_value_ok!(
            r#"Tuple(Bucket(1u32), Proof(2u32), "bar")"#,
            Value::Tuple {
                fields: vec![
                    Value::Custom {
                        value: ManifestCustomValue::Bucket(ManifestBucket(1))
                    },
                    Value::Custom {
                        value: ManifestCustomValue::Proof(ManifestProof(2))
                    },
                    Value::String {
                        value: "bar".into()
                    }
                ]
            }
        );
        generate_value_ok!(
            r#"Tuple(Decimal("1"))"#,
            Value::Tuple {
<<<<<<< HEAD
                fields: vec![Value::Custom {
                    value: ManifestCustomValue::Decimal(from_decimal(
                        Decimal::from_str("1").unwrap()
                    ))
                },]
=======
                fields: vec![
                    Value::Custom {
                        value: ScryptoCustomValue::Decimal(dec!("1"))
                    },
                    Value::Custom {
                        value: ScryptoCustomValue::Hash(
                            Hash::from_str(
                                "aa37f5a71083a9aa044fb936678bfd74f848e930d2de482a49a73540ea72aa5c"
                            )
                            .unwrap()
                        )
                    },
                ]
>>>>>>> 92f02967
            }
        );
        generate_value_ok!(r#"Tuple()"#, Value::Tuple { fields: vec![] });
        generate_value_ok!(
            r#"Enum(0u8, "abc")"#,
            Value::Enum {
                discriminator: 0,
                fields: vec![Value::String {
                    value: "abc".to_owned()
                }]
            }
        );
        generate_value_ok!(
            r#"Enum(1u8)"#,
            Value::Enum {
                discriminator: 1,
                fields: vec![]
            }
        );
        generate_value_ok!(
            r#"Enum("AccessRule::AllowAll")"#,
            Value::Enum {
                discriminator: 0,
                fields: vec![]
            }
        );
        generate_value_ok!(
            r#"Expression("ENTIRE_WORKTOP")"#,
            Value::Custom {
                value: ManifestCustomValue::Expression(ManifestExpression::EntireWorktop)
            }
        );
    }

    #[test]
    fn test_failures() {
        generate_value_error!(
            r#"ComponentAddress(100u32)"#,
            GeneratorError::InvalidAstValue {
                expected_type: vec![ast::Type::String],
                actual: ast::Value::U32(100),
            }
        );
        generate_value_error!(
            r#"PackageAddress("invalid_package_address")"#,
            GeneratorError::InvalidPackageAddress("invalid_package_address".into())
        );
        generate_value_error!(
            r#"Decimal("invalid_decimal")"#,
            GeneratorError::InvalidDecimal("invalid_decimal".into())
        );
    }

    #[test]
    fn test_instructions() {
        let bech32_decoder = Bech32Decoder::new(&NetworkDefinition::simulator());
        let component = bech32_decoder
            .validate_and_decode_component_address(
                "component_sim1q2f9vmyrmeladvz0ejfttcztqv3genlsgpu9vue83mcs835hum",
            )
            .unwrap();
        let resource = bech32_decoder
            .validate_and_decode_resource_address(
                "resource_sim1qr9alp6h38ggejqvjl3fzkujpqj2d84gmqy72zuluzwsykwvak",
            )
            .unwrap();
        let owner_badge = NonFungibleGlobalId::new(resource, NonFungibleLocalId::integer(1));

        generate_instruction_ok!(
            r#"TAKE_FROM_WORKTOP_BY_AMOUNT  Decimal("1")  ResourceAddress("resource_sim1qr9alp6h38ggejqvjl3fzkujpqj2d84gmqy72zuluzwsykwvak")  Bucket("xrd_bucket");"#,
            Instruction::TakeFromWorktopByAmount {
                amount: Decimal::from(1),
                resource_address: resource,
            },
        );
        generate_instruction_ok!(
            r#"TAKE_FROM_WORKTOP  ResourceAddress("resource_sim1qr9alp6h38ggejqvjl3fzkujpqj2d84gmqy72zuluzwsykwvak")  Bucket("xrd_bucket");"#,
            Instruction::TakeFromWorktop {
                resource_address: resource
            },
        );
        generate_instruction_ok!(
            r#"ASSERT_WORKTOP_CONTAINS_BY_AMOUNT  Decimal("1")  ResourceAddress("resource_sim1qr9alp6h38ggejqvjl3fzkujpqj2d84gmqy72zuluzwsykwvak");"#,
            Instruction::AssertWorktopContainsByAmount {
                amount: Decimal::from(1),
                resource_address: resource,
            },
        );
        generate_instruction_ok!(
            r#"CALL_FUNCTION  PackageAddress("package_sim1q8gl2qqsusgzmz92es68wy2fr7zjc523xj57eanm597qrz3dx7")  "Airdrop"  "new"  500u32  PreciseDecimal("120");"#,
            Instruction::CallFunction {
                package_address: Bech32Decoder::for_simulator()
                    .validate_and_decode_package_address(
                        "package_sim1q8gl2qqsusgzmz92es68wy2fr7zjc523xj57eanm597qrz3dx7".into()
                    )
                    .unwrap(),
                blueprint_name: "Airdrop".into(),
                function_name: "new".to_string(),
                args: manifest_args!(500u32, pdec!("120"))
            },
        );
        generate_instruction_ok!(
            r#"CALL_METHOD  ComponentAddress("component_sim1q2f9vmyrmeladvz0ejfttcztqv3genlsgpu9vue83mcs835hum")  "refill";"#,
            Instruction::CallMethod {
                component_address: component,
                method_name: "refill".to_string(),
                args: manifest_args!()
            },
        );
        generate_instruction_ok!(
            r#"PUBLISH_PACKAGE Blob("a710f0959d8e139b3c1ca74ac4fcb9a95ada2c82e7f563304c5487e0117095c0") Blob("554d6e3a49e90d3be279e7ff394a01d9603cc13aa701c11c1f291f6264aa5791") Map<String, Tuple>() Map<String, String>() Tuple(Map<Enum, Enum>(), Map<String, Enum>(), Enum("AccessRule::DenyAll"), Map<Enum, Enum>(), Map<String, Enum>(), Enum("AccessRule::DenyAll"));"#,
            Instruction::PublishPackage {
                code: ManifestBlobRef(
                    hex::decode("a710f0959d8e139b3c1ca74ac4fcb9a95ada2c82e7f563304c5487e0117095c0")
                        .unwrap()
                        .try_into()
                        .unwrap()
                ),
                abi: ManifestBlobRef(
                    hex::decode("554d6e3a49e90d3be279e7ff394a01d9603cc13aa701c11c1f291f6264aa5791")
                        .unwrap()
                        .try_into()
                        .unwrap()
                ),
                royalty_config: BTreeMap::new(),
                metadata: BTreeMap::new(),
                access_rules: AccessRules::new()
            },
            "a710f0959d8e139b3c1ca74ac4fcb9a95ada2c82e7f563304c5487e0117095c0",
            "554d6e3a49e90d3be279e7ff394a01d9603cc13aa701c11c1f291f6264aa5791"
        );
        generate_instruction_ok!(
            r#"PUBLISH_PACKAGE_WITH_OWNER Blob("a710f0959d8e139b3c1ca74ac4fcb9a95ada2c82e7f563304c5487e0117095c0") Blob("554d6e3a49e90d3be279e7ff394a01d9603cc13aa701c11c1f291f6264aa5791") NonFungibleGlobalId("resource_sim1qr9alp6h38ggejqvjl3fzkujpqj2d84gmqy72zuluzwsykwvak:#1#");"#,
            Instruction::PublishPackageWithOwner {
                code: ManifestBlobRef(
                    hex::decode("a710f0959d8e139b3c1ca74ac4fcb9a95ada2c82e7f563304c5487e0117095c0")
                        .unwrap()
                        .try_into()
                        .unwrap()
                ),
                abi: ManifestBlobRef(
                    hex::decode("554d6e3a49e90d3be279e7ff394a01d9603cc13aa701c11c1f291f6264aa5791")
                        .unwrap()
                        .try_into()
                        .unwrap()
                ),
                owner_badge: owner_badge.clone()
            },
            "a710f0959d8e139b3c1ca74ac4fcb9a95ada2c82e7f563304c5487e0117095c0",
            "554d6e3a49e90d3be279e7ff394a01d9603cc13aa701c11c1f291f6264aa5791"
        );

        generate_instruction_ok!(
            r#"MINT_FUNGIBLE ResourceAddress("resource_sim1qr9alp6h38ggejqvjl3fzkujpqj2d84gmqy72zuluzwsykwvak") Decimal("100");"#,
            Instruction::MintFungible {
                resource_address: resource,
                amount: dec!("100")
            },
        );
        generate_instruction_ok!(
            r##"MINT_NON_FUNGIBLE ResourceAddress("resource_sim1qr9alp6h38ggejqvjl3fzkujpqj2d84gmqy72zuluzwsykwvak") Map<NonFungibleLocalId, Tuple>(NonFungibleLocalId("#1#"), Tuple(Tuple("Hello World", Decimal("12")), Tuple(12u8, 19u128)));"##,
            Instruction::MintNonFungible {
                resource_address: resource,
                entries: BTreeMap::from([(
                    NonFungibleLocalId::integer(1),
                    (
<<<<<<< HEAD
                        manifest_args!(String::from("Hello World"), Decimal::from("12")),
                        manifest_args!(12u8, 19u128)
=======
                        args!(String::from("Hello World"), dec!("12")),
                        args!(12u8, 19u128)
>>>>>>> 92f02967
                    )
                )])
            },
        );
    }

    #[test]
    fn test_create_non_fungible_instruction() {
        generate_instruction_ok!(
            r#"CREATE_NON_FUNGIBLE_RESOURCE Enum("NonFungibleIdType::Integer") Map<String, String>("name", "Token") Map<Enum, Tuple>(Enum("ResourceMethodAuthKey::Withdraw"), Tuple(Enum("AccessRule::AllowAll"), Enum("AccessRule::DenyAll")), Enum("ResourceMethodAuthKey::Deposit"), Tuple(Enum("AccessRule::AllowAll"), Enum("AccessRule::DenyAll")));"#,
            Instruction::CallFunction {
                package_address: RESOURCE_MANAGER_PACKAGE,
                blueprint_name: RESOURCE_MANAGER_BLUEPRINT.to_string(),
                function_name: RESOURCE_MANAGER_CREATE_NON_FUNGIBLE_IDENT.to_string(),
                args: manifest_encode(&ResourceManagerCreateNonFungibleInput {
                    id_type: NonFungibleIdType::Integer,
                    metadata: BTreeMap::from([("name".to_string(), "Token".to_string())]),
                    access_rules: BTreeMap::from([
                        (
                            ResourceMethodAuthKey::Withdraw,
                            (AccessRule::AllowAll, AccessRule::DenyAll)
                        ),
                        (
                            ResourceMethodAuthKey::Deposit,
                            (AccessRule::AllowAll, AccessRule::DenyAll)
                        ),
                    ]),
                })
                .unwrap(),
            },
        );
    }

    #[test]
    fn test_create_non_fungible_with_initial_supply_instruction() {
        generate_instruction_ok!(
            r##"CREATE_NON_FUNGIBLE_RESOURCE_WITH_INITIAL_SUPPLY Enum("NonFungibleIdType::Integer") Map<String, String>("name", "Token") Map<Enum, Tuple>(Enum("ResourceMethodAuthKey::Withdraw"), Tuple(Enum("AccessRule::AllowAll"), Enum("AccessRule::DenyAll")), Enum("ResourceMethodAuthKey::Deposit"), Tuple(Enum("AccessRule::AllowAll"), Enum("AccessRule::DenyAll"))) Map<NonFungibleLocalId, Tuple>(NonFungibleLocalId("#1#"), Tuple(Tuple("Hello World", Decimal("12")), Tuple(12u8, 19u128)));"##,
            Instruction::CallFunction {
                package_address: RESOURCE_MANAGER_PACKAGE,
                blueprint_name: RESOURCE_MANAGER_BLUEPRINT.to_string(),
                function_name: RESOURCE_MANAGER_CREATE_NON_FUNGIBLE_WITH_INITIAL_SUPPLY_IDENT
                    .to_string(),
                args: manifest_encode(&ResourceManagerCreateNonFungibleWithInitialSupplyInput {
                    id_type: NonFungibleIdType::Integer,
                    metadata: BTreeMap::from([("name".to_string(), "Token".to_string())]),
                    access_rules: BTreeMap::from([
                        (
                            ResourceMethodAuthKey::Withdraw,
                            (AccessRule::AllowAll, AccessRule::DenyAll)
                        ),
                        (
                            ResourceMethodAuthKey::Deposit,
                            (AccessRule::AllowAll, AccessRule::DenyAll)
                        ),
                    ]),
                    entries: BTreeMap::from([(
                        NonFungibleLocalId::integer(1),
                        (
<<<<<<< HEAD
                            manifest_args!(String::from("Hello World"), Decimal::from("12")),
                            manifest_args!(12u8, 19u128)
=======
                            args!(String::from("Hello World"), dec!("12")),
                            args!(12u8, 19u128)
>>>>>>> 92f02967
                        )
                    )]),
                })
                .unwrap(),
            },
        );
    }

    #[test]
    fn test_create_fungible_instruction() {
        generate_instruction_ok!(
            r#"CREATE_FUNGIBLE_RESOURCE 18u8 Map<String, String>("name", "Token") Map<Enum, Tuple>(Enum("ResourceMethodAuthKey::Withdraw"), Tuple(Enum("AccessRule::AllowAll"), Enum("AccessRule::DenyAll")), Enum("ResourceMethodAuthKey::Deposit"), Tuple(Enum("AccessRule::AllowAll"), Enum("AccessRule::DenyAll")));"#,
            Instruction::CallFunction {
                package_address: RESOURCE_MANAGER_PACKAGE,
                blueprint_name: RESOURCE_MANAGER_BLUEPRINT.to_string(),
                function_name: RESOURCE_MANAGER_CREATE_FUNGIBLE_IDENT.to_string(),
                args: manifest_encode(&ResourceManagerCreateFungibleInput {
                    divisibility: 18,
                    metadata: BTreeMap::from([("name".to_string(), "Token".to_string())]),
                    access_rules: BTreeMap::from([
                        (
                            ResourceMethodAuthKey::Withdraw,
                            (AccessRule::AllowAll, AccessRule::DenyAll)
                        ),
                        (
                            ResourceMethodAuthKey::Deposit,
                            (AccessRule::AllowAll, AccessRule::DenyAll)
                        ),
                    ]),
                })
                .unwrap(),
            },
        );
    }

    #[test]
    fn test_create_fungible_with_initial_supply_instruction() {
        generate_instruction_ok!(
            r#"CREATE_FUNGIBLE_RESOURCE_WITH_INITIAL_SUPPLY 18u8 Map<String, String>("name", "Token") Map<Enum, Tuple>(Enum("ResourceMethodAuthKey::Withdraw"), Tuple(Enum("AccessRule::AllowAll"), Enum("AccessRule::DenyAll")), Enum("ResourceMethodAuthKey::Deposit"), Tuple(Enum("AccessRule::AllowAll"), Enum("AccessRule::DenyAll"))) Decimal("500");"#,
            Instruction::CallFunction {
                package_address: RESOURCE_MANAGER_PACKAGE,
                blueprint_name: RESOURCE_MANAGER_BLUEPRINT.to_string(),
                function_name: RESOURCE_MANAGER_CREATE_FUNGIBLE_WITH_INITIAL_SUPPLY_IDENT
                    .to_string(),
                args: manifest_encode(&ResourceManagerCreateFungibleWithInitialSupplyInput {
                    divisibility: 18,
                    metadata: BTreeMap::from([("name".to_string(), "Token".to_string())]),
                    access_rules: BTreeMap::from([
                        (
                            ResourceMethodAuthKey::Withdraw,
                            (AccessRule::AllowAll, AccessRule::DenyAll)
                        ),
                        (
                            ResourceMethodAuthKey::Deposit,
                            (AccessRule::AllowAll, AccessRule::DenyAll)
                        ),
                    ]),
                    initial_supply: "500".parse().unwrap()
                })
                .unwrap()
            },
        );
    }

    #[test]
    fn test_mint_uuid_non_fungible_instruction() {
        let bech32_decoder = Bech32Decoder::new(&NetworkDefinition::simulator());
        let resource = bech32_decoder
            .validate_and_decode_resource_address(
                "resource_sim1qr9alp6h38ggejqvjl3fzkujpqj2d84gmqy72zuluzwsykwvak",
            )
            .unwrap();
        generate_instruction_ok!(
            r#"
            MINT_UUID_NON_FUNGIBLE
                ResourceAddress("resource_sim1qr9alp6h38ggejqvjl3fzkujpqj2d84gmqy72zuluzwsykwvak")
                Array<Tuple>(
                    Tuple(
                        Tuple("Hello World", Decimal("12")),
                        Tuple(12u8, 19u128)
                    )
                );
            "#,
            Instruction::MintUuidNonFungible {
                resource_address: resource,
                entries: Vec::from([(
<<<<<<< HEAD
                    manifest_args!(String::from("Hello World"), Decimal::from("12")),
                    manifest_args!(12u8, 19u128)
=======
                    args!(String::from("Hello World"), dec!("12")),
                    args!(12u8, 19u128)
>>>>>>> 92f02967
                )])
            },
        );
    }

    #[test]
    fn test_create_validator_instruction() {
        generate_instruction_ok!(
            r#"
            CREATE_VALIDATOR Bytes("02c6047f9441ed7d6d3045406e95c07cd85c778e4b8cef3ca7abac09b95c709ee5") Enum("AccessRule::AllowAll");
            "#,
            Instruction::CallMethod {
                component_address: EPOCH_MANAGER,
                method_name: EPOCH_MANAGER_CREATE_VALIDATOR_IDENT.to_string(),
                args: manifest_encode(&EpochManagerCreateValidatorInput {
                    key: EcdsaSecp256k1PrivateKey::from_u64(2u64)
                        .unwrap()
                        .public_key(),
                    owner_access_rule: AccessRule::AllowAll,
                })
                .unwrap(),
            },
        );
    }
}<|MERGE_RESOLUTION|>--- conflicted
+++ resolved
@@ -1478,27 +1478,11 @@
         generate_value_ok!(
             r#"Tuple(Decimal("1"))"#,
             Value::Tuple {
-<<<<<<< HEAD
                 fields: vec![Value::Custom {
                     value: ManifestCustomValue::Decimal(from_decimal(
                         Decimal::from_str("1").unwrap()
                     ))
                 },]
-=======
-                fields: vec![
-                    Value::Custom {
-                        value: ScryptoCustomValue::Decimal(dec!("1"))
-                    },
-                    Value::Custom {
-                        value: ScryptoCustomValue::Hash(
-                            Hash::from_str(
-                                "aa37f5a71083a9aa044fb936678bfd74f848e930d2de482a49a73540ea72aa5c"
-                            )
-                            .unwrap()
-                        )
-                    },
-                ]
->>>>>>> 92f02967
             }
         );
         generate_value_ok!(r#"Tuple()"#, Value::Tuple { fields: vec![] });
@@ -1665,13 +1649,8 @@
                 entries: BTreeMap::from([(
                     NonFungibleLocalId::integer(1),
                     (
-<<<<<<< HEAD
-                        manifest_args!(String::from("Hello World"), Decimal::from("12")),
+                        manifest_args!(String::from("Hello World"), dec!("12")),
                         manifest_args!(12u8, 19u128)
-=======
-                        args!(String::from("Hello World"), dec!("12")),
-                        args!(12u8, 19u128)
->>>>>>> 92f02967
                     )
                 )])
             },
@@ -1730,13 +1709,8 @@
                     entries: BTreeMap::from([(
                         NonFungibleLocalId::integer(1),
                         (
-<<<<<<< HEAD
-                            manifest_args!(String::from("Hello World"), Decimal::from("12")),
+                            manifest_args!(String::from("Hello World"), dec!("12")),
                             manifest_args!(12u8, 19u128)
-=======
-                            args!(String::from("Hello World"), dec!("12")),
-                            args!(12u8, 19u128)
->>>>>>> 92f02967
                         )
                     )]),
                 })
@@ -1823,13 +1797,8 @@
             Instruction::MintUuidNonFungible {
                 resource_address: resource,
                 entries: Vec::from([(
-<<<<<<< HEAD
-                    manifest_args!(String::from("Hello World"), Decimal::from("12")),
+                    manifest_args!(String::from("Hello World"), dec!("12")),
                     manifest_args!(12u8, 19u128)
-=======
-                    args!(String::from("Hello World"), dec!("12")),
-                    args!(12u8, 19u128)
->>>>>>> 92f02967
                 )])
             },
         );
